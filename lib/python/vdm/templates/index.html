--- conflicted
+++ resolved
@@ -1,1322 +1,1318 @@
-<!DOCTYPE html>
-<html lang="en">
-<head>
-<meta charset="utf-8">
-<meta http-equiv="X-UA-Compatible" content="IE=edge">
-<meta name="viewport" content="width=device-width, initial-scale=1">
-
-<title>Voltdb Deployment Manager</title>
-<link rel= "stylesheet" type= "text/css" href= "{{ url_for('static',filename='css/jquery-ui.css') }}">
-<link rel="shortcut icon" href="{{ url_for('static',filename='images/favicon.ico') }}" type="image/x-icon" />
-<link rel= "stylesheet" type= "text/css" href= "{{ url_for('static',filename='bootstrap/css/bootstrap.css') }}">
-<link rel= "stylesheet" type= "text/css" href= "{{ url_for('static',filename='css/style.css') }}">
-<link rel= "stylesheet" type= "text/css" href= "{{ url_for('static',filename='css/aero.css') }}">
-<link rel= "stylesheet" type= "text/css" href= "{{ url_for('static',filename='css/multi-select.css') }}">
-<link rel= "stylesheet" type= "text/css" href= "{{ url_for('static',filename='bootstrap/css/bootstrap-tokenfield.css') }}">
-<link rel= "stylesheet" type= "text/css" href= "{{ url_for('static',filename='bootstrap/css/tokenfield-typeahead.css') }}">
-</head>
-<body>
-<div id="wrap">
-  <div class="changeSaveStatus" title="Every change you make is automatically saved" style="" id="changeSaveStatus">Changes have been saved.</div>
-  <div id="main">
-    <nav class="navbar navbar-inverse navbar-fixed-top shadow">
-      <div class="container-fluid">
-        <div class="navbar-header">
-          <!--<button type="button" class="navbar-toggle collapsed" data-toggle="collapse" data-target="#navbar" aria-expanded="false" aria-controls="navbar"> <span class="sr-only">Toggle navigation</span> <span class="icon-bar"></span> <span class="icon-bar"></span> <span class="icon-bar"></span> </button>-->
-          <img src="{{ url_for('static',filename='images/logo.jpg') }}" alt="Voltdb Deployment Manager"> </div>
-        <!--<div id="navbar" class="navbar-collapse collapse">
-          <ul class="nav navbar-nav navbar-left">
-            <li class="active"><a href="#" id="dbManager">Cluster Settings</a></li>
-            <li><a href="#" id="serverSetting">Server Settings</a></li>
-          </ul>
-        </div>-->
-      </div>
-    </nav>
-    <div class="container-fluid database" id="divDbManager">
-      <div class="row">
-        <div class="col-md-12 clusterWrapTop">
-              <div class="clusterHeading">
-                <h4 class="clusterIcon" style="float:left"> <div class="clusterName"> Cluster </div> </h4>
-               <a class="createDB" data-toggle="modal" data-target="#createDatabase" id="btnDatabaseLink">
-                   <span class="clusterDBName" id="clusterName">  </span>
-                    <span class="glyphicon glyphicon-triangle-bottom"></span>
-                  </a>
-                <div class="clear"></div>
-              </div>
-        </div>
-      </div>
-
-      <div id="dbWarningText" class="overlayText" style="display:none"><span class="glyphicon glyphicon-warning-sign iconModify"></span>
-          <p id="warningMsg">No database has been added. Please click the down icon besides the Database to add a new database.</p>
-      <div class="clear"></div>
-      </div>
-      <div id="divOverlayWrapper" class="overlayWrapper" style="display:none" title="No database has been added. Please click the down icon besides the Database to add a new database.">
-      </div>
-      <div class="clusterContent">
-      <div class="clusterStartStop"  >
-    <div class="clusterBtnWrap" style="display:none;">
-      <a href="javaScript:void(0);" id="btnStartCluster" class="clustBtn"><span aria-hidden="true" class="glyphicon glyphicon-play playColor"></span><span class="clusterFont">Start <span style="font-size:14px;">Cluster</span></span></a>
-      <!--<a style="display:none" href="javaScript:void(0);" id="btnStopCluster" class="clustBtn"><span aria-hidden="true" class="glyphicon glyphicon-stop stopColor"></span><span class="clusterFont">Stop  <span style="font-size:14px;">Cluster</span></span></a>-->
-     <div class="startAdminMode">
-      <input type="checkbox" id="pauseOption"> <label for="pauseOption">Start in Admin Mode</label>
-        </div>
-       <div class="startSelect" >
-         <input type="checkbox" id="startOption"> <label for="startOption">Overwrite data from previous sessions</label>
-         <!--<input type="checkbox" id="pauseOption"> <label for="pauseOption">Pause</label><input type="checkbox" id="pauseOption"> <label for="pauseOption">Pause</label>-->
-
-       <div class="clear"></div>
-       </div>
-
-      </div>
-      <!--newly added-->
-    <div class="loadingStart" style="display:none;" >
-    	<p><img src="{{ url_for('static',filename='images/startLoader.gif') }}" alt="startloader"/></p>
-    	<p>Starting.......</p>
-    </div>    
-    <div id="startSuccess" class="databaseRg" style="display:none;">
-    <a id="vmcLink" class="btn"><span class="glyphicon glyphicon-new-window" style="padding-right:5px;tr"></span>Go to Management Center</a>
-    <p>Database Running</p>
-    </div>
-    <div id="stallFailed" class="stalledState"  style="display:none;">
-      <div class="modal-dialog modal-dialog-center stalledStateContainer">
-        <!-- Modal content-->
-        <div class="modal-content">
-          <div class="modal-header">
-            <h4 class="modal-title"><span class="glyphicon glyphicon-warning-sign redC" aria-hidden="true"></span>Stalled</h4>
-          </div>
-          <div class="modal-body">
-            <div class="containerStalled">
-            </div>
-            <div class="btnSpelled">
-       <p> Do you want to stop the cluster?</p>
-        <button id="btnStopCluster" type="button" class="btn">Yes</button></div>
-
- </div>
-    
-    </div>
-  </div>
-</div>	
-	<div id="startFailed" class="startFail" style="display:none;" >
-      <div class="modal-dialog modal-dialog-center startFailContainer">
-        <!-- Modal content-->
-        <div class="modal-content">
-          <div class="modal-header">
-            <h4 class="modal-title"><span class="glyphicon glyphicon-remove-circle redC" aria-hidden="true"></span>Start Failed</h4>
-          </div>
-          <div class="modal-body">
-            <div class="containerFailed">
-
-            </div>
-
-            <div class="btnSpelled">
-        <button id="btnFailedOk" type="button" class="btn">OK</button></div>
-     </div>
- 
- 
-    
-    </div>
-  </div>
-</div>
-        <!--<div id="" class="recoverFail" style="display:none;" >-->
-          <!--<div class="modal-dialog modal-dialog-center">-->
-            <!--&lt;!&ndash; Modal content&ndash;&gt;-->
-            <!--<div class="modal-content">-->
-              <!--<div class="modal-header">-->
-                <!--<h4 class="modal-title"><span class="glyphicon glyphicon-remove-circle redC" aria-hidden="true"></span>Recover Failed</h4>-->
-              <!--</div>-->
-              <!--<div class="modal-body">-->
-                <!--<div class="containerRecover">-->
-
-                <!--</div>-->
-
-                <!--<div class="btnSpelled">-->
-            <!--<button id="" type="button" class="btn">OK</button></div>-->
-         <!--</div>-->
-    <!--</div>-->
-  <!--</div>-->
-<!--</div>-->
-
-        <div id="" class="connectionFail" style="display:none;" >
-  <div class="modal-dialog modal-dialog-center">
-    <!-- Modal content-->
-    <div class="modal-content">
-      <div class="modal-header">
-        <h4 class="modal-title"><span class="glyphicon glyphicon-remove-circle redC" aria-hidden="true"></span>Connection Failed</h4>
-      </div>
-      <div class="modal-body">
-        <div class="containerFail">
-        <p>Could not connect to the host</p>
-
-		</div>
-        <!--<div class="btnSpelled">-->
-    <!--<button id="" type="button" class="btn">OK</button></div>-->
- </div>
-    </div>
-  </div>
-</div>
-   <!--Newly added ends-->
-      </div>
-        <div class="resetpb">
-                    <div class="clusterWrapper">
-                      <div class="ContentServerHead">
-                          <div class="ContentServerLeft">
-                          <span class="serverIcon">Servers</span>
-                          </div>
-                          <div class="addServer ContentServerRight">
-                          <!--<a class="addServer" id="btnAddServer" href="javascript:void(0);"data-toggle="modal" data-target="#addServer"> <span class="plus"></span>Add Server</a> </div>-->
-                          <div class="dropdown">
-                              <button id="btnAddServerOption" class="btnAddServer" type="button" data-toggle="modal" data-target="#addServer">
-                              <span class="plus"></span> Add Server
-                              </button>
-                          </div>
-                          <div class="clear"></div>
-                      </div>
-                        <div class="clear"></div>
-                        </div>
-                      <div class="ContentServerBody">
-                        <table width="100%" border="0" cellspacing="0" cellpadding="0" class="tblCluster" id="serverList">
-                        </table>
-
-                      </div>
-                    </div>
-
-        </div>
-        <div class="clear"></div>
-      </div>
-
-
-      <div class="row">
-        <div class="col-md-12">
-          <div class="clusterConfigWrapper" style="">
-
-            <div class="leftSide"> <span class="clusterConfigIcon" ></span>
-            <span class="clustHeadText">Database Configuration</span></div>
-            <div class="rightSide">
-              <form id="upload-file" method="post" enctype="multipart/form-data">
-                <div class="leftSide upDownBtn chooseFile" style="display:none">
-                 <input id="file" name="file" type="file">
-                </div>
-                <div id="upload-file-btn-ok" class="leftSide upDownBtn" style="display:none"><span class="uploadOkBtn" ></span> Ok</div>
-                <div id="upload-file-btn-Cancel" class="leftSide upDownBtn uploadCancel"><span class="uploadOkBtn" ></span> Cancel</div>
-                <div id="upload-file-btn" class="leftSide upDownBtn" style="display:none"><span class="uploadIcon" ></span> Upload Configuration</div>
-                <div class="leftSide upDownBtn downloadConfig">
-                  <a id="downloadConfigurations" href="#" download="deployment.xml">
-                    <span class="downloadIcon" ></span>Download Configuration
-                  </a>
-                </div>
-              </form>
-            </div>
-            <!--<form id="upload-file" method="post" enctype="multipart/form-data">-->
-                <!--<fieldset>-->
-                    <!--&lt;!&ndash;<label for="file">Select a file</label>&ndash;&gt;-->
-                    <!--<input id="file" name="file" type="file">-->
-                <!--</fieldset>-->
-                <!--<fieldset>-->
-                    <!--<button id="upload-file-btn" type="button">Upload</button>-->
-                <!--</fieldset>-->
-            <!--</form>-->
-            <div class="clear"></div>
-          </div>
-        </div>
-      </div>
-        <div class="row">
-        <div class="container-fluid clusterConfig">
-          <div class="col-md-6 clusterConfigLeft" >
-            <div class="main">
-              <div class="mainContent">
-                <h1>Overview</h1>
-              </div>
-              <div class="mainTbl">
-                <table width="100%" border="0" cellspacing="0" cellpadding="0" id="adminTbl" class="adminTbl">
-                  <tr>
-                    <td width="44%" class="configLabel">Site per host</td>
-                    <td id="sitePerHost" width="40%" align="right" >
-                      <form id="frmSitePerHost" action="" method="get" class="form-horizontal">
-                        <input id="txtSitePerHost" name="txtSitePerHost" type="text" class="overviewInputText">
-                      <label id="errorSitesPerHost" for="txtSitePerHost" class="error ccErrorMsg" style="display: none;">This field is required</label>
-                        </form>
-                    </td>
-                    <td width="8%">&nbsp;</td>
-                    <td width="8%">&nbsp;</td>
-                  </tr>
-                  <tr>
-                    <td class="configLabel">K-safety </td>
-                    <td id="kSafety" align="right" >
-                      <form id="frmKSafety" action="" method="get" class="form-horizontal">
-                      <input id="txtKSafety" name="txtKSafety" type="text" value="" class="overviewInputText">
-                      <label id="errorKSafety" for="txtKSafety" class="error ccErrorMsg" style="display: none;">This field is required</label>
-                        </form>
-                    </td>
-                    <td>&nbsp;</td>
-                    <td>&nbsp;</td>
-                  </tr>
-                  <tr class="security">
-                    <td class="configLabel">Partition detection </td>
-
-                      <td align="right">
-                        <input id="chkPartitionDetection" tabindex="8" type="checkbox" >
-                      </td>
-                      <td class="onOff" id="txtPartitionDetection"></td>
-                    <td>&nbsp;</td>
-                  </tr>
-                  <tr class="hasSubLabel parent" id="row-6">
-                    <td class="configLabel"><a href="javascript:void(0)" class="glyphicon-triangle-right"><span class="fontFamily">Security</span></a></td>
-                    <td align="right"><input id="chkSecurity" tabindex="1" type="checkbox" ></td>
-                    <td class="onOff" id="txtSecurity">On</td>
-                    <td>&nbsp;</td>
-                  </tr>
-                  <tr class="child-row-6 subLabelRow thead secTbl1">
-                             <td class="configLabel">Username</td>
-                             <td>Role</td>
-                             <td>&nbsp;</td>
-                            <td><a id="btnAddSecurity" class="plusIcon" href="javascript:void(0);" data-toggle="modal" data-target="#plusSecurity"></td>
-
-                  </tr>
-                  <tr class="hasSubLabel parent" id="row-1">
-                    <td class="configLabel"><a href="javascript:void(0)" class="glyphicon-triangle-right"><span class="fontFamily">HTTP Access</span></a></td>
-                    <td align="right"><input tabindex="9" type="checkbox" id="chkHttpAccess" ></td>
-                    <td class="onOff" id="txtHttpAccess">On</td>
-                    <td>&nbsp;</td>
-                  </tr>
-                  <tr class="child-row-1 subLabelRow">
-                    <td class="configLabel"> JSON API</td>
-                    <td align="right"><input tabindex="10" type="checkbox" id="chkJsonApi"></td>
-                    <td class="onOff" id="txtJsonApi">On</td>
-                    <td>&nbsp;</td>
-                  </tr>
-                  <tr class="hasSubLabel parent" id="row-2">
-                    <td class="configLabel"><a href="javascript:void(0)" class="glyphicon-triangle-right"><span class="fontFamily">Auto Snapshots</span></a></td>
-                    <td align="right"><input tabindex="3" type="checkbox" id="chkAutoSnapshot" ></td>
-                    <td class="onOff" id="txtAutoSnapshot">On</td>
-                    <td>&nbsp;</td>
-                  </tr>
-                  <tr class="child-row-2 subLabelRow">
-                    <td class="configLabel">File Prefix</td>
-                    <td align="right">
-                        <form id="frmFilePrefix" action="" method="get" class="form-horizontal">
-                          <input id="txtFilePrefix" name="txtFilePrefix" type="text" value="" class="overviewInputText1">
-                        <label id="errorFilePrefix" for="txtFilePrefix" class="error ccErrorMsg" style="display: none;">This field is required</label>
-                        </form>
-                    </td>
-                    <td>&nbsp;</td>
-                    <td>&nbsp;</td>
-                  </tr>
-                  <tr class="child-row-2 subLabelRow">
-                    <td class="configLabel">Frequency </td>
-                    <td align="right"><div id="frequencySpan">
-                      <form id="frmFrequency" action="" method="get" class="form-horizontal">
-                      <input id="txtFrequency" name="txtFrequency" type="text" value="" class="overviewInputText">
-                        <select id="selFreqUnit"><option value="1">Hrs</option><option value="2">Min</option><option value="3">Sec</option></select>
-                      <label id="errorFrequency" for="txtFrequency" class="error ccErrorMsg" style="display: none;">This field is required</label>
-                        </form>
-                    </div>
-                     </td>
-                    <td id="txtFrequencyUnit">&nbsp;</td>
-                    <td>&nbsp;</td>
-                  </tr>
-                  <tr class="child-row-2 subLabelRow">
-                    <td class="configLabel">Retained </td>
-                    <td align="right">
-                      <form id="frmRetained" action="" method="get" class="form-horizontal">
-                      <input id="txtRetained" name="txtRetained" type="text" value="" class="overviewInputText">
-                    <label id="errorRetained" for="txtRetained" class="error ccErrorMsg" style="display: none;">This field is required</label>
-                        </form>
-                    </td>
-                    <td>Copies </td>
-                    <td>&nbsp;</td>
-                  </tr>
-                  <tr class="hasSubLabel parent" id="row-3">
-                    <td class="configLabel"><a href="javascript:void(0)" class="glyphicon-triangle-right"><span class="fontFamily">Command Logging</span></a></td>
-                    <td align="right"><input id="chkCommandLog" tabindex="4" type="checkbox" id="input-4"></td>
-                    <td class="onOff" id="txtCommandLog">Off</td>
-                    <td>&nbsp;</td>
-                  </tr>
-                  <tr class="child-row-3 subLabelRow">
-                    <td class="configLabel">Log Frequency Time </td>
-                    <td id="commandlogfreqtime" align="right">
-                      <form id="frmLogFrequencyTime" action="" method="get" class="form-horizontal">
-                      <input id="txtLogFrequencyTime" name="txtLogFrequencyTime" type="text" value="" class="overviewInputText">
-                    <label id="errorLogFrequencyTime" for="txtLogFrequencyTime" class="error ccErrorMsg" style="display: none;">This field is required</label>
-                        </form>
-                    </td>
-                    <td>ms</td>
-                    <td>&nbsp;</td>
-                  </tr>
-                  <tr class="child-row-3 subLabelRow">
-                    <td class="configLabel">Log Frequency Transactions </td>
-                    <td id="commandlogfreqtxns" align="right">
-                      <form id="frmLogFreqTransaction" action="" method="get" class="form-horizontal">
-                      <input type="text" id="txtLogFreqTransaction" name="txtLogFreqTransaction" value="" class="overviewInputText1">
-                    <label id="errorLogFreqTransaction" for="txtLogFreqTransaction" class="error ccErrorMsg" style="display: none;">This field is required</label>
-                        </form>
-                    </td>
-                    <td>&nbsp;</td>
-                    <td>&nbsp;</td>
-                  </tr>
-                  <tr class="child-row-3 subLabelRow">
-                    <td class="configLabel">Log Segment Size</td>
-                    <td align="right">
-                      <form id="frmLogSegmentSize" action="" method="get" class="form-horizontal">
-                      <input id="txtLogSegmentSize" name="txtLogSegmentSize" type="text" value="" class="overviewInputText">
-                    <label id="errorLogSegmentSize" for="txtLogSegmentSize" class="error ccErrorMsg" style="display: none;">This field is required</label>
-                        </form>
-                    </td>
-                    <td>MB</td>
-                    <td>&nbsp;</td>
-                  </tr>
-                  <tr class="hasSubLabel parent" id="row-4">
-                    <td class="configLabel"><a href="javascript:void(0)" class="glyphicon-triangle-right"><span class="fontFamily">Export</span></a></td>
-                    <td align="right">&nbsp;</td>
-                    <td>&nbsp;</td>
-                    <td><a id="btnAddExportProperty" href="javascript:void(0);"data-toggle="modal" data-target="#plusExport">
-                      <span class="plusIcon"></span></a></td>
-                  </tr>
-                  <tr class="hasSubLabel parent" id="row-7">
-                    <td class="configLabel"><a href="javascript:void(0)" class="glyphicon-triangle-right"><span class="fontFamily">Import</span></a></td>
-                    <td align="right">&nbsp;</td>
-                    <td>&nbsp;</td>
-                    <td>
-                      <a id="btnAddImportProperty" href="javascript:void(0);"data-toggle="modal" data-target="#plusImport">
-                        <span class="plusIcon"></span>
-                      </a>
-                    </td>
-                  </tr>
-                  <tr class="hasSubLabel parent" id="row-5">
-                    <td class="configLabel"><a href="javascript:void(0)" class="glyphicon-triangle-right"><span class="fontFamily">Advanced</span></a></td>
-                    <td>&nbsp;</td>
-                    <td>&nbsp;</td>
-                    <td>&nbsp;</td>
-                  </tr>
-                  <tr class="child-row-5 subLabelRow">
-                    <td class="configLabel">Heartbeat time out </td>
-                    <td align="right" class="heartBeatTd">
-                      <form id="frmHeartBeatTimeout" action="" method="get" class="form-horizontal">
-                      <input id="txtHeartbeatTimeout" name="txtHeartbeatTimeout" type="text" value="" class="overviewInputText">
-                    <label id="errorHeartbeatTimeout" for="txtHeartbeatTimeout" class="error ccErrorMsg" style="display: none;">This field is required</label>
-                        </form>
-                    </td>
-                    <td>ms</td>
-                    <td>&nbsp;</td>
-                  </tr>
-                  <tr class="child-row-5 subLabelRow">
-                    <td class="configLabel">Query time out</td>
-                    <td align="right" class="queryTimeOut">
-                      <form id="frmQueryTimeout" action="" method="get" class="form-horizontal">
-                      <input type="text" id="txtQueryTimeout" name="txtQueryTimeout" value="" class="overviewInputText">
-                    <label id="errorQueryTimeout" for="txtQueryTimeout" class="error ccErrorMsg" style="display: none;">This field is required</label>
-                        </form>
-                    </td>
-                    <td>ms</td>
-                    <td>&nbsp;</td>
-                  </tr>
-                  <tr class="child-row-5 subLabelRow">
-                    <td class="configLabel">Max temp table memory</td>
-                    <td  id="temptablesmaxsize" align="right">
-                      <form id="frmMaxTempTableMemory" action="" method="get" class="form-horizontal">
-                      <input id="txtMaxTempTableMemory" name="txtMaxTempTableMemory" type="text" value="" class="overviewInputText">
-                    <label id="errortemptableMemory" for="txtMaxTempTableMemory" class="error ccErrorMsg" style="display: none;">This field is required</label>
-                        </form>
-                    </td>
-                    <td>MB</td>
-                    <td>&nbsp;</td>
-                  </tr>
-                  <tr class="child-row-5 subLabelRow">
-                    <td class="configLabel">Snapshot priority</td>
-                    <td id="SnapshotPriority" align="right">
-                      <form id="frmSnapshotPriority" action="" method="get" class="form-horizontal">
-                      <input id="txtSnapshotPriority" name="txtSnapshotPriority" type="text" value="" class="overviewInputText">
-                    <label id="errorSnapshotPriority" for="txtSnapshotPriority" class="error ccErrorMsg" style="display: none;">This field is required</label>
-                        </form>
-                    </td>
-                    <td>&nbsp;</td>
-                    <td>&nbsp;</td>
-                  </tr>
-                  <tr class="child-row-5 subLabelRow">
-                    <td class="configLabel">Memory Limit</td>
-                    <td id="MemoryLimit" align="right">
-                      <form id="frmMemoryLimit" action="" method="get" class="form-horizontal">
-                      <input id="txtMemoryLimit" name="txtMemoryLimit" type="text" value="" class="overviewInputText">
-                    <label id="errorMemoryLimit" for="txtMemoryLimit" class="error ccErrorMsg" style="display: none;">This field is required</label>
-                      </form>
-                    </td>
-                    <td><select id="selMemoryLimitUnit">
-                    <option val="GB">GB</option>
-                    <option val="%">%</option>
-                    </select></td>
-                    <td>&nbsp;</td>
-                  </tr>
-                  <tr class="child-row-5 subLabelRow diskLimitParentProp" id="row-51">
-                   <td class="configLabel"><a href="javascript:void(0)" class="glyphicon-triangle-right"><span class="fontFamily">Disk Limit</span></a></td>
-
-                    <td id="DiskLimit" align="right"> </td>
-                    <td>&nbsp;</td>
-                    <td><a data-target="#diskLimit" data-toggle="modal" href="javascript:void(0);" id="btnEditDiskLimit" class="">
-                      <span class="editIcon"></span></a></td>
-
-                  </tr>
-                </table>
-              </div>
-            </div>
-
-          </div>
-
-          <div class="col-md-6 clusterConfigRight" >
-
-            <div class="main">
-              <div class="mainContent">
-                <h1>Directories</h1>
-              </div>
-              <div class="adminDirect">
-                <table width="100%" border="0" cellspacing="0" cellpadding="0" class="adminTbl directories">
-                  <tr>
-                    <td>Root (destination)</td>
-                    <td>
-                      <form id="frmVoltdbRootDir" action="" method="get" class="form-horizontal">
-                      <input type="text" id="txtVoltdbRootDir" name="txtVoltdbRootDir" value="" class="inputText">
-                    </form>
-                    </td>
-
-                  </tr>
-                  <tr>
-                    <td>Snapshot</td>
-                    <td>
-                      <form id="frmSnapshotDir" action="" method="get" class="form-horizontal">
-                      <input type="text" id="txtSnapshotDir" name="txtSnapshotDir" value="" class="inputText">
-                    </form>
-                    </td>
-                  </tr>
-                  <tr>
-                    <td>Export Overflow</td>
-                    <td>
-                      <form id="frmExportOverflowDir" action="" method="get" class="form-horizontal">
-                      <input type="text" id="txtExportOverflowDir" name="txtExportOverflowDir" value="" class="inputText">
-                    </form>
-                    </td>
-
-                  </tr>
-                  <tr>
-                    <td>Command Log</td>
-                    <td>
-                      <form id="frmCommandLogDir" action="" method="get" class="form-horizontal">
-                      <input type="text" id="txtCommandLogDir" name="txtCommandLogDir" value="" class="inputText">
-                    </form>
-                    </td>
-                  </tr>
-                  <tr>
-                    <td>Command Log Snapshots</td>
-                    <td>
-                      <form id="frmCommandLogSnapDir" action="" method="get" class="form-horizontal">
-                      <input type="text" id="txtCommandLogSnapDir" name="txtCommandLogSnapDir" value="" class="inputText">
-                    </form>
-                    </td>
-                  </tr>
-                   <tr>
-                    <td>DR Overflow</td>
-                    <td>
-                      <form id="frmDrOverflow" action="" method="get" class="form-horizontal">
-                      <input type="text" id="txtDrOverflow" name="txtDrOverflow" value="" class="inputText">
-                    </form>
-                    </td>
-                  </tr>
-                </table>
-              </div>
-            </div>
-
-             <div class="drWrapperAdmin" id="divDrWrapperAdmin" >
-              <div class="headerAdminContent">
-                <h1>
-                  <div class="headerAdminContainer">
-                    <div class="drAdminHeaderLeft">Database Replication (DR)</div>
-                    <div class="drAdminHeaderRight">
-                      <a class="btnUpdateSource" id="btnUpdateSource" href="javascript:void(0);" data-toggle="modal"  data-target="#connectionSource">
-                        <!--<span class="editIcon"></span></a>-->
-                        <div id="onOffIcon" class="icheckbox_square-blue hover active onIconDR"> <span class="onOffDR" id="chkDrOnOffVal"width="10%"> </span> </div>
-                      </a>
-                    </div>
-                    <div class="clear"></div>
-                  </div>
-                </h1>
-              </div>
-              <div class="drContent">
-                <table width="100%" border="0" cellspacing="0" cellpadding="0" class="adminTbl connectionSourceTbl">
-                  <tr id="row-DrId" class="rowDr clsDrType">
-                    <td class="configLabel" width="62%">ID</td>
-                    <td>&nbsp;</td>
-                    <td align="right" id="lblDrId"></td>
-                    <td>&nbsp;</td>
-                  </tr>
-                  <tr id="rowDrPort" class="rowDr clsDrType">
-                    <td class="configLabel" width="62%">Port</td>
-                    <td>&nbsp;</td>
-                    <td align="right" id="lblDrPort"></td>
-                    <td>&nbsp;</td>
-                  </tr>
-                  <tr id="trConnectionSource" class="rowDr clsDrEnabled clsDrType" >
-                    <td class="configLabel" width="62%">Connection Source</td>
-                    <td colspan="2" align="right"><span id="master-cluster-name"></span></td>
-                     <td>&nbsp;</td>
-                  </tr>
-                </table>
-              </div>
-            </div>
-          </div>
-          </div>
-        </div>
-      </div>
-    </div>
-  </div>
-<div class="footer" id="mainFooter">
-  <p>Copyright © 2015 VoltDB. All rights reserved. </p>
-</div>
-<script src="{{ url_for('static', filename='js/jquery-1.11.1.min.js') }}"></script>
-<script src="{{ url_for('static', filename='js/jquery-ui.js') }}"></script>
-<script src="{{ url_for('static', filename='js/jquery.cookie.js') }}"></script>
-<script src="{{ url_for('static', filename='js/jquery.validate.min.js') }}"></script>
-<script src="{{ url_for('static', filename='js/jquery.multi-select.js') }}"></script>
-<script src="{{ url_for('static', filename='js/vdm.config.js') }}"></script>
-<script src="{{ url_for('static', filename='js/vdm.core.js') }}"></script>
-<script src="{{ url_for('static', filename='js/vdm.ui.js') }}"></script>
-<script src="{{ url_for('static', filename='js/vdm.render.js') }}"></script>
-<script src="{{ url_for('static', filename='js/vdm.serversetting.ui.js') }}"></script>
-<script src="{{ url_for('static', filename='js/vdm.service.js') }}"></script>
-<script src="{{ url_for('static', filename='bootstrap/js/bootstrap.min.js') }}"></script>
-<script src="{{ url_for('static', filename='bootstrap/js/bootstrap-tokenfield.js') }}"></script>
-<script src="{{ url_for('static', filename='js/icheck.js') }}"></script>
-
-<script>
-          $(document).ready(function(){
-			 
-			  
-            var callbacks_list = $('.mainContent');
-            $('.hasSubLabel td input, .security td input, .rowDr td input, .subLabelRow td ').on('ifCreated ifClicked ifChanged ifChecked ifUnchecked ifDisabled ifEnabled ifDestroyed', function(event){
-              callbacks_list.prepend();
-            }).iCheck({
-              checkboxClass: 'icheckbox_square-blue',
-              radioClass: 'iradio_square-blue',
-              increaseArea: '20%'
-            });
-			 // $("#input-4").fileinput({showCaption: false});
-			  
-			 $("#navbar li").click(function () {
-       $("#navbar li").removeClass('active');
-       $(this).addClass('active');
-       var activeLinkId = "";
-       var activeLink = $("#navbar li.active a");
-       if (activeLink.length > 0) {
-           activeLinkId = activeLink.attr("id");
-           if (activeLinkId == "serverSetting") {
-               $("#divDbManager").addClass("hidden");
-               $("#divServerSetting").removeClass("hidden");
-           }
-           else {
-               $("#divServerSetting").addClass("hidden");
-               $("#divDbManager").removeClass("hidden");
-           }
-           $("#navbar").removeClass("in");
-       }
-
-       //if (activeLinkId == "navSqlQuery")
-       //        return NavigationTabs.SQLQuery;
-       //
-       //    else if (activeLinkId == "navSchema")
-       //        return NavigationTabs.Schema;
-   });
-          });
-		  
-		  
- 
-
-$("[rel=top]").tooltip({ placement: 'top'}); 
-$("[rel=left]").tooltip({ placement: 'left'}); 
-$("[rel=right]").tooltip({ placement: 'right'}); 
-$("[rel=bottom]").tooltip({ placement: 'bottom'}); 
-
-		
-
-		  </script>
-
-<!---overlay--->
-
-
-<!--Update Server List -->
-<div id="updateServerList" class="modal custom fade" role="dialog">
-  <div class="modal-dialog modal-dialog-center updateServerlistWrap">
-    <!-- Modal content-->
-    <div class="modal-content">
-       <div class="modal-body">
-        <div class="col-md-12 serverListContainer">
-          <table width="100%" border="0" cellspacing="0" cellpadding="0" class="tblDatabase" id="tblDatabaseList1">
-          </table>
-      </div>
-
-
-      </div>
-      <div class="modal-footer">
-
-      </div>
-    </div>
-  </div>
-</div>
-<!-- Add Server List End -->
-
-
-<!-- Create Database -->
-<div id="createDatabase" class="modal custom fade" role="dialog">
-  <div class="modal-dialog modal-dialog-center modifiedModalCreateDB"> 
-    <!-- Modal content-->
-    <div class="modal-content">
-      <div class="modal-header">
-        <button type="button" class="close" data-dismiss="modal">&times;</button>
-        <h4 class="modal-title">Database
-        <a id="btnAddDatabase" data-toggle="modal" data-target="#addDatabase" class="addDatabase"> <span class="plus"></span>Add Database</a>
-        </h4>
-        
-      </div>
-      <div class="modal-body">
-        <div class="col-md-12 databaseContainer">
-          <table width="100%" border="0" cellspacing="0" cellpadding="0" class="tblDatabase" id="tblDatabaseList">
-          </table>
-      </div>
-
-       
-      </div>
-      <div class="modal-footer">
-      
-      </div>
-    </div>
-  </div>
-</div>
-<!-- Create Database End -->          
-
-<!-- Add Server -->
-<div id="addServer" class="modal custom fade" role="dialog" data-serverid="">
-  <div class="modal-dialog modal-dialog-center">
-    <!-- Modal content-->
-    <div class="modal-content">
-      <div class="modal-header">
-        <button type="button" class="close" data-dismiss="modal">&times;</button>
-        <h4 class="modal-title" id="addServerTitle">Add Server</h4>
-      </div>
-      <div class="modal-body" style="overflow:auto; height:300px;">
-        <form id="frmCreateServer" action="" method="get" class="form-horizontal">
-          <div class="form-group formServer">
-            <label for="txtHostName" class="col-sm-4 control-label" >Host Name<span class="redC">*</span>:</label>
-            <div class="col-sm-8">
-              <input type="text"  id="txtHostName" name="txtHostName" >
-              <label id="errorHostName" for="txtHostName" class="error" style="display:none">This field is required</label>
-            </div>
-          </div>
-          <div class="form-group formServer">
-            <label for="serverName" class="col-sm-4 control-label" >Display Name:</label>
-            <div class="col-sm-8" >
-              <input type="text" id="serverName" name="serverName" >
-              <label id="errorServerName" for="serverName" class="error" style="display:none">This field is required</label>
-            </div>
-          </div>
-          <div class="form-group formServer">
-            <label for="txtDescription" class="col-sm-4 control-label">Description:</label>
-            <div class="col-sm-8" >
-              <textarea type="text"  id="txtDescription" name="txtDescription" ></textarea>
-              <label id="errorDescription" for="txtDescription" class="error" style="display:none">This field is required</label>
-            </div>
-          </div>
-
-          <div class="panel-group" id="accordion">
-            <div class="panel panel-default">
-              <div class="panel-heading">
-                <h4 class="panel-title showMore">
-                  <a class="accordion-toggle" data-toggle="collapse" data-parent="#accordion" href="#collapseOne">
-                    <span id="colExpIcon" class="glyphicon-triangle-right"></span>
-                      Details
-                  </a>
-                </h4>
-              </div>
-              <div id="collapseOne" class="panel-collapse collapse">
-                <div class="panel-body">
-                  <div class="form-group formServer">
-                      <label for="txtClientPort" class="col-sm-4 control-label" >Client Listener:</label>
-                      <div class="col-sm-8">
-                        <input type="text"  id="txtClientPort" name="txtClientPort" >
-                        <label id="errorClientPort" for="txtClientPort" class="error" style="display:none">This field is required</label>
-                      </div>
-                    </div>
-                    <div class="form-group formServer">
-                      <label for="txtAdminPort" class="col-sm-4 control-label" >Admin Listener:</label>
-                      <div class="col-sm-8">
-                        <input type="text"  id="txtAdminPort" name="txtAdminPort" >
-                        <label id="errorAdminPort" for="txtAdminPort" class="error" style="display:none">This field is required</label>
-                      </div>
-                    </div>
-                    <div class="form-group formServer">
-                      <label for="txtInternalPort" class="col-sm-4 control-label" >Internal Listener:</label>
-                      <div class="col-sm-8">
-                        <input type="text"  id="txtInternalPort" name="txtInternalPort" >
-                        <label id="errorInternalPort" for="txtInternalPort" class="error" style="display:none">This field is required</label>
-                      </div>
-                    </div>
-                    <div class="form-group formServer">
-                      <label for="txtHttpPort" class="col-sm-4 control-label" >HTTP Listener:</label>
-                      <div class="col-sm-8">
-                        <input type="text"  id="txtHttpPort" name="txtHttpPort" >
-                        <label id="errorHttpPort" for="txtHttpPort" class="error" style="display:none">This field is required</label>
-                      </div>
-                    </div>
-                    <div class="form-group formServer">
-                      <label for="txtZookeeper" class="col-sm-4 control-label" >Zookeeper Listener:</label>
-                      <div class="col-sm-8">
-                        <input type="text"  id="txtZookeeper" name="txtZookeeper" >
-                        <label id="errorZookeeper" for="txtZookeeper" class="error" style="display:none">This field is required</label>
-                      </div>
-                    </div>
-                    <div class="form-group formServer">
-                      <label for="txtReplicationPort" class="col-sm-4 control-label" >Replication Listener:</label>
-                      <div class="col-sm-8">
-                        <input type="text"  id="txtReplicationPort" name="txtReplicationPort" >
-                        <label id="errorReplicationPort" for="txtReplicationPort" class="error" style="display:none">This field is required</label>
-                      </div>
-                    </div>
-
-                    <div class="form-group formServer">
-                      <label for="txtInternalInterface" class="col-sm-4 control-label" >Internal Interface:</label>
-                      <div class="col-sm-8">
-                        <input type="text"  id="txtInternalInterface" name="txtInternalInterface" >
-                        <label id="errorInternalInterface" for="txtInternalInterface" class="error" style="display:none">This field is required</label>
-                      </div>
-                    </div>
-                    <div class="form-group formServer">
-                      <label for="txtExternalInterface" class="col-sm-4 control-label" >External Interface:</label>
-                      <div class="col-sm-8">
-                        <input type="text"  id="txtExternalInterface" name="txtExternalInterface" >
-                        <label id="errorExternalInterface" for="txtExternalInterface" class="error" style="display:none">This field is required</label>
-                      </div>
-                    </div>
-                    <div class="form-group formServer">
-                      <label for="txtPublicInterface" class="col-sm-4 control-label" >Public Interface:</label>
-                      <div class="col-sm-8">
-                        <input type="text"  id="txtPublicInterface" name="txtPublicInterface" >
-                        <label id="errorPublicInterface" for="txtPublicInterface" class="error" style="display:none">This field is required</label>
-                      </div>
-                    </div>
-                    <div class="form-group formServer">
-                      <label for="txtPlacementGroup" class="col-sm-4 control-label" >Placement Group:</label>
-                      <div class="col-sm-8">
-                        <input type="text"  id="txtPlacementGroup" name="txtPlacementGroup" >
-                        <label id="errorPlacementGroup" for="txtPlacementGroup" class="error" style="display:none">This field is required</label>
-                      </div>
-                    </div>
-                </div>
-              </div>
-            </div>
-
-          </div>
-
-        </form>
-       
-      </div>
-      <div class="modal-footer">
-        <button id="btnCreateServerOk" type="button" class="btn" data-dismiss="modal">Ok</button>
-        <button type="button" class="btn btn-gray" data-dismiss="modal">Cancel</button>
-      </div>
-    </div>
-  </div>
-</div>
-<!-- Add Server End -->
-<!-- Save Confirmation -->
-<div id="saveConfirmation" class="modal fade" role="dialog">
-  <div class="modal-dialog modal-dialog-center">
-    <!-- Modal content-->
-    <div class="modal-content">
-      <div class="modal-header">
-        <button type="button" class="close" data-dismiss="modal">&times;</button>
-        <h4 class="modal-title">Save</h4>
-      </div>
-      <div class="modal-body">
-        <p>Do you want to save the changes?</p>
-      </div>
-      <div class="modal-footer">
-        <button type="button" class="btn" id="btnSaveOk" data-dismiss="modal">Ok</button>
-        <button type="button" class="btn btn-gray" id="btnSaveCancel" data-dismiss="modal">Cancel</button>
-
-      </div>
-    </div>
-  </div>
-</div>
-<!-- Save Confirmation End -->
-
-<!-- Stop Confirmation -->
-<div id="stopClusterConfirmation" class="modal fade" role="dialog">
-  <div class="modal-dialog modal-dialog-center"> 
-    <!-- Modal content-->
-    <div class="modal-content">
-      <div class="modal-header">
-        <button type="button" class="close" data-dismiss="modal">&times;</button>
-        <h4 class="modal-title">Start Cluster</h4>
-      </div>
-      <div class="modal-body">
-        <p>Do you want to start this cluster?</p>
-      </div>
-      <div class="modal-footer">
-        <button type="button" class="btn" data-dismiss="modal">Ok</button>
-        <button type="button" class="btn btn-gray" data-dismiss="modal">Cancel</button>
-      </div>
-    </div>
-  </div>
-</div>
-<!-- Stop Confirmation End --> 
-<!-- Delete Confirmation -->
-<div id="deleteConfirmation" class="modal fade" role="dialog" data-serverid="">
-  <div class="modal-dialog modal-dialog-center"> 
-    <!-- Modal content-->
-    <div class="modal-content">
-      <div class="modal-header">
-        <button type="button" class="close" data-dismiss="modal">&times;</button>
-        <h4 class="modal-title">Delete Server</h4>
-      </div>
-      <div class="modal-body">
-        <p>Do you want to delete this server?</p>
-      </div>
-      <div class="modal-footer">
-        <button id="deleteServerOk" type="button" class="btn"  data-target="#errorDialog">Ok</button>
-        <button type="button" class="btn btn-gray" data-dismiss="modal">Cancel</button>
-      </div>
-    </div>
-  </div>
-</div>
-<!-- Delete Confirmation -->
-<div  style="display: none">
-  <div class="overlay-title icon-alert"></div>
-  <div class="clear"></div>
-  <div class="overlay-content confirmationHeight"> </div>
-  <div class="overlay-btns"><a  class="btn closeBtn">Ok</a> <a id="close" class="btn btn-gray closeBtn">Cancel</a></div>
-</div>
-<!-- Delete Confirmation End --> 
-
-<!-- Save server Setting -->
-<div id="serverSaveCon" class="modal fade" role="dialog">
-  <div class="modal-dialog modal-dialog-center"> 
-    <!-- Modal content-->
-    <div class="modal-content">
-      <div class="modal-header">
-        <button type="button" class="close" data-dismiss="modal">&times;</button>
-        <h4 class="modal-title">Save</h4>
-      </div>
-      <div class="modal-body">
-        <p>Do you want to save the changes?</p>
-      </div>
-      <div class="modal-footer">
-        <button type="button" class="btn" data-dismiss="modal">Ok</button>
-        <button type="button" class="btn btn-gray" data-dismiss="modal">Cancel</button>
-      </div>
-    </div>
-  </div>
-</div>
-<!-- Save Server Setting End -->
-
-<!-- Export table -->
-<div id="expTable" class="modal fade" role="dialog">
-  <div class="modal-dialog modal-dialog-center"> 
-    <!-- Modal content-->
-    <div class="modal-content">
-      <div class="modal-header">
-        <button type="button" class="close" data-dismiss="modal">&times;</button>
-        <h4 class="modal-title">Export Tables</h4>
-      </div>
-      <div class="modal-body">
-        
-        <p>No Export tables available.</p>
-      </div>
-      <div class="modal-footer">
-        <button type="button" class="btn" data-dismiss="modal">Ok</button>
-     
-      </div>
-    </div>
-  </div>
-</div>
-<!-- Export table End -->
-
-<!--Error -->
-<div id="errorDialog" class="modal fade" role="dialog" >
-  <div class="modal-dialog modal-dialog-center">
-    <!-- Modal content-->
-    <div class="modal-content">
-        <div class="modal-header">
-            <button type="button" class="close" data-dismiss="modal">&times;</button>
-            <h4 class="modal-title">Error</h4>
-        </div>
-        <div class="modal-body">
-            <p id="errorMsg"></p>
-        </div>
-        <div class="modal-footer">
-            <button type="button" id="btnErrorDialog" class="btn" data-dismiss="modal">Ok</button>
-        </div>
-    </div>
-  </div>
-</div>
-<!--Error -->
-
-<!--Success -->
-<div id="successDialog" class="modal fade" role="dialog">
-  <div class="modal-dialog modal-dialog-center">
-    <!-- Modal content-->
-    <div class="modal-content">
-        <div class="modal-header">
-            <button type="button" class="close" data-dismiss="modal">&times;</button>
-            <h4 class="modal-title">Success</h4>
-        </div>
-        <div class="modal-body">
-            <p id="successMsg"></p>
-        </div>
-        <div class="modal-footer">
-            <button type="button" class="btn" data-dismiss="modal">Ok</button>
-        </div>
-    </div>
-  </div>
-</div>
-<!--Success -->
-
-<!-- Add Database -->
-<div id="addDatabase" class="modal custom fade" role="dialog" data-id="">
-  <div class="modal-dialog modal-dialog-center addDatabaseModal">
-    <!-- Modal content-->
-    <div class="modal-content">
-      <div class="modal-header">
-        <button type="button" class="close" data-dismiss="modal">&times;</button>
-        <h4 class="modal-title" id="dbTitle">Add Database</h4>
-      </div>
-      <div class="modal-body">
-        <form id="frmCreateDB" action="" method="get" class="form-horizontal" >
-          <div class="form-group formDB">
-            <label for="txtDbName" class="col-sm-3 control-label">Name:</label>
-            <div class="col-sm-9">
-              <input type="text" id="txtDbName" name="txtDbName">
-              <label id="errorDbName" for="txtDbName" class="error" style="display:none">This field is required</label>
-            </div>
-          </div>
-          <!--<div class="form-group formDB">-->
-            <!--<label for="txtDeployment" class="col-sm-3 control-label">Deployment:</label>-->
-            <!--<div class="col-sm-9">-->
-              <!--<input type="text" id="txtDeployment" name="txtDeployment">-->
-            <!--</div>-->
-          <!--</div>-->
-        </form>
-        <!--<div class="noteDb" ><p>Note: <span class="txt-bold">Server can only be added after creating Database</span></p></div>-->
-      </div>
-      <div class="modal-footer">
-        <button id="btnAddDatabaseOk" type="button" class="btn" data-dismiss="modal">Ok</button>
-        <button type="button" class="btn btn-gray" data-dismiss="modal">Cancel</button>
-      </div>
-    </div>
-  </div>
-</div>
-<!-- Add Database End -->
-
-<!-- Edit Database -->
-<div id="editDatabase" class="modal fade" role="dialog">
-  <div class="modal-dialog modal-dialog-center">
-    <!-- Modal content-->
-    <div class="modal-content">
-      <div class="modal-header">
-        <button type="button" class="close" data-dismiss="modal">&times;</button>
-        <h4 class="modal-title">Update Database</h4>
-      </div>
-      <div class="modal-body">
-        <p>Do you want to Edit this Database?</p>
-      </div>
-      <div class="modal-footer">
-        <button type="button" class="btn" data-dismiss="modal">Ok</button>
-        <button type="button" class="btn btn-gray" data-dismiss="modal">Cancel</button>
-      </div>
-    </div>
-  </div>
-</div>
-<!-- End edit Database -->
-<!-- Delete Database -->
-<div id="deleteDatabase" class="modal fade" role="dialog" data-id="">
-  <div class="modal-dialog modal-dialog-center">
-    <!-- Modal content-->
-    <div class="modal-content">
-      <div class="modal-header">
-        <button type="button" class="close" data-dismiss="modal">&times;</button>
-        <h4 class="modal-title">Delete Database</h4>
-      </div>
-      <div class="modal-body">
-        <p>Do you want to delete this Database?</p>
-      </div>
-      <div class="modal-footer">
-        <button id="btnDeleteDatabaseOk" type="button" class="btn" data-dismiss="modal">Ok</button>
-        <button type="button" class="btn btn-gray" data-dismiss="modal">Cancel</button>
-      </div>
-    </div>
-  </div>
-</div>
-<!-- Delete Database -->
-
-<!--addExistingServer -->
-<div id="addExistingServer" class="modal custom fade" role="dialog">
-  <div class="modal-dialog modal-dialog-center">
-    <!-- Modal content-->
-    <div class="modal-content">
-      <div class="modal-header">
-        <button type="button" class="close" data-dismiss="modal">&times;</button>
-        <h4 class="modal-title">Add Existing Server</h4>
-      </div>
-      <div class="modal-body">
-        <form action="">
-          <select multiple="multiple" id="selectServers" name="selectServers[]">
-            <!--<option value='elem_1'>elem 1</option>-->
-            <!--<option value='elem_2'>elem 2</option>-->
-            <!--<option value='elem_3'>elem 3</option>-->
-            <!--<option value='elem_4'>elem 4</option>-->
-            <!--<option value='elem_5'>elem 5</option>-->
-            <!--<option value='elem_6'>elem 6</option>-->
-            <!--<option value='elem_7'>elem 7</option>-->
-            <!--<option value='elem_8'>elem 8</option>-->
-            <!--<option value='elem_9'>elem 9</option>-->
-            <!--<option value='elem_10'>elem 10</option>-->
-            <!--<option value='elem_11'>elem 11</option>-->
-          </select>
-        </form>
-       </div>
-      <div class="modal-footer">
-        <button id="btnSelectDbOk" type="button" class="btn" data-dismiss="modal">Ok</button>
-        <button type="button" class="btn btn-gray" data-dismiss="modal">Cancel</button>
-      </div>
-    </div>
-  </div>
-</div>
-<!-- addExistingServer End -->
-
-
-<!-- Plus Export table -->
-<div id="plusExport" class="modal fade" role="dialog" data-id="">
-  <div class="modal-dialog modal-dialog-center"> 
-    <!-- Modal content-->
-    <div class="modal-content">
-      <div class="modal-header">
-        <button type="button" class="close" data-dismiss="modal">&times;</button>
-        <h4 class="modal-title" id="btnAddExportConfigTitle">Add Configuration</h4>
-        <div id="deleteExportConfig" class="delete-export"><span class="icon-delete"></span>Delete this configuration</div>
-      </div>
-      <div class="modal-body">
-        <form id="formAddExportConfiguration" method="get" action="" novalidate style="overflow:auto;">
-          <div id="addExportConfigWrapper" class="configWrapper-modal">
-
-          </div>
-        </form>
-      </div>
-      <div class="modal-footer">
-        <button id="btnSaveExportOk" type="button" class="btn" data-dismiss="modal">Save</button>
-        <button  id="btnSaveExportCancel" type="button" class="btn btn-gray" data-dismiss="modal">Cancel</button>
-      </div>
-    </div>
-  </div>
-</div>
-<!--  Plus Export End -->  
-
-<!-- Plus Import table -->
-<div id="plusImport" class="modal fade" role="dialog" data-id="">
-  <div class="modal-dialog modal-dialog-center">
-    <!-- Modal content-->
-    <div class="modal-content">
-      <div class="modal-header">
-        <button type="button" class="close" data-dismiss="modal">&times;</button>
-        <h4 id="addImportConfigTitle" class="modal-title">Import Tables</h4>
-        <div id="deleteImportConfig" class="delete-export"><span class="icon-delete"></span>Delete this configuration</div>
-      </div>
-      <div class="modal-body">
-        <form id="formAddImportConfiguration" method="get" action="" novalidate style="overflow:auto;">
-          <div id="addImportConfigWrapper" class="configWrapper-modal">
-
-          </div>
-        </form>
-      </div>
-      <div class="modal-footer">
-        <button id="btnSaveImportOk" type="button" class="btn" data-dismiss="modal">Save</button>
-        <button id="btnSaveImportCancel" type="button" class="btn btn-gray" data-dismiss="modal">Cancel</button>
-      </div>
-    </div>
-  </div>
-</div>
-<!-- Plus Import table End --> 
-<!-- Plus Security table -->
-<div id="plusSecurity" class="modal fade" role="dialog">
-  <div id="addUserInnerPopup" data-isupdate="" data-username="" data-role="">
-    <div class="modal-dialog modal-dialog-center modal-add-user">
-    <!-- Modal content-->
-    <div class="modal-content">
-      <div class="modal-header">
-        <button type="button" class="close" data-dismiss="modal">&times;</button>
-        <h4 class="modal-title" id="btnAddSecurityTitle">Add User</h4>
-        <div id="deleteUser" class="delete-export"><span class="icon-delete"></span>Delete this user</div>
-      </div>
-        <div class="modal-body">
-          <form id="frmAddUser" method="get" action="" style="overflow:auto;">
-            <div id="addSecurityConfigWrapper" class="configWrapper-modal">
-
-            </div>
-          </form>
-      </div>
-      <div class="modal-footer">
-        <button id="btnSaveUserOk" type="button" class="btn" data-dismiss="modal">Save</button>
-        <button id="btnCancelUser" type="button" class="btn btn-gray" data-dismiss="modal">Cancel</button>
-     
-      </div>
-    </div>
-  </div>
-  </div>
-</div>
-<!-- Plus Security table End -->
-
-<!-- Connection Source table -->
-<div id="connectionSource" class="modal fade" role="dialog" data-id="">
-  <div class="modal-dialog modal-dialog-center connectionSourceModel">
-    <!-- Modal content-->
-    <div class="modal-content">
-      <div class="modal-header">
-        <button type="button" class="close" data-dismiss="modal">&times;</button>
-        <h4 class="modal-title">Database Replication (DR) Configuration</h4>
-        <div class="delete-connection" id="btnDeleteConnection"><span class="icon-delete"></span>Delete this configuration</div>
-      </div>
-      <div class="modal-body">
-        <form id="frmDatabaseReplication" method="get" action="" novalidate style="overflow:auto;">
-          <div class="configWrapper-modal">
-              <table width="100%" cellpadding="0" cellspacing="0" class="connectionSourceTblPopup">
-                <tr class="showHideDrConfig">
-                  <td width="5%">ID<span class="redC">*</span></td>
-                  <td id="trDrId" width="10%" align="">
-                    <input id="txtDrId" name="txtDrId" type="text" class="overviewInputTextDR valid" aria-required="true" aria-invalid="false">
-                    <label id="errorDrId" for="txtDrId" class="error ccErrorMsg" style="display: none;"></label>
-                  </td>
-                </tr>
-                <tr class="showHideDrConfig" id="trDrPort">
-                    <td>Port</td>
-                    <td id="tdDrPort" width="10%" align="">
-                      <input id="txtDrPort" name="txtDrPort" type="text" class="overviewInputTextDR valid" aria-required="true" aria-invalid="false">
-                      <label id="errorDrPort" for="txtDrPort" class="error ccErrorMsg" style="display: none;"></label>
-                    </td>
-                </tr>
-                <tr class="showHideDrConfig">
-                  <td><h4>Connection Source</h4></td>
-                  <td width="10%" class="connSource">
-                     <span id="addConnectionSource" class="plusIconDR"></span>
-                  </td>
-                </tr>
-                <tr class="trConnectionSource showHideDrConfig">
-                  <td>Source</td>
-                  <td>
-                    <input id="txtDatabase" name="txtDatabase" style="width:125px" type="text" class="overviewInputTextDR valid" aria-required="true" aria-invalid="false">
-                    <span id="deleteConnectionSource" class="deleteDR"></span>
-                    <label id="errorDatabase" for="txtDatabase" class="error ccErrorMsg" style="display: none;"></label>
-
-
-                  </td>
-                </tr>
-                <tr class="showHideDrConfig" style="border-bottom:none;" >
-                  <td></td>
-                  <td colspan="3">
-                    <label id="drServers-error" class="error" for="drServers" style="display:none">No servers selected.</label>
-                  </td>
-                </tr>
-              </table>
-          </div>
-        </form>
-      </div>
-      <div class="modal-footer">
-        <button id="btnSaveReplication" type="button" class="btn" data-dismiss="modal">Save</button>
-        <button type="button" class="btn btn-gray" data-dismiss="modal">Cancel</button>
-      </div>
-    </div>
-  </div>
-</div>
-<!-- Connection Source End -->
-<!-- Disk Limit -->
-<div id="diskLimit" class="modal fade" role="dialog" data-id="">
-  <div class="modal-dialog modal-dialog-center">
-    <!-- Modal content-->
-    <div class="modal-content">
-      <div class="modal-header">
-        <button type="button" class="close" data-dismiss="modal">&times;</button>
-        <h4 class="modal-title">Edit Disk Limit</h4>
-      </div>
-      <div class="modal-body">
-         <form id="formAddDiskLimit" method="get" action="" novalidate style="overflow:auto;">
-          <div id="addDiskLimitWrapper" class="configWrapper-modal">
-
-          </div>
-        </form>
-      </div>
-      <div class="modal-footer">
-        <button id="btnSaveDiskLimitOk" type="button" class="btn" data-dismiss="modal">Ok</button>
-        <button id="btnSaveDiskLimitCancel" type="button" class="btn btn-gray" data-dismiss="modal">Cancel</button>
-      </div>
-    </div>
-  </div>
-</div>
-<!-- Disk Limit End-->
-<!-- Log View -->
-<div id="divServerLogPopup" class="errorLogPopup modal fadein  in" role="dialog" style="display: none;">
-	<div class="modal-dialog modal-dialog-center modal-add-user">
-		<div class="modal-content">
-			<div class="modal-header">
-				<h4 class="modal-title" id="errorHeader">Log Details</h4>
-			</div>
-			<div class="modal-body">
-				<div class="errorWrapper" id="logMessage">
-				</div>
-			</div>
-			<div class="modal-footer">
-				<button  type="button" class="btnPopup btn" data-dismiss="modal">OK</button>
-			</div>
-		</div>
-	</div>
-</div>
-<!-- Log View End -->
-<<<<<<< HEAD
-<!-- Stop Confirmation -->
-<div id="divStopServerPopup" class="errorLogPopup modal fadein  in" role="dialog" style="display: none;" data-ip="" data-serverid="">
-	<div class="modal-dialog modal-dialog-center modal-add-user">
-		<div class="modal-content">
-			<div class="modal-header">
-				<h4 class="modal-title" id="msgHeader"><span class="glyphicon glyphicon-warning-sign infoClass" aria-hidden="true"></span>Confirmation</h4>
-			</div>
-			<div class="modal-body">
-				<div class="errorWrapper" id="stopMessage">
-				</div>
-			</div>
-			<div class="modal-footer">
-				<button id="btnConfirmStopServerOk" type="button" class="btnPopup btn" data-dismiss="modal">OK</button>
-                <button id="btnConfirmStopServerCancel" type="button" class="btnPopup btn btn-gray" data-dismiss="modal">Cancel</button>
-			</div>
-		</div>
-	</div>
-</div>
-<!-- Stop Confirmation End -->
-=======
-
-<!-- Overwrite data confirmation during starting database-->
-<div id="overwriteConfirmation" class="modal fade" role="dialog">
-  <div class="modal-dialog modal-dialog-center">
-    <!-- Modal content-->
-    <div class="modal-content">
-      <div class="modal-header">
-        <button type="button" class="close" data-dismiss="modal">&times;</button>
-        <h4 class="modal-title">  Overwrite data</h4>
-      </div>
-      <div class="modal-body">
-        <p class="warningData"><span class="glyphicon glyphicon-alert redcData" aria-hidden="true"></span> All of the existing data will be removed</p>
-        <p class="warningTxtData"> Are you sure to overwrite existing data?</p>
-      </div>
-      <div class="modal-footer">
-        <button type="button" class="btn" id="btnOverwriteYes" data-dismiss="modal">Yes</button>
-        <button type="button" class="btn btn-gray" id="btnOverwriteNo" data-dismiss="modal">No</button>
-
-      </div>
-    </div>
-  </div>
-</div>
->>>>>>> 3cbe3f29
-
-<div class="loader" ></div>
-</div>
-</body>
-</html>
+<!DOCTYPE html>
+<html lang="en">
+<head>
+<meta charset="utf-8">
+<meta http-equiv="X-UA-Compatible" content="IE=edge">
+<meta name="viewport" content="width=device-width, initial-scale=1">
+
+<title>Voltdb Deployment Manager</title>
+<link rel= "stylesheet" type= "text/css" href= "{{ url_for('static',filename='css/jquery-ui.css') }}">
+<link rel="shortcut icon" href="{{ url_for('static',filename='images/favicon.ico') }}" type="image/x-icon" />
+<link rel= "stylesheet" type= "text/css" href= "{{ url_for('static',filename='bootstrap/css/bootstrap.css') }}">
+<link rel= "stylesheet" type= "text/css" href= "{{ url_for('static',filename='css/style.css') }}">
+<link rel= "stylesheet" type= "text/css" href= "{{ url_for('static',filename='css/aero.css') }}">
+<link rel= "stylesheet" type= "text/css" href= "{{ url_for('static',filename='css/multi-select.css') }}">
+<link rel= "stylesheet" type= "text/css" href= "{{ url_for('static',filename='bootstrap/css/bootstrap-tokenfield.css') }}">
+<link rel= "stylesheet" type= "text/css" href= "{{ url_for('static',filename='bootstrap/css/tokenfield-typeahead.css') }}">
+</head>
+<body>
+<div id="wrap">
+  <div class="changeSaveStatus" title="Every change you make is automatically saved" style="" id="changeSaveStatus">Changes have been saved.</div>
+  <div id="main">
+    <nav class="navbar navbar-inverse navbar-fixed-top shadow">
+      <div class="container-fluid">
+        <div class="navbar-header">
+          <!--<button type="button" class="navbar-toggle collapsed" data-toggle="collapse" data-target="#navbar" aria-expanded="false" aria-controls="navbar"> <span class="sr-only">Toggle navigation</span> <span class="icon-bar"></span> <span class="icon-bar"></span> <span class="icon-bar"></span> </button>-->
+          <img src="{{ url_for('static',filename='images/logo.jpg') }}" alt="Voltdb Deployment Manager"> </div>
+        <!--<div id="navbar" class="navbar-collapse collapse">
+          <ul class="nav navbar-nav navbar-left">
+            <li class="active"><a href="#" id="dbManager">Cluster Settings</a></li>
+            <li><a href="#" id="serverSetting">Server Settings</a></li>
+          </ul>
+        </div>-->
+      </div>
+    </nav>
+    <div class="container-fluid database" id="divDbManager">
+      <div class="row">
+        <div class="col-md-12 clusterWrapTop">
+              <div class="clusterHeading">
+                <h4 class="clusterIcon" style="float:left"> <div class="clusterName"> Cluster </div> </h4>
+               <a class="createDB" data-toggle="modal" data-target="#createDatabase" id="btnDatabaseLink">
+                   <span class="clusterDBName" id="clusterName">  </span>
+                    <span class="glyphicon glyphicon-triangle-bottom"></span>
+                  </a>
+                <div class="clear"></div>
+              </div>
+        </div>
+      </div>
+
+      <div id="dbWarningText" class="overlayText" style="display:none"><span class="glyphicon glyphicon-warning-sign iconModify"></span>
+          <p id="warningMsg">No database has been added. Please click the down icon besides the Database to add a new database.</p>
+      <div class="clear"></div>
+      </div>
+      <div id="divOverlayWrapper" class="overlayWrapper" style="display:none" title="No database has been added. Please click the down icon besides the Database to add a new database.">
+      </div>
+      <div class="clusterContent">
+      <div class="clusterStartStop"  >
+    <div class="clusterBtnWrap" style="display:none;">
+      <a href="javaScript:void(0);" id="btnStartCluster" class="clustBtn"><span aria-hidden="true" class="glyphicon glyphicon-play playColor"></span><span class="clusterFont">Start <span style="font-size:14px;">Cluster</span></span></a>
+      <!--<a style="display:none" href="javaScript:void(0);" id="btnStopCluster" class="clustBtn"><span aria-hidden="true" class="glyphicon glyphicon-stop stopColor"></span><span class="clusterFont">Stop  <span style="font-size:14px;">Cluster</span></span></a>-->
+     <div class="startAdminMode">
+      <input type="checkbox" id="pauseOption"> <label for="pauseOption">Start in Admin Mode</label>
+        </div>
+       <div class="startSelect" >
+         <input type="checkbox" id="startOption"> <label for="startOption">Overwrite data from previous sessions</label>
+         <!--<input type="checkbox" id="pauseOption"> <label for="pauseOption">Pause</label><input type="checkbox" id="pauseOption"> <label for="pauseOption">Pause</label>-->
+
+       <div class="clear"></div>
+       </div>
+
+      </div>
+      <!--newly added-->
+    <div class="loadingStart" style="display:none;" >
+    	<p><img src="{{ url_for('static',filename='images/startLoader.gif') }}" alt="startloader"/></p>
+    	<p>Starting.......</p>
+    </div>    
+    <div id="startSuccess" class="databaseRg" style="display:none;">
+    <a id="vmcLink" class="btn"><span class="glyphicon glyphicon-new-window" style="padding-right:5px;tr"></span>Go to Management Center</a>
+    <p>Database Running</p>
+    </div>
+    <div id="stallFailed" class="stalledState"  style="display:none;">
+      <div class="modal-dialog modal-dialog-center stalledStateContainer">
+        <!-- Modal content-->
+        <div class="modal-content">
+          <div class="modal-header">
+            <h4 class="modal-title"><span class="glyphicon glyphicon-warning-sign redC" aria-hidden="true"></span>Stalled</h4>
+          </div>
+          <div class="modal-body">
+            <div class="containerStalled">
+            </div>
+            <div class="btnSpelled">
+       <p> Do you want to stop the cluster?</p>
+        <button id="btnStopCluster" type="button" class="btn">Yes</button></div>
+
+ </div>
+    
+    </div>
+  </div>
+</div>	
+	<div id="startFailed" class="startFail" style="display:none;" >
+      <div class="modal-dialog modal-dialog-center startFailContainer">
+        <!-- Modal content-->
+        <div class="modal-content">
+          <div class="modal-header">
+            <h4 class="modal-title"><span class="glyphicon glyphicon-remove-circle redC" aria-hidden="true"></span>Start Failed</h4>
+          </div>
+          <div class="modal-body">
+            <div class="containerFailed">
+
+            </div>
+
+            <div class="btnSpelled">
+        <button id="btnFailedOk" type="button" class="btn">OK</button></div>
+     </div>
+ 
+ 
+    
+    </div>
+  </div>
+</div>
+        <!--<div id="" class="recoverFail" style="display:none;" >-->
+          <!--<div class="modal-dialog modal-dialog-center">-->
+            <!--&lt;!&ndash; Modal content&ndash;&gt;-->
+            <!--<div class="modal-content">-->
+              <!--<div class="modal-header">-->
+                <!--<h4 class="modal-title"><span class="glyphicon glyphicon-remove-circle redC" aria-hidden="true"></span>Recover Failed</h4>-->
+              <!--</div>-->
+              <!--<div class="modal-body">-->
+                <!--<div class="containerRecover">-->
+
+                <!--</div>-->
+
+                <!--<div class="btnSpelled">-->
+            <!--<button id="" type="button" class="btn">OK</button></div>-->
+         <!--</div>-->
+    <!--</div>-->
+  <!--</div>-->
+<!--</div>-->
+
+        <div id="" class="connectionFail" style="display:none;" >
+  <div class="modal-dialog modal-dialog-center">
+    <!-- Modal content-->
+    <div class="modal-content">
+      <div class="modal-header">
+        <h4 class="modal-title"><span class="glyphicon glyphicon-remove-circle redC" aria-hidden="true"></span>Connection Failed</h4>
+      </div>
+      <div class="modal-body">
+        <div class="containerFail">
+        <p>Could not connect to the host</p>
+
+		</div>
+        <!--<div class="btnSpelled">-->
+    <!--<button id="" type="button" class="btn">OK</button></div>-->
+ </div>
+    </div>
+  </div>
+</div>
+   <!--Newly added ends-->
+      </div>
+        <div class="resetpb">
+                    <div class="clusterWrapper">
+                      <div class="ContentServerHead">
+                          <div class="ContentServerLeft">
+                          <span class="serverIcon">Servers</span>
+                          </div>
+                          <div class="addServer ContentServerRight">
+                          <!--<a class="addServer" id="btnAddServer" href="javascript:void(0);"data-toggle="modal" data-target="#addServer"> <span class="plus"></span>Add Server</a> </div>-->
+                          <div class="dropdown">
+                              <button id="btnAddServerOption" class="btnAddServer" type="button" data-toggle="modal" data-target="#addServer">
+                              <span class="plus"></span> Add Server
+                              </button>
+                          </div>
+                          <div class="clear"></div>
+                      </div>
+                        <div class="clear"></div>
+                        </div>
+                      <div class="ContentServerBody">
+                        <table width="100%" border="0" cellspacing="0" cellpadding="0" class="tblCluster" id="serverList">
+                        </table>
+
+                      </div>
+                    </div>
+
+        </div>
+        <div class="clear"></div>
+      </div>
+
+
+      <div class="row">
+        <div class="col-md-12">
+          <div class="clusterConfigWrapper" style="">
+
+            <div class="leftSide"> <span class="clusterConfigIcon" ></span>
+            <span class="clustHeadText">Database Configuration</span></div>
+            <div class="rightSide">
+              <form id="upload-file" method="post" enctype="multipart/form-data">
+                <div class="leftSide upDownBtn chooseFile" style="display:none">
+                 <input id="file" name="file" type="file">
+                </div>
+                <div id="upload-file-btn-ok" class="leftSide upDownBtn" style="display:none"><span class="uploadOkBtn" ></span> Ok</div>
+                <div id="upload-file-btn-Cancel" class="leftSide upDownBtn uploadCancel"><span class="uploadOkBtn" ></span> Cancel</div>
+                <div id="upload-file-btn" class="leftSide upDownBtn" style="display:none"><span class="uploadIcon" ></span> Upload Configuration</div>
+                <div class="leftSide upDownBtn downloadConfig">
+                  <a id="downloadConfigurations" href="#" download="deployment.xml">
+                    <span class="downloadIcon" ></span>Download Configuration
+                  </a>
+                </div>
+              </form>
+            </div>
+            <!--<form id="upload-file" method="post" enctype="multipart/form-data">-->
+                <!--<fieldset>-->
+                    <!--&lt;!&ndash;<label for="file">Select a file</label>&ndash;&gt;-->
+                    <!--<input id="file" name="file" type="file">-->
+                <!--</fieldset>-->
+                <!--<fieldset>-->
+                    <!--<button id="upload-file-btn" type="button">Upload</button>-->
+                <!--</fieldset>-->
+            <!--</form>-->
+            <div class="clear"></div>
+          </div>
+        </div>
+      </div>
+        <div class="row">
+        <div class="container-fluid clusterConfig">
+          <div class="col-md-6 clusterConfigLeft" >
+            <div class="main">
+              <div class="mainContent">
+                <h1>Overview</h1>
+              </div>
+              <div class="mainTbl">
+                <table width="100%" border="0" cellspacing="0" cellpadding="0" id="adminTbl" class="adminTbl">
+                  <tr>
+                    <td width="44%" class="configLabel">Site per host</td>
+                    <td id="sitePerHost" width="40%" align="right" >
+                      <form id="frmSitePerHost" action="" method="get" class="form-horizontal">
+                        <input id="txtSitePerHost" name="txtSitePerHost" type="text" class="overviewInputText">
+                      <label id="errorSitesPerHost" for="txtSitePerHost" class="error ccErrorMsg" style="display: none;">This field is required</label>
+                        </form>
+                    </td>
+                    <td width="8%">&nbsp;</td>
+                    <td width="8%">&nbsp;</td>
+                  </tr>
+                  <tr>
+                    <td class="configLabel">K-safety </td>
+                    <td id="kSafety" align="right" >
+                      <form id="frmKSafety" action="" method="get" class="form-horizontal">
+                      <input id="txtKSafety" name="txtKSafety" type="text" value="" class="overviewInputText">
+                      <label id="errorKSafety" for="txtKSafety" class="error ccErrorMsg" style="display: none;">This field is required</label>
+                        </form>
+                    </td>
+                    <td>&nbsp;</td>
+                    <td>&nbsp;</td>
+                  </tr>
+                  <tr class="security">
+                    <td class="configLabel">Partition detection </td>
+
+                      <td align="right">
+                        <input id="chkPartitionDetection" tabindex="8" type="checkbox" >
+                      </td>
+                      <td class="onOff" id="txtPartitionDetection"></td>
+                    <td>&nbsp;</td>
+                  </tr>
+                  <tr class="hasSubLabel parent" id="row-6">
+                    <td class="configLabel"><a href="javascript:void(0)" class="glyphicon-triangle-right"><span class="fontFamily">Security</span></a></td>
+                    <td align="right"><input id="chkSecurity" tabindex="1" type="checkbox" ></td>
+                    <td class="onOff" id="txtSecurity">On</td>
+                    <td>&nbsp;</td>
+                  </tr>
+                  <tr class="child-row-6 subLabelRow thead secTbl1">
+                             <td class="configLabel">Username</td>
+                             <td>Role</td>
+                             <td>&nbsp;</td>
+                            <td><a id="btnAddSecurity" class="plusIcon" href="javascript:void(0);" data-toggle="modal" data-target="#plusSecurity"></td>
+
+                  </tr>
+                  <tr class="hasSubLabel parent" id="row-1">
+                    <td class="configLabel"><a href="javascript:void(0)" class="glyphicon-triangle-right"><span class="fontFamily">HTTP Access</span></a></td>
+                    <td align="right"><input tabindex="9" type="checkbox" id="chkHttpAccess" ></td>
+                    <td class="onOff" id="txtHttpAccess">On</td>
+                    <td>&nbsp;</td>
+                  </tr>
+                  <tr class="child-row-1 subLabelRow">
+                    <td class="configLabel"> JSON API</td>
+                    <td align="right"><input tabindex="10" type="checkbox" id="chkJsonApi"></td>
+                    <td class="onOff" id="txtJsonApi">On</td>
+                    <td>&nbsp;</td>
+                  </tr>
+                  <tr class="hasSubLabel parent" id="row-2">
+                    <td class="configLabel"><a href="javascript:void(0)" class="glyphicon-triangle-right"><span class="fontFamily">Auto Snapshots</span></a></td>
+                    <td align="right"><input tabindex="3" type="checkbox" id="chkAutoSnapshot" ></td>
+                    <td class="onOff" id="txtAutoSnapshot">On</td>
+                    <td>&nbsp;</td>
+                  </tr>
+                  <tr class="child-row-2 subLabelRow">
+                    <td class="configLabel">File Prefix</td>
+                    <td align="right">
+                        <form id="frmFilePrefix" action="" method="get" class="form-horizontal">
+                          <input id="txtFilePrefix" name="txtFilePrefix" type="text" value="" class="overviewInputText1">
+                        <label id="errorFilePrefix" for="txtFilePrefix" class="error ccErrorMsg" style="display: none;">This field is required</label>
+                        </form>
+                    </td>
+                    <td>&nbsp;</td>
+                    <td>&nbsp;</td>
+                  </tr>
+                  <tr class="child-row-2 subLabelRow">
+                    <td class="configLabel">Frequency </td>
+                    <td align="right"><div id="frequencySpan">
+                      <form id="frmFrequency" action="" method="get" class="form-horizontal">
+                      <input id="txtFrequency" name="txtFrequency" type="text" value="" class="overviewInputText">
+                        <select id="selFreqUnit"><option value="1">Hrs</option><option value="2">Min</option><option value="3">Sec</option></select>
+                      <label id="errorFrequency" for="txtFrequency" class="error ccErrorMsg" style="display: none;">This field is required</label>
+                        </form>
+                    </div>
+                     </td>
+                    <td id="txtFrequencyUnit">&nbsp;</td>
+                    <td>&nbsp;</td>
+                  </tr>
+                  <tr class="child-row-2 subLabelRow">
+                    <td class="configLabel">Retained </td>
+                    <td align="right">
+                      <form id="frmRetained" action="" method="get" class="form-horizontal">
+                      <input id="txtRetained" name="txtRetained" type="text" value="" class="overviewInputText">
+                    <label id="errorRetained" for="txtRetained" class="error ccErrorMsg" style="display: none;">This field is required</label>
+                        </form>
+                    </td>
+                    <td>Copies </td>
+                    <td>&nbsp;</td>
+                  </tr>
+                  <tr class="hasSubLabel parent" id="row-3">
+                    <td class="configLabel"><a href="javascript:void(0)" class="glyphicon-triangle-right"><span class="fontFamily">Command Logging</span></a></td>
+                    <td align="right"><input id="chkCommandLog" tabindex="4" type="checkbox" id="input-4"></td>
+                    <td class="onOff" id="txtCommandLog">Off</td>
+                    <td>&nbsp;</td>
+                  </tr>
+                  <tr class="child-row-3 subLabelRow">
+                    <td class="configLabel">Log Frequency Time </td>
+                    <td id="commandlogfreqtime" align="right">
+                      <form id="frmLogFrequencyTime" action="" method="get" class="form-horizontal">
+                      <input id="txtLogFrequencyTime" name="txtLogFrequencyTime" type="text" value="" class="overviewInputText">
+                    <label id="errorLogFrequencyTime" for="txtLogFrequencyTime" class="error ccErrorMsg" style="display: none;">This field is required</label>
+                        </form>
+                    </td>
+                    <td>ms</td>
+                    <td>&nbsp;</td>
+                  </tr>
+                  <tr class="child-row-3 subLabelRow">
+                    <td class="configLabel">Log Frequency Transactions </td>
+                    <td id="commandlogfreqtxns" align="right">
+                      <form id="frmLogFreqTransaction" action="" method="get" class="form-horizontal">
+                      <input type="text" id="txtLogFreqTransaction" name="txtLogFreqTransaction" value="" class="overviewInputText1">
+                    <label id="errorLogFreqTransaction" for="txtLogFreqTransaction" class="error ccErrorMsg" style="display: none;">This field is required</label>
+                        </form>
+                    </td>
+                    <td>&nbsp;</td>
+                    <td>&nbsp;</td>
+                  </tr>
+                  <tr class="child-row-3 subLabelRow">
+                    <td class="configLabel">Log Segment Size</td>
+                    <td align="right">
+                      <form id="frmLogSegmentSize" action="" method="get" class="form-horizontal">
+                      <input id="txtLogSegmentSize" name="txtLogSegmentSize" type="text" value="" class="overviewInputText">
+                    <label id="errorLogSegmentSize" for="txtLogSegmentSize" class="error ccErrorMsg" style="display: none;">This field is required</label>
+                        </form>
+                    </td>
+                    <td>MB</td>
+                    <td>&nbsp;</td>
+                  </tr>
+                  <tr class="hasSubLabel parent" id="row-4">
+                    <td class="configLabel"><a href="javascript:void(0)" class="glyphicon-triangle-right"><span class="fontFamily">Export</span></a></td>
+                    <td align="right">&nbsp;</td>
+                    <td>&nbsp;</td>
+                    <td><a id="btnAddExportProperty" href="javascript:void(0);"data-toggle="modal" data-target="#plusExport">
+                      <span class="plusIcon"></span></a></td>
+                  </tr>
+                  <tr class="hasSubLabel parent" id="row-7">
+                    <td class="configLabel"><a href="javascript:void(0)" class="glyphicon-triangle-right"><span class="fontFamily">Import</span></a></td>
+                    <td align="right">&nbsp;</td>
+                    <td>&nbsp;</td>
+                    <td>
+                      <a id="btnAddImportProperty" href="javascript:void(0);"data-toggle="modal" data-target="#plusImport">
+                        <span class="plusIcon"></span>
+                      </a>
+                    </td>
+                  </tr>
+                  <tr class="hasSubLabel parent" id="row-5">
+                    <td class="configLabel"><a href="javascript:void(0)" class="glyphicon-triangle-right"><span class="fontFamily">Advanced</span></a></td>
+                    <td>&nbsp;</td>
+                    <td>&nbsp;</td>
+                    <td>&nbsp;</td>
+                  </tr>
+                  <tr class="child-row-5 subLabelRow">
+                    <td class="configLabel">Heartbeat time out </td>
+                    <td align="right" class="heartBeatTd">
+                      <form id="frmHeartBeatTimeout" action="" method="get" class="form-horizontal">
+                      <input id="txtHeartbeatTimeout" name="txtHeartbeatTimeout" type="text" value="" class="overviewInputText">
+                    <label id="errorHeartbeatTimeout" for="txtHeartbeatTimeout" class="error ccErrorMsg" style="display: none;">This field is required</label>
+                        </form>
+                    </td>
+                    <td>ms</td>
+                    <td>&nbsp;</td>
+                  </tr>
+                  <tr class="child-row-5 subLabelRow">
+                    <td class="configLabel">Query time out</td>
+                    <td align="right" class="queryTimeOut">
+                      <form id="frmQueryTimeout" action="" method="get" class="form-horizontal">
+                      <input type="text" id="txtQueryTimeout" name="txtQueryTimeout" value="" class="overviewInputText">
+                    <label id="errorQueryTimeout" for="txtQueryTimeout" class="error ccErrorMsg" style="display: none;">This field is required</label>
+                        </form>
+                    </td>
+                    <td>ms</td>
+                    <td>&nbsp;</td>
+                  </tr>
+                  <tr class="child-row-5 subLabelRow">
+                    <td class="configLabel">Max temp table memory</td>
+                    <td  id="temptablesmaxsize" align="right">
+                      <form id="frmMaxTempTableMemory" action="" method="get" class="form-horizontal">
+                      <input id="txtMaxTempTableMemory" name="txtMaxTempTableMemory" type="text" value="" class="overviewInputText">
+                    <label id="errortemptableMemory" for="txtMaxTempTableMemory" class="error ccErrorMsg" style="display: none;">This field is required</label>
+                        </form>
+                    </td>
+                    <td>MB</td>
+                    <td>&nbsp;</td>
+                  </tr>
+                  <tr class="child-row-5 subLabelRow">
+                    <td class="configLabel">Snapshot priority</td>
+                    <td id="SnapshotPriority" align="right">
+                      <form id="frmSnapshotPriority" action="" method="get" class="form-horizontal">
+                      <input id="txtSnapshotPriority" name="txtSnapshotPriority" type="text" value="" class="overviewInputText">
+                    <label id="errorSnapshotPriority" for="txtSnapshotPriority" class="error ccErrorMsg" style="display: none;">This field is required</label>
+                        </form>
+                    </td>
+                    <td>&nbsp;</td>
+                    <td>&nbsp;</td>
+                  </tr>
+                  <tr class="child-row-5 subLabelRow">
+                    <td class="configLabel">Memory Limit</td>
+                    <td id="MemoryLimit" align="right">
+                      <form id="frmMemoryLimit" action="" method="get" class="form-horizontal">
+                      <input id="txtMemoryLimit" name="txtMemoryLimit" type="text" value="" class="overviewInputText">
+                    <label id="errorMemoryLimit" for="txtMemoryLimit" class="error ccErrorMsg" style="display: none;">This field is required</label>
+                      </form>
+                    </td>
+                    <td><select id="selMemoryLimitUnit">
+                    <option val="GB">GB</option>
+                    <option val="%">%</option>
+                    </select></td>
+                    <td>&nbsp;</td>
+                  </tr>
+                  <tr class="child-row-5 subLabelRow diskLimitParentProp" id="row-51">
+                   <td class="configLabel"><a href="javascript:void(0)" class="glyphicon-triangle-right"><span class="fontFamily">Disk Limit</span></a></td>
+
+                    <td id="DiskLimit" align="right"> </td>
+                    <td>&nbsp;</td>
+                    <td><a data-target="#diskLimit" data-toggle="modal" href="javascript:void(0);" id="btnEditDiskLimit" class="">
+                      <span class="editIcon"></span></a></td>
+
+                  </tr>
+                </table>
+              </div>
+            </div>
+
+          </div>
+
+          <div class="col-md-6 clusterConfigRight" >
+
+            <div class="main">
+              <div class="mainContent">
+                <h1>Directories</h1>
+              </div>
+              <div class="adminDirect">
+                <table width="100%" border="0" cellspacing="0" cellpadding="0" class="adminTbl directories">
+                  <tr>
+                    <td>Root (destination)</td>
+                    <td>
+                      <form id="frmVoltdbRootDir" action="" method="get" class="form-horizontal">
+                      <input type="text" id="txtVoltdbRootDir" name="txtVoltdbRootDir" value="" class="inputText">
+                    </form>
+                    </td>
+
+                  </tr>
+                  <tr>
+                    <td>Snapshot</td>
+                    <td>
+                      <form id="frmSnapshotDir" action="" method="get" class="form-horizontal">
+                      <input type="text" id="txtSnapshotDir" name="txtSnapshotDir" value="" class="inputText">
+                    </form>
+                    </td>
+                  </tr>
+                  <tr>
+                    <td>Export Overflow</td>
+                    <td>
+                      <form id="frmExportOverflowDir" action="" method="get" class="form-horizontal">
+                      <input type="text" id="txtExportOverflowDir" name="txtExportOverflowDir" value="" class="inputText">
+                    </form>
+                    </td>
+
+                  </tr>
+                  <tr>
+                    <td>Command Log</td>
+                    <td>
+                      <form id="frmCommandLogDir" action="" method="get" class="form-horizontal">
+                      <input type="text" id="txtCommandLogDir" name="txtCommandLogDir" value="" class="inputText">
+                    </form>
+                    </td>
+                  </tr>
+                  <tr>
+                    <td>Command Log Snapshots</td>
+                    <td>
+                      <form id="frmCommandLogSnapDir" action="" method="get" class="form-horizontal">
+                      <input type="text" id="txtCommandLogSnapDir" name="txtCommandLogSnapDir" value="" class="inputText">
+                    </form>
+                    </td>
+                  </tr>
+                   <tr>
+                    <td>DR Overflow</td>
+                    <td>
+                      <form id="frmDrOverflow" action="" method="get" class="form-horizontal">
+                      <input type="text" id="txtDrOverflow" name="txtDrOverflow" value="" class="inputText">
+                    </form>
+                    </td>
+                  </tr>
+                </table>
+              </div>
+            </div>
+
+             <div class="drWrapperAdmin" id="divDrWrapperAdmin" >
+              <div class="headerAdminContent">
+                <h1>
+                  <div class="headerAdminContainer">
+                    <div class="drAdminHeaderLeft">Database Replication (DR)</div>
+                    <div class="drAdminHeaderRight">
+                      <a class="btnUpdateSource" id="btnUpdateSource" href="javascript:void(0);" data-toggle="modal"  data-target="#connectionSource">
+                        <!--<span class="editIcon"></span></a>-->
+                        <div id="onOffIcon" class="icheckbox_square-blue hover active onIconDR"> <span class="onOffDR" id="chkDrOnOffVal"width="10%"> </span> </div>
+                      </a>
+                    </div>
+                    <div class="clear"></div>
+                  </div>
+                </h1>
+              </div>
+              <div class="drContent">
+                <table width="100%" border="0" cellspacing="0" cellpadding="0" class="adminTbl connectionSourceTbl">
+                  <tr id="row-DrId" class="rowDr clsDrType">
+                    <td class="configLabel" width="62%">ID</td>
+                    <td>&nbsp;</td>
+                    <td align="right" id="lblDrId"></td>
+                    <td>&nbsp;</td>
+                  </tr>
+                  <tr id="rowDrPort" class="rowDr clsDrType">
+                    <td class="configLabel" width="62%">Port</td>
+                    <td>&nbsp;</td>
+                    <td align="right" id="lblDrPort"></td>
+                    <td>&nbsp;</td>
+                  </tr>
+                  <tr id="trConnectionSource" class="rowDr clsDrEnabled clsDrType" >
+                    <td class="configLabel" width="62%">Connection Source</td>
+                    <td colspan="2" align="right"><span id="master-cluster-name"></span></td>
+                     <td>&nbsp;</td>
+                  </tr>
+                </table>
+              </div>
+            </div>
+          </div>
+          </div>
+        </div>
+      </div>
+    </div>
+  </div>
+<div class="footer" id="mainFooter">
+  <p>Copyright © 2015 VoltDB. All rights reserved. </p>
+</div>
+<script src="{{ url_for('static', filename='js/jquery-1.11.1.min.js') }}"></script>
+<script src="{{ url_for('static', filename='js/jquery-ui.js') }}"></script>
+<script src="{{ url_for('static', filename='js/jquery.cookie.js') }}"></script>
+<script src="{{ url_for('static', filename='js/jquery.validate.min.js') }}"></script>
+<script src="{{ url_for('static', filename='js/jquery.multi-select.js') }}"></script>
+<script src="{{ url_for('static', filename='js/vdm.config.js') }}"></script>
+<script src="{{ url_for('static', filename='js/vdm.core.js') }}"></script>
+<script src="{{ url_for('static', filename='js/vdm.ui.js') }}"></script>
+<script src="{{ url_for('static', filename='js/vdm.render.js') }}"></script>
+<script src="{{ url_for('static', filename='js/vdm.serversetting.ui.js') }}"></script>
+<script src="{{ url_for('static', filename='js/vdm.service.js') }}"></script>
+<script src="{{ url_for('static', filename='bootstrap/js/bootstrap.min.js') }}"></script>
+<script src="{{ url_for('static', filename='bootstrap/js/bootstrap-tokenfield.js') }}"></script>
+<script src="{{ url_for('static', filename='js/icheck.js') }}"></script>
+
+<script>
+          $(document).ready(function(){
+			 
+			  
+            var callbacks_list = $('.mainContent');
+            $('.hasSubLabel td input, .security td input, .rowDr td input, .subLabelRow td ').on('ifCreated ifClicked ifChanged ifChecked ifUnchecked ifDisabled ifEnabled ifDestroyed', function(event){
+              callbacks_list.prepend();
+            }).iCheck({
+              checkboxClass: 'icheckbox_square-blue',
+              radioClass: 'iradio_square-blue',
+              increaseArea: '20%'
+            });
+			 // $("#input-4").fileinput({showCaption: false});
+			  
+			 $("#navbar li").click(function () {
+       $("#navbar li").removeClass('active');
+       $(this).addClass('active');
+       var activeLinkId = "";
+       var activeLink = $("#navbar li.active a");
+       if (activeLink.length > 0) {
+           activeLinkId = activeLink.attr("id");
+           if (activeLinkId == "serverSetting") {
+               $("#divDbManager").addClass("hidden");
+               $("#divServerSetting").removeClass("hidden");
+           }
+           else {
+               $("#divServerSetting").addClass("hidden");
+               $("#divDbManager").removeClass("hidden");
+           }
+           $("#navbar").removeClass("in");
+       }
+
+       //if (activeLinkId == "navSqlQuery")
+       //        return NavigationTabs.SQLQuery;
+       //
+       //    else if (activeLinkId == "navSchema")
+       //        return NavigationTabs.Schema;
+   });
+          });
+		  
+		  
+ 
+
+$("[rel=top]").tooltip({ placement: 'top'}); 
+$("[rel=left]").tooltip({ placement: 'left'}); 
+$("[rel=right]").tooltip({ placement: 'right'}); 
+$("[rel=bottom]").tooltip({ placement: 'bottom'}); 
+
+		
+
+		  </script>
+
+<!---overlay--->
+
+
+<!--Update Server List -->
+<div id="updateServerList" class="modal custom fade" role="dialog">
+  <div class="modal-dialog modal-dialog-center updateServerlistWrap">
+    <!-- Modal content-->
+    <div class="modal-content">
+       <div class="modal-body">
+        <div class="col-md-12 serverListContainer">
+          <table width="100%" border="0" cellspacing="0" cellpadding="0" class="tblDatabase" id="tblDatabaseList1">
+          </table>
+      </div>
+
+
+      </div>
+      <div class="modal-footer">
+
+      </div>
+    </div>
+  </div>
+</div>
+<!-- Add Server List End -->
+
+
+<!-- Create Database -->
+<div id="createDatabase" class="modal custom fade" role="dialog">
+  <div class="modal-dialog modal-dialog-center modifiedModalCreateDB"> 
+    <!-- Modal content-->
+    <div class="modal-content">
+      <div class="modal-header">
+        <button type="button" class="close" data-dismiss="modal">&times;</button>
+        <h4 class="modal-title">Database
+        <a id="btnAddDatabase" data-toggle="modal" data-target="#addDatabase" class="addDatabase"> <span class="plus"></span>Add Database</a>
+        </h4>
+        
+      </div>
+      <div class="modal-body">
+        <div class="col-md-12 databaseContainer">
+          <table width="100%" border="0" cellspacing="0" cellpadding="0" class="tblDatabase" id="tblDatabaseList">
+          </table>
+      </div>
+
+       
+      </div>
+      <div class="modal-footer">
+      
+      </div>
+    </div>
+  </div>
+</div>
+<!-- Create Database End -->          
+
+<!-- Add Server -->
+<div id="addServer" class="modal custom fade" role="dialog" data-serverid="">
+  <div class="modal-dialog modal-dialog-center">
+    <!-- Modal content-->
+    <div class="modal-content">
+      <div class="modal-header">
+        <button type="button" class="close" data-dismiss="modal">&times;</button>
+        <h4 class="modal-title" id="addServerTitle">Add Server</h4>
+      </div>
+      <div class="modal-body" style="overflow:auto; height:300px;">
+        <form id="frmCreateServer" action="" method="get" class="form-horizontal">
+          <div class="form-group formServer">
+            <label for="txtHostName" class="col-sm-4 control-label" >Host Name<span class="redC">*</span>:</label>
+            <div class="col-sm-8">
+              <input type="text"  id="txtHostName" name="txtHostName" >
+              <label id="errorHostName" for="txtHostName" class="error" style="display:none">This field is required</label>
+            </div>
+          </div>
+          <div class="form-group formServer">
+            <label for="serverName" class="col-sm-4 control-label" >Display Name:</label>
+            <div class="col-sm-8" >
+              <input type="text" id="serverName" name="serverName" >
+              <label id="errorServerName" for="serverName" class="error" style="display:none">This field is required</label>
+            </div>
+          </div>
+          <div class="form-group formServer">
+            <label for="txtDescription" class="col-sm-4 control-label">Description:</label>
+            <div class="col-sm-8" >
+              <textarea type="text"  id="txtDescription" name="txtDescription" ></textarea>
+              <label id="errorDescription" for="txtDescription" class="error" style="display:none">This field is required</label>
+            </div>
+          </div>
+
+          <div class="panel-group" id="accordion">
+            <div class="panel panel-default">
+              <div class="panel-heading">
+                <h4 class="panel-title showMore">
+                  <a class="accordion-toggle" data-toggle="collapse" data-parent="#accordion" href="#collapseOne">
+                    <span id="colExpIcon" class="glyphicon-triangle-right"></span>
+                      Details
+                  </a>
+                </h4>
+              </div>
+              <div id="collapseOne" class="panel-collapse collapse">
+                <div class="panel-body">
+                  <div class="form-group formServer">
+                      <label for="txtClientPort" class="col-sm-4 control-label" >Client Listener:</label>
+                      <div class="col-sm-8">
+                        <input type="text"  id="txtClientPort" name="txtClientPort" >
+                        <label id="errorClientPort" for="txtClientPort" class="error" style="display:none">This field is required</label>
+                      </div>
+                    </div>
+                    <div class="form-group formServer">
+                      <label for="txtAdminPort" class="col-sm-4 control-label" >Admin Listener:</label>
+                      <div class="col-sm-8">
+                        <input type="text"  id="txtAdminPort" name="txtAdminPort" >
+                        <label id="errorAdminPort" for="txtAdminPort" class="error" style="display:none">This field is required</label>
+                      </div>
+                    </div>
+                    <div class="form-group formServer">
+                      <label for="txtInternalPort" class="col-sm-4 control-label" >Internal Listener:</label>
+                      <div class="col-sm-8">
+                        <input type="text"  id="txtInternalPort" name="txtInternalPort" >
+                        <label id="errorInternalPort" for="txtInternalPort" class="error" style="display:none">This field is required</label>
+                      </div>
+                    </div>
+                    <div class="form-group formServer">
+                      <label for="txtHttpPort" class="col-sm-4 control-label" >HTTP Listener:</label>
+                      <div class="col-sm-8">
+                        <input type="text"  id="txtHttpPort" name="txtHttpPort" >
+                        <label id="errorHttpPort" for="txtHttpPort" class="error" style="display:none">This field is required</label>
+                      </div>
+                    </div>
+                    <div class="form-group formServer">
+                      <label for="txtZookeeper" class="col-sm-4 control-label" >Zookeeper Listener:</label>
+                      <div class="col-sm-8">
+                        <input type="text"  id="txtZookeeper" name="txtZookeeper" >
+                        <label id="errorZookeeper" for="txtZookeeper" class="error" style="display:none">This field is required</label>
+                      </div>
+                    </div>
+                    <div class="form-group formServer">
+                      <label for="txtReplicationPort" class="col-sm-4 control-label" >Replication Listener:</label>
+                      <div class="col-sm-8">
+                        <input type="text"  id="txtReplicationPort" name="txtReplicationPort" >
+                        <label id="errorReplicationPort" for="txtReplicationPort" class="error" style="display:none">This field is required</label>
+                      </div>
+                    </div>
+
+                    <div class="form-group formServer">
+                      <label for="txtInternalInterface" class="col-sm-4 control-label" >Internal Interface:</label>
+                      <div class="col-sm-8">
+                        <input type="text"  id="txtInternalInterface" name="txtInternalInterface" >
+                        <label id="errorInternalInterface" for="txtInternalInterface" class="error" style="display:none">This field is required</label>
+                      </div>
+                    </div>
+                    <div class="form-group formServer">
+                      <label for="txtExternalInterface" class="col-sm-4 control-label" >External Interface:</label>
+                      <div class="col-sm-8">
+                        <input type="text"  id="txtExternalInterface" name="txtExternalInterface" >
+                        <label id="errorExternalInterface" for="txtExternalInterface" class="error" style="display:none">This field is required</label>
+                      </div>
+                    </div>
+                    <div class="form-group formServer">
+                      <label for="txtPublicInterface" class="col-sm-4 control-label" >Public Interface:</label>
+                      <div class="col-sm-8">
+                        <input type="text"  id="txtPublicInterface" name="txtPublicInterface" >
+                        <label id="errorPublicInterface" for="txtPublicInterface" class="error" style="display:none">This field is required</label>
+                      </div>
+                    </div>
+                    <div class="form-group formServer">
+                      <label for="txtPlacementGroup" class="col-sm-4 control-label" >Placement Group:</label>
+                      <div class="col-sm-8">
+                        <input type="text"  id="txtPlacementGroup" name="txtPlacementGroup" >
+                        <label id="errorPlacementGroup" for="txtPlacementGroup" class="error" style="display:none">This field is required</label>
+                      </div>
+                    </div>
+                </div>
+              </div>
+            </div>
+
+          </div>
+
+        </form>
+       
+      </div>
+      <div class="modal-footer">
+        <button id="btnCreateServerOk" type="button" class="btn" data-dismiss="modal">Ok</button>
+        <button type="button" class="btn btn-gray" data-dismiss="modal">Cancel</button>
+      </div>
+    </div>
+  </div>
+</div>
+<!-- Add Server End -->
+<!-- Save Confirmation -->
+<div id="saveConfirmation" class="modal fade" role="dialog">
+  <div class="modal-dialog modal-dialog-center">
+    <!-- Modal content-->
+    <div class="modal-content">
+      <div class="modal-header">
+        <button type="button" class="close" data-dismiss="modal">&times;</button>
+        <h4 class="modal-title">Save</h4>
+      </div>
+      <div class="modal-body">
+        <p>Do you want to save the changes?</p>
+      </div>
+      <div class="modal-footer">
+        <button type="button" class="btn" id="btnSaveOk" data-dismiss="modal">Ok</button>
+        <button type="button" class="btn btn-gray" id="btnSaveCancel" data-dismiss="modal">Cancel</button>
+
+      </div>
+    </div>
+  </div>
+</div>
+<!-- Save Confirmation End -->
+
+<!-- Stop Confirmation -->
+<div id="stopClusterConfirmation" class="modal fade" role="dialog">
+  <div class="modal-dialog modal-dialog-center"> 
+    <!-- Modal content-->
+    <div class="modal-content">
+      <div class="modal-header">
+        <button type="button" class="close" data-dismiss="modal">&times;</button>
+        <h4 class="modal-title">Start Cluster</h4>
+      </div>
+      <div class="modal-body">
+        <p>Do you want to start this cluster?</p>
+      </div>
+      <div class="modal-footer">
+        <button type="button" class="btn" data-dismiss="modal">Ok</button>
+        <button type="button" class="btn btn-gray" data-dismiss="modal">Cancel</button>
+      </div>
+    </div>
+  </div>
+</div>
+<!-- Stop Confirmation End --> 
+<!-- Delete Confirmation -->
+<div id="deleteConfirmation" class="modal fade" role="dialog" data-serverid="">
+  <div class="modal-dialog modal-dialog-center"> 
+    <!-- Modal content-->
+    <div class="modal-content">
+      <div class="modal-header">
+        <button type="button" class="close" data-dismiss="modal">&times;</button>
+        <h4 class="modal-title">Delete Server</h4>
+      </div>
+      <div class="modal-body">
+        <p>Do you want to delete this server?</p>
+      </div>
+      <div class="modal-footer">
+        <button id="deleteServerOk" type="button" class="btn"  data-target="#errorDialog">Ok</button>
+        <button type="button" class="btn btn-gray" data-dismiss="modal">Cancel</button>
+      </div>
+    </div>
+  </div>
+</div>
+<!-- Delete Confirmation -->
+<div  style="display: none">
+  <div class="overlay-title icon-alert"></div>
+  <div class="clear"></div>
+  <div class="overlay-content confirmationHeight"> </div>
+  <div class="overlay-btns"><a  class="btn closeBtn">Ok</a> <a id="close" class="btn btn-gray closeBtn">Cancel</a></div>
+</div>
+<!-- Delete Confirmation End --> 
+
+<!-- Save server Setting -->
+<div id="serverSaveCon" class="modal fade" role="dialog">
+  <div class="modal-dialog modal-dialog-center"> 
+    <!-- Modal content-->
+    <div class="modal-content">
+      <div class="modal-header">
+        <button type="button" class="close" data-dismiss="modal">&times;</button>
+        <h4 class="modal-title">Save</h4>
+      </div>
+      <div class="modal-body">
+        <p>Do you want to save the changes?</p>
+      </div>
+      <div class="modal-footer">
+        <button type="button" class="btn" data-dismiss="modal">Ok</button>
+        <button type="button" class="btn btn-gray" data-dismiss="modal">Cancel</button>
+      </div>
+    </div>
+  </div>
+</div>
+<!-- Save Server Setting End -->
+
+<!-- Export table -->
+<div id="expTable" class="modal fade" role="dialog">
+  <div class="modal-dialog modal-dialog-center"> 
+    <!-- Modal content-->
+    <div class="modal-content">
+      <div class="modal-header">
+        <button type="button" class="close" data-dismiss="modal">&times;</button>
+        <h4 class="modal-title">Export Tables</h4>
+      </div>
+      <div class="modal-body">
+        
+        <p>No Export tables available.</p>
+      </div>
+      <div class="modal-footer">
+        <button type="button" class="btn" data-dismiss="modal">Ok</button>
+     
+      </div>
+    </div>
+  </div>
+</div>
+<!-- Export table End -->
+
+<!--Error -->
+<div id="errorDialog" class="modal fade" role="dialog" >
+  <div class="modal-dialog modal-dialog-center">
+    <!-- Modal content-->
+    <div class="modal-content">
+        <div class="modal-header">
+            <button type="button" class="close" data-dismiss="modal">&times;</button>
+            <h4 class="modal-title">Error</h4>
+        </div>
+        <div class="modal-body">
+            <p id="errorMsg"></p>
+        </div>
+        <div class="modal-footer">
+            <button type="button" id="btnErrorDialog" class="btn" data-dismiss="modal">Ok</button>
+        </div>
+    </div>
+  </div>
+</div>
+<!--Error -->
+
+<!--Success -->
+<div id="successDialog" class="modal fade" role="dialog">
+  <div class="modal-dialog modal-dialog-center">
+    <!-- Modal content-->
+    <div class="modal-content">
+        <div class="modal-header">
+            <button type="button" class="close" data-dismiss="modal">&times;</button>
+            <h4 class="modal-title">Success</h4>
+        </div>
+        <div class="modal-body">
+            <p id="successMsg"></p>
+        </div>
+        <div class="modal-footer">
+            <button type="button" class="btn" data-dismiss="modal">Ok</button>
+        </div>
+    </div>
+  </div>
+</div>
+<!--Success -->
+
+<!-- Add Database -->
+<div id="addDatabase" class="modal custom fade" role="dialog" data-id="">
+  <div class="modal-dialog modal-dialog-center addDatabaseModal">
+    <!-- Modal content-->
+    <div class="modal-content">
+      <div class="modal-header">
+        <button type="button" class="close" data-dismiss="modal">&times;</button>
+        <h4 class="modal-title" id="dbTitle">Add Database</h4>
+      </div>
+      <div class="modal-body">
+        <form id="frmCreateDB" action="" method="get" class="form-horizontal" >
+          <div class="form-group formDB">
+            <label for="txtDbName" class="col-sm-3 control-label">Name:</label>
+            <div class="col-sm-9">
+              <input type="text" id="txtDbName" name="txtDbName">
+              <label id="errorDbName" for="txtDbName" class="error" style="display:none">This field is required</label>
+            </div>
+          </div>
+          <!--<div class="form-group formDB">-->
+            <!--<label for="txtDeployment" class="col-sm-3 control-label">Deployment:</label>-->
+            <!--<div class="col-sm-9">-->
+              <!--<input type="text" id="txtDeployment" name="txtDeployment">-->
+            <!--</div>-->
+          <!--</div>-->
+        </form>
+        <!--<div class="noteDb" ><p>Note: <span class="txt-bold">Server can only be added after creating Database</span></p></div>-->
+      </div>
+      <div class="modal-footer">
+        <button id="btnAddDatabaseOk" type="button" class="btn" data-dismiss="modal">Ok</button>
+        <button type="button" class="btn btn-gray" data-dismiss="modal">Cancel</button>
+      </div>
+    </div>
+  </div>
+</div>
+<!-- Add Database End -->
+
+<!-- Edit Database -->
+<div id="editDatabase" class="modal fade" role="dialog">
+  <div class="modal-dialog modal-dialog-center">
+    <!-- Modal content-->
+    <div class="modal-content">
+      <div class="modal-header">
+        <button type="button" class="close" data-dismiss="modal">&times;</button>
+        <h4 class="modal-title">Update Database</h4>
+      </div>
+      <div class="modal-body">
+        <p>Do you want to Edit this Database?</p>
+      </div>
+      <div class="modal-footer">
+        <button type="button" class="btn" data-dismiss="modal">Ok</button>
+        <button type="button" class="btn btn-gray" data-dismiss="modal">Cancel</button>
+      </div>
+    </div>
+  </div>
+</div>
+<!-- End edit Database -->
+<!-- Delete Database -->
+<div id="deleteDatabase" class="modal fade" role="dialog" data-id="">
+  <div class="modal-dialog modal-dialog-center">
+    <!-- Modal content-->
+    <div class="modal-content">
+      <div class="modal-header">
+        <button type="button" class="close" data-dismiss="modal">&times;</button>
+        <h4 class="modal-title">Delete Database</h4>
+      </div>
+      <div class="modal-body">
+        <p>Do you want to delete this Database?</p>
+      </div>
+      <div class="modal-footer">
+        <button id="btnDeleteDatabaseOk" type="button" class="btn" data-dismiss="modal">Ok</button>
+        <button type="button" class="btn btn-gray" data-dismiss="modal">Cancel</button>
+      </div>
+    </div>
+  </div>
+</div>
+<!-- Delete Database -->
+
+<!--addExistingServer -->
+<div id="addExistingServer" class="modal custom fade" role="dialog">
+  <div class="modal-dialog modal-dialog-center">
+    <!-- Modal content-->
+    <div class="modal-content">
+      <div class="modal-header">
+        <button type="button" class="close" data-dismiss="modal">&times;</button>
+        <h4 class="modal-title">Add Existing Server</h4>
+      </div>
+      <div class="modal-body">
+        <form action="">
+          <select multiple="multiple" id="selectServers" name="selectServers[]">
+            <!--<option value='elem_1'>elem 1</option>-->
+            <!--<option value='elem_2'>elem 2</option>-->
+            <!--<option value='elem_3'>elem 3</option>-->
+            <!--<option value='elem_4'>elem 4</option>-->
+            <!--<option value='elem_5'>elem 5</option>-->
+            <!--<option value='elem_6'>elem 6</option>-->
+            <!--<option value='elem_7'>elem 7</option>-->
+            <!--<option value='elem_8'>elem 8</option>-->
+            <!--<option value='elem_9'>elem 9</option>-->
+            <!--<option value='elem_10'>elem 10</option>-->
+            <!--<option value='elem_11'>elem 11</option>-->
+          </select>
+        </form>
+       </div>
+      <div class="modal-footer">
+        <button id="btnSelectDbOk" type="button" class="btn" data-dismiss="modal">Ok</button>
+        <button type="button" class="btn btn-gray" data-dismiss="modal">Cancel</button>
+      </div>
+    </div>
+  </div>
+</div>
+<!-- addExistingServer End -->
+
+
+<!-- Plus Export table -->
+<div id="plusExport" class="modal fade" role="dialog" data-id="">
+  <div class="modal-dialog modal-dialog-center"> 
+    <!-- Modal content-->
+    <div class="modal-content">
+      <div class="modal-header">
+        <button type="button" class="close" data-dismiss="modal">&times;</button>
+        <h4 class="modal-title" id="btnAddExportConfigTitle">Add Configuration</h4>
+        <div id="deleteExportConfig" class="delete-export"><span class="icon-delete"></span>Delete this configuration</div>
+      </div>
+      <div class="modal-body">
+        <form id="formAddExportConfiguration" method="get" action="" novalidate style="overflow:auto;">
+          <div id="addExportConfigWrapper" class="configWrapper-modal">
+
+          </div>
+        </form>
+      </div>
+      <div class="modal-footer">
+        <button id="btnSaveExportOk" type="button" class="btn" data-dismiss="modal">Save</button>
+        <button  id="btnSaveExportCancel" type="button" class="btn btn-gray" data-dismiss="modal">Cancel</button>
+      </div>
+    </div>
+  </div>
+</div>
+<!--  Plus Export End -->  
+
+<!-- Plus Import table -->
+<div id="plusImport" class="modal fade" role="dialog" data-id="">
+  <div class="modal-dialog modal-dialog-center">
+    <!-- Modal content-->
+    <div class="modal-content">
+      <div class="modal-header">
+        <button type="button" class="close" data-dismiss="modal">&times;</button>
+        <h4 id="addImportConfigTitle" class="modal-title">Import Tables</h4>
+        <div id="deleteImportConfig" class="delete-export"><span class="icon-delete"></span>Delete this configuration</div>
+      </div>
+      <div class="modal-body">
+        <form id="formAddImportConfiguration" method="get" action="" novalidate style="overflow:auto;">
+          <div id="addImportConfigWrapper" class="configWrapper-modal">
+
+          </div>
+        </form>
+      </div>
+      <div class="modal-footer">
+        <button id="btnSaveImportOk" type="button" class="btn" data-dismiss="modal">Save</button>
+        <button id="btnSaveImportCancel" type="button" class="btn btn-gray" data-dismiss="modal">Cancel</button>
+      </div>
+    </div>
+  </div>
+</div>
+<!-- Plus Import table End --> 
+<!-- Plus Security table -->
+<div id="plusSecurity" class="modal fade" role="dialog">
+  <div id="addUserInnerPopup" data-isupdate="" data-username="" data-role="">
+    <div class="modal-dialog modal-dialog-center modal-add-user">
+    <!-- Modal content-->
+    <div class="modal-content">
+      <div class="modal-header">
+        <button type="button" class="close" data-dismiss="modal">&times;</button>
+        <h4 class="modal-title" id="btnAddSecurityTitle">Add User</h4>
+        <div id="deleteUser" class="delete-export"><span class="icon-delete"></span>Delete this user</div>
+      </div>
+        <div class="modal-body">
+          <form id="frmAddUser" method="get" action="" style="overflow:auto;">
+            <div id="addSecurityConfigWrapper" class="configWrapper-modal">
+
+            </div>
+          </form>
+      </div>
+      <div class="modal-footer">
+        <button id="btnSaveUserOk" type="button" class="btn" data-dismiss="modal">Save</button>
+        <button id="btnCancelUser" type="button" class="btn btn-gray" data-dismiss="modal">Cancel</button>
+     
+      </div>
+    </div>
+  </div>
+  </div>
+</div>
+<!-- Plus Security table End -->
+
+<!-- Connection Source table -->
+<div id="connectionSource" class="modal fade" role="dialog" data-id="">
+  <div class="modal-dialog modal-dialog-center connectionSourceModel">
+    <!-- Modal content-->
+    <div class="modal-content">
+      <div class="modal-header">
+        <button type="button" class="close" data-dismiss="modal">&times;</button>
+        <h4 class="modal-title">Database Replication (DR) Configuration</h4>
+        <div class="delete-connection" id="btnDeleteConnection"><span class="icon-delete"></span>Delete this configuration</div>
+      </div>
+      <div class="modal-body">
+        <form id="frmDatabaseReplication" method="get" action="" novalidate style="overflow:auto;">
+          <div class="configWrapper-modal">
+              <table width="100%" cellpadding="0" cellspacing="0" class="connectionSourceTblPopup">
+                <tr class="showHideDrConfig">
+                  <td width="5%">ID<span class="redC">*</span></td>
+                  <td id="trDrId" width="10%" align="">
+                    <input id="txtDrId" name="txtDrId" type="text" class="overviewInputTextDR valid" aria-required="true" aria-invalid="false">
+                    <label id="errorDrId" for="txtDrId" class="error ccErrorMsg" style="display: none;"></label>
+                  </td>
+                </tr>
+                <tr class="showHideDrConfig" id="trDrPort">
+                    <td>Port</td>
+                    <td id="tdDrPort" width="10%" align="">
+                      <input id="txtDrPort" name="txtDrPort" type="text" class="overviewInputTextDR valid" aria-required="true" aria-invalid="false">
+                      <label id="errorDrPort" for="txtDrPort" class="error ccErrorMsg" style="display: none;"></label>
+                    </td>
+                </tr>
+                <tr class="showHideDrConfig">
+                  <td><h4>Connection Source</h4></td>
+                  <td width="10%" class="connSource">
+                     <span id="addConnectionSource" class="plusIconDR"></span>
+                  </td>
+                </tr>
+                <tr class="trConnectionSource showHideDrConfig">
+                  <td>Source</td>
+                  <td>
+                    <input id="txtDatabase" name="txtDatabase" style="width:125px" type="text" class="overviewInputTextDR valid" aria-required="true" aria-invalid="false">
+                    <span id="deleteConnectionSource" class="deleteDR"></span>
+                    <label id="errorDatabase" for="txtDatabase" class="error ccErrorMsg" style="display: none;"></label>
+
+
+                  </td>
+                </tr>
+                <tr class="showHideDrConfig" style="border-bottom:none;" >
+                  <td></td>
+                  <td colspan="3">
+                    <label id="drServers-error" class="error" for="drServers" style="display:none">No servers selected.</label>
+                  </td>
+                </tr>
+              </table>
+          </div>
+        </form>
+      </div>
+      <div class="modal-footer">
+        <button id="btnSaveReplication" type="button" class="btn" data-dismiss="modal">Save</button>
+        <button type="button" class="btn btn-gray" data-dismiss="modal">Cancel</button>
+      </div>
+    </div>
+  </div>
+</div>
+<!-- Connection Source End -->
+<!-- Disk Limit -->
+<div id="diskLimit" class="modal fade" role="dialog" data-id="">
+  <div class="modal-dialog modal-dialog-center">
+    <!-- Modal content-->
+    <div class="modal-content">
+      <div class="modal-header">
+        <button type="button" class="close" data-dismiss="modal">&times;</button>
+        <h4 class="modal-title">Edit Disk Limit</h4>
+      </div>
+      <div class="modal-body">
+         <form id="formAddDiskLimit" method="get" action="" novalidate style="overflow:auto;">
+          <div id="addDiskLimitWrapper" class="configWrapper-modal">
+
+          </div>
+        </form>
+      </div>
+      <div class="modal-footer">
+        <button id="btnSaveDiskLimitOk" type="button" class="btn" data-dismiss="modal">Ok</button>
+        <button id="btnSaveDiskLimitCancel" type="button" class="btn btn-gray" data-dismiss="modal">Cancel</button>
+      </div>
+    </div>
+  </div>
+</div>
+<!-- Disk Limit End-->
+<!-- Log View -->
+<div id="divServerLogPopup" class="errorLogPopup modal fadein  in" role="dialog" style="display: none;">
+	<div class="modal-dialog modal-dialog-center modal-add-user">
+		<div class="modal-content">
+			<div class="modal-header">
+				<h4 class="modal-title" id="errorHeader">Log Details</h4>
+			</div>
+			<div class="modal-body">
+				<div class="errorWrapper" id="logMessage">
+				</div>
+			</div>
+			<div class="modal-footer">
+				<button  type="button" class="btnPopup btn" data-dismiss="modal">OK</button>
+			</div>
+		</div>
+	</div>
+</div>
+<!-- Log View End -->
+<!-- Stop Confirmation -->
+<div id="divStopServerPopup" class="errorLogPopup modal fadein  in" role="dialog" style="display: none;" data-ip="" data-serverid="">
+	<div class="modal-dialog modal-dialog-center modal-add-user">
+		<div class="modal-content">
+			<div class="modal-header">
+				<h4 class="modal-title" id="msgHeader"><span class="glyphicon glyphicon-warning-sign infoClass" aria-hidden="true"></span>Confirmation</h4>
+			</div>
+			<div class="modal-body">
+				<div class="errorWrapper" id="stopMessage">
+				</div>
+			</div>
+			<div class="modal-footer">
+				<button id="btnConfirmStopServerOk" type="button" class="btnPopup btn" data-dismiss="modal">OK</button>
+                <button id="btnConfirmStopServerCancel" type="button" class="btnPopup btn btn-gray" data-dismiss="modal">Cancel</button>
+			</div>
+		</div>
+	</div>
+</div>
+<!-- Stop Confirmation End -->
+<!-- Overwrite data confirmation during starting database-->
+<div id="overwriteConfirmation" class="modal fade" role="dialog">
+  <div class="modal-dialog modal-dialog-center">
+    <!-- Modal content-->
+    <div class="modal-content">
+      <div class="modal-header">
+        <button type="button" class="close" data-dismiss="modal">&times;</button>
+        <h4 class="modal-title">  Overwrite data</h4>
+      </div>
+      <div class="modal-body">
+        <p class="warningData"><span class="glyphicon glyphicon-alert redcData" aria-hidden="true"></span> All of the existing data will be removed</p>
+        <p class="warningTxtData"> Are you sure to overwrite existing data?</p>
+      </div>
+      <div class="modal-footer">
+        <button type="button" class="btn" id="btnOverwriteYes" data-dismiss="modal">Yes</button>
+        <button type="button" class="btn btn-gray" id="btnOverwriteNo" data-dismiss="modal">No</button>
+
+      </div>
+    </div>
+  </div>
+</div>
+
+<div class="loader" ></div>
+</div>
+</body>
+</html>