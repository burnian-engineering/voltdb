"""
This file is part of VoltDB.

Copyright (C) 2008-2016 VoltDB Inc.

This file contains original code and/or modifications of original code.
Any modifications made by VoltDB Inc. are licensed under the following
terms and conditions:

Permission is hereby granted, free of charge, to any person obtaining
a copy of this software and associated documentation files (the
"Software"), to deal in the Software without restriction, including
without limitation the rights to use, copy, modify, merge, publish,
distribute, sublicense, and/or sell copies of the Software, and to
permit persons to whom the Software is furnished to do so, subject to
the following conditions:

The above copyright notice and this permission notice shall be
included in all copies or substantial portions of the Software.

THE SOFTWARE IS PROVIDED "AS IS", WITHOUT WARRANTY OF ANY KIND,
EXPRESS OR IMPLIED, INCLUDING BUT NOT LIMITED TO THE WARRANTIES OF
MERCHANTABILITY, FITNESS FOR A PARTICULAR PURPOSE AND NONINFRINGEMENT.
IN NO EVENT SHALL THE AUTHORS BE LIABLE FOR ANY CLAIM, DAMAGES OR
OTHER LIABILITY, WHETHER IN AN ACTION OF CONTRACT, TORT OR OTHERWISE,
ARISING FROM, OUT OF OR IN CONNECTION WITH THE SOFTWARE OR THE USE OR
OTHER DEALINGS IN THE SOFTWARE.
"""

from flask import Flask, render_template, jsonify, abort, make_response, request
from flask.views import MethodView
from Validation import ServerInputs, DatabaseInputs, JsonInputs, UserInputs, ConfigValidation
import socket
import os
import json
from xml.etree.ElementTree import Element, SubElement, Comment, tostring, parse, XML
import sys
import requests
from flask import Flask
from flask.ext.cors import CORS
import fcntl
import struct
import xmltodict
from collections import defaultdict
import ast
import os.path

APP = Flask(__name__, template_folder="../templates", static_folder="../static")
CORS(APP)

SERVERS = []

DATABASES = []

DEPLOYMENT = []

DEPLOYMENT_USERS = []

__PATH__ = ""


@APP.errorhandler(400)
def not_found(error):
    """
    Gives error message when any bad requests are made.
    Args:
        error (string): The first parameter.
    Returns:
        Error message.
    """
    print error
    return make_response(jsonify({'error': 'Bad request'}), 400)


@APP.errorhandler(404)
def not_found(error):
    """
    Gives error message when any invalid url are requested.
    Args:
        error (string): The first parameter.
    Returns:
        Error message.
    """
    print error
    return make_response(jsonify({'error': 'Not found'}), 404)


@APP.route("/")
def index():
    """
    Gets to the index page of VDM when http://localhost:8000/ is hit.
    """
    return render_template("index.html")


def make_public_server(servers):
    """
    Get the server information in required format.
    Args:
        servers (server object): The first parameter.
    Returns:
        Server object in required format.
    """
    new_server = {}
    for field in servers:
        new_server[field] = servers[field]
    return new_server


def make_public_database(databases):
    """
    Get the database information in required format.
    Args:
        databases (database object): The first parameter.
    Returns:
        Database object in required format.
    """
    new_database = {}
    for field in databases:
        new_database[field] = databases[field]
    return new_database


def make_public_deployment(deployments):
    """
    Get the deployment information  in required format.
    Args:
        deployments (deployment object): The first parameter.
    Returns:
        Deployment object in required format.
    """
    new_deployment = {}
    for field in deployments:
        new_deployment[field] = deployments[field]
    return new_deployment


def map_deployment_without_database_id(deployment):
    """
    Get the deployment information without database_id in required format.
    Args:
        deployment (deployment object): The first parameter.
    Returns:
        Deployment object in required format.
    """

    new_deployment = {}

    for field in deployment:
        if 'databaseid' not in field:
            new_deployment[field] = deployment[field]

    new_deployment['users'] = {}
    new_deployment['users']['user'] = []

    deployment_user = filter(lambda t: t['databaseid'] == deployment['databaseid'], DEPLOYMENT_USERS)

    for user in deployment_user:
        new_deployment['users']['user'].append({
            'name': user['name'],
            'roles': user['roles'],
            'plaintext': user['plaintext']

        })
    return new_deployment


def map_deployment(request, database_id):
    """
    Map the deployment information from request to deployment object in required format.
    Args:
        request (request object): The first parameter.
        database_id (int): The second parameter
    Returns:
        Deployment object in required format.
    """
    deployment = filter(lambda t: t['databaseid'] == database_id, DEPLOYMENT)

    if 'cluster' in request.json and 'elastic' in request.json['cluster']:
        deployment[0]['cluster']['elastic'] = request.json['cluster']['elastic']

    if 'cluster' in request.json and 'schema' in request.json['cluster']:
        deployment[0]['cluster']['schema'] = request.json['cluster']['schema']

    if 'cluster' in request.json and 'sitesperhost' in request.json['cluster']:
        deployment[0]['cluster']['sitesperhost'] = request.json['cluster']['sitesperhost']

    if 'cluster' in request.json and 'kfactor' in request.json['cluster']:
        deployment[0]['cluster']['kfactor'] = request.json['cluster']['kfactor']

    if 'admin-mode' in request.json and 'adminstartup' in request.json['admin-mode']:
        deployment[0]['admin-mode']['adminstartup'] = request.json['admin-mode']['adminstartup']

    if 'admin-mode' in request.json and 'port' in request.json['admin-mode']:
        deployment[0]['admin-mode']['port'] = request.json['admin-mode']['port']

    if 'commandlog' in request.json and 'adminstartup' in request.json['commandlog']:
        deployment[0]['commandlog']['adminstartup'] = request.json['commandlog']['adminstartup']

    if 'commandlog' in request.json and 'frequency' in \
            request.json['commandlog'] and 'time' in request.json['commandlog']['frequency']:
        deployment[0]['commandlog']['frequency']['time'] = request.json['commandlog']['frequency']['time']

    if 'commandlog' in request.json and 'frequency' in \
            request.json['commandlog'] and 'transactions' in request.json['commandlog']['frequency']:
        deployment[0]['commandlog']['frequency']['transactions'] = request.json['commandlog']['frequency'][
            'transactions']

    if 'commandlog' in request.json and 'enabled' in request.json['commandlog']:
        deployment[0]['commandlog']['enabled'] = request.json['commandlog']['enabled']

    if 'commandlog' in request.json and 'logsize' in request.json['commandlog']:
        deployment[0]['commandlog']['logsize'] = request.json['commandlog']['logsize']

    if 'commandlog' in request.json and 'synchronous' in request.json['commandlog']:
        deployment[0]['commandlog']['synchronous'] = request.json['commandlog']['synchronous']

    if 'heartbeat' in request.json and 'timeout' in request.json['heartbeat']:
        deployment[0]['heartbeat']['timeout'] = request.json['heartbeat']['timeout']

    if 'httpd' in request.json and 'enabled' in request.json['httpd']:
        deployment[0]['httpd']['enabled'] = request.json['httpd']['enabled']

    if 'httpd' in request.json and 'jsonapi' in request.json['httpd'] and 'enabled' in request.json['httpd'][
        'jsonapi']:
        deployment[0]['httpd']['jsonapi']['enabled'] = request.json['httpd']['jsonapi']['enabled']

    if 'httpd' in request.json and 'port' in request.json['httpd']:
        deployment[0]['httpd']['port'] = request.json['httpd']['port']

    if 'partition-detection' in request.json and 'enabled' in request.json['partition-detection']:
        deployment[0]['partition-detection']['enabled'] = request.json['partition-detection']['enabled']

    if 'partition-detection' in request.json and 'snapshot' in request.json['partition-detection'] \
            and 'prefix' in request.json['partition-detection']['snapshot']:
        deployment[0]['partition-detection']['snapshot']['prefix'] = \
            request.json['partition-detection']['snapshot']['prefix']

    if 'paths' in request.json and 'commandlog' in request.json['paths'] and \
                    'path' in request.json['paths']['commandlog']:
        deployment[0]['paths']['commandlog']['path'] = \
            request.json['paths']['commandlog']['path']

    if 'paths' in request.json and 'commandlogsnapshot' in request.json['paths'] and \
                    'path' in request.json['paths']['commandlogsnapshot']:
        deployment[0]['paths']['commandlogsnapshot']['path'] = \
            request.json['paths']['commandlogsnapshot']['path']

    if 'paths' in request.json and 'droverflow' in request.json['paths'] and \
                    'path' in request.json['paths']['droverflow']:
        deployment[0]['paths']['droverflow']['path'] = \
            request.json['paths']['droverflow']['path']

    if 'paths' in request.json and 'exportoverflow' in request.json['paths'] and \
                    'path' in request.json['paths']['exportoverflow']:
        deployment[0]['paths']['exportoverflow']['path'] = \
            request.json['paths']['exportoverflow']['path']

    if 'paths' in request.json and 'snapshots' in request.json['paths'] and \
                    'path' in request.json['paths']['snapshots']:
        deployment[0]['paths']['snapshots']['path'] = \
            request.json['paths']['snapshots']['path']

    if 'paths' in request.json and 'voltdbroot' in request.json['paths'] and \
                    'path' in request.json['paths']['voltdbroot']:
        deployment[0]['paths']['voltdbroot']['path'] = \
            request.json['paths']['voltdbroot']['path']

    if 'security' in request.json and 'enabled' in request.json['security']:
        deployment[0]['security']['enabled'] = request.json['security']['enabled']

    if 'security' in request.json and 'frequency' in request.json['security']:
        deployment[0]['security']['frequency'] = request.json['security']['frequency']

    if 'security' in request.json and 'provider' in request.json['security']:
        deployment[0]['security']['provider'] = request.json['security']['provider']

    if 'snapshot' in request.json and 'enabled' in request.json['snapshot']:
        deployment[0]['snapshot']['enabled'] = request.json['snapshot']['enabled']

    if 'snapshot' in request.json and 'frequency' in request.json['snapshot']:
        deployment[0]['snapshot']['frequency'] = request.json['snapshot']['frequency']

    if 'snapshot' in request.json and 'prefix' in request.json['snapshot']:
        deployment[0]['snapshot']['prefix'] = request.json['snapshot']['prefix']

    if 'snapshot' in request.json and 'retain' in request.json['snapshot']:
        deployment[0]['snapshot']['retain'] = request.json['snapshot']['retain']

    if 'systemsettings' in request.json and 'elastic' in request.json['systemsettings'] \
            and 'duration' in request.json['systemsettings']['elastic']:
        deployment[0]['systemsettings']['elastic']['duration'] = request.json['systemsettings']['elastic'][
            'duration']

    if 'systemsettings' in request.json and 'elastic' in request.json['systemsettings'] \
            and 'throughput' in request.json['systemsettings']['elastic']:
        deployment[0]['systemsettings']['elastic']['throughput'] = request.json['systemsettings']['elastic'][
            'throughput']

    if 'systemsettings' in request.json and 'query' in request.json['systemsettings'] \
            and 'timeout' in request.json['systemsettings']['query']:
        deployment[0]['systemsettings']['query']['timeout'] = request.json['systemsettings']['query']['timeout']

    if 'systemsettings' in request.json and 'temptables' in request.json['systemsettings'] \
            and 'maxsize' in request.json['systemsettings']['temptables']:
        deployment[0]['systemsettings']['temptables']['maxsize'] = request.json['systemsettings']['temptables'][
            'maxsize']

    if 'systemsettings' in request.json and 'snapshot' in request.json['systemsettings'] \
            and 'priority' in request.json['systemsettings']['snapshot']:
        deployment[0]['systemsettings']['snapshot']['priority'] = request.json['systemsettings']['snapshot']['priority']

    if 'systemsettings' in request.json and 'resourcemonitor' in request.json['systemsettings']:
        if deployment[0]['systemsettings']['resourcemonitor'] is None:
            deployment[0]['systemsettings']['resourcemonitor'] = {}

        if 'memorylimit' in request.json['systemsettings']['resourcemonitor']:
            deployment[0]['systemsettings']['resourcemonitor']['memorylimit'] = {}
            if 'systemsettings' in request.json and 'resourcemonitor' in request.json['systemsettings'] \
                and 'memorylimit' in request.json['systemsettings']['resourcemonitor'] \
                and 'size' in request.json['systemsettings']['resourcemonitor']['memorylimit']:
                deployment[0]['systemsettings']['resourcemonitor']['memorylimit']['size'] = \
                request.json['systemsettings']['resourcemonitor']['memorylimit']['size']

    if 'systemsettings' in request.json and 'resourcemonitor' in request.json['systemsettings']:
        if deployment[0]['systemsettings']['resourcemonitor'] is None:
            deployment[0]['systemsettings']['resourcemonitor'] = {}

        if 'disklimit' in request.json['systemsettings']['resourcemonitor']:
            deployment[0]['systemsettings']['resourcemonitor']['disklimit'] = {}
            if 'feature' in request.json['systemsettings']['resourcemonitor']['disklimit']:
                deployment[0]['systemsettings']['resourcemonitor']['disklimit']['feature'] = []
                for feature in request.json['systemsettings']['resourcemonitor']['disklimit']['feature']:
                    deployment[0]['systemsettings']['resourcemonitor']['disklimit']['feature'].append(
                        {
                            'name': feature['name'],
                            'size': feature['size']
                        }
                    )

    if 'import' in request.json:
        if deployment[0]['import'] is None:
            deployment[0]['import'] = {}

    if 'import' in request.json and 'configuration' in request.json['import']:
        deployment[0]['import']['configuration'] = []
        i = 0
        for configuration in request.json['import']['configuration']:
            deployment[0]['import']['configuration'].append(
                {
                    'enabled': configuration['enabled'],
                    'module': configuration['module'],
                    'type': configuration['type'],
                    'property': []
                }
            )

            if 'property' in configuration:
                for property in configuration['property']:
                    deployment[0]['import']['configuration'][i]['property'].append(
                        {
                            'name': property['name'],
                            'value': property['value']
                        }
                    )
                i += 1

    if 'export' in request.json:
        if deployment[0]['export'] is None:
            deployment[0]['export'] = {}

    if 'export' in request.json and 'configuration' in request.json['export']:
        deployment[0]['export']['configuration'] = []
        i = 0
        for configuration in request.json['export']['configuration']:
            deployment[0]['export']['configuration'].append(
                {
                    'enabled': configuration['enabled'],
                    'stream': configuration['stream'],
                    'type': configuration['type'],
                    'exportconnectorclass': configuration['exportconnectorclass'],
                    'property': []
                }
            )

            if 'property' in configuration:
                for property in configuration['property']:
                    deployment[0]['export']['configuration'][i]['property'].append(
                        {
                            'name': property['name'],
                            'value': property['value']
                        }
                    )
                i += 1

    if 'users' in request.json and 'user' in request.json['users']:
        deployment[0]['users'] = {}
        deployment[0]['users']['user'] = []
        for user in request.json['users']['user']:
            deployment[0]['users']['user'].append(
                {
                    'name': user['name'],
                    'roles': user['roles'],
                    'password': user['password'],
                    'plaintext': user['plaintext']
                }
            )

    if 'dr' in request.json:
        if deployment[0]['dr'] is None:
            deployment[0]['dr'] = {}

    if 'dr' in request.json and 'connection' in request.json['dr']:
        if not hasattr(deployment[0]['dr'], 'connection'):
            deployment[0]['dr']['connection'] = {}

    if 'dr' in request.json and 'id' in request.json['dr']:
        deployment[0]['dr']['id'] = request.json['dr']['id']

    if 'dr' in request.json and 'type' in request.json['dr']:
        deployment[0]['dr']['type'] = request.json['dr']['type']

    if 'dr' in request.json and 'connection' in request.json['dr'] \
            and 'source' in request.json['dr']['connection']:
        deployment[0]['dr']['connection']['source'] = request.json['dr']['connection']['source']

    if 'dr' in request.json and 'connection' in request.json['dr'] \
            and 'servers' in request.json['dr']['connection']:
        deployment[0]['dr']['connection']['servers'] = request.json['dr']['connection']['servers']

    if 'dr' in request.json and not request.json['dr']:
        deployment[0]['dr'] = {}

    if 'dr' in request.json and 'connection' in request.json['dr'] and not request.json['dr']['connection']:
        deployment[0]['dr']['connection'] = {}

    return deployment[0]


def map_deployment_users(request, user):
    if 'name' not in DEPLOYMENT_USERS:
        DEPLOYMENT_USERS.append(
            {
                'databaseid': request.json['databaseid'],
                'name': request.json['name'],
                'password': request.json['password'],
                'roles': request.json['roles'],
                'plaintext': request.json['plaintext']
            }
        )
        deployment_user = filter(lambda t: t['name'] == user, DEPLOYMENT_USERS)
    else:
        deployment_user = filter(lambda t: t['name'] == user, DEPLOYMENT_USERS)

        if len(deployment_user) != 0:
            deployment_user[0]['name'] = request.json['name']
            deployment_user[0]['password'] = request.json['password']
            deployment_user[0]['plaintext'] = request.json['plaintext']
            deployment_user[0]['roles'] = request.json['roles']

    return deployment_user[0]


def get_database_deployment(dbid):
    deployment_top = Element('deployment')
    value = DEPLOYMENT[dbid-1]

    # Add users
    addTop = False
    for duser in DEPLOYMENT_USERS:
        if duser['databaseid'] == dbid:
            # Only create subelement if users have anything in this database.
            if addTop != True:
                users_top = SubElement(deployment_top, 'users')
                addTop = True
            uelem = SubElement(users_top, "user")
            uelem.attrib["name"] = duser["name"]
            uelem.attrib["password"] = duser["password"]
            uelem.attrib["roles"] = duser["roles"]
            if duser['plaintext'] == True:
                uelem.attrib["plaintext"] = "true"
            else:
                uelem.attrib["plaintext"] = "false"

    handle_deployment_dict(deployment_top, dbid, value, True)

    xmlstr = tostring(deployment_top,encoding='UTF-8')
    return xmlstr

def get_configuration():
    deployment_json = {
        'vdm': {
            'databases': DATABASES,
            'members': SERVERS,
            'deployments': DEPLOYMENT,
            'deployment_users': DEPLOYMENT_USERS
        }
    }
    return deployment_json

def make_configuration_file():
    main_header = Element('vdm')
    db_top = SubElement(main_header, 'databases')
    server_top = SubElement(main_header, 'members')
    deployment_top = SubElement(main_header, 'deployments')
    # db1 = get_database_deployment(1)
    # print db1
    i = 0
    while i < len(DATABASES):
        db_elem = SubElement(db_top, 'database')
        for key, value in DATABASES[i].iteritems():
            if isinstance(value, bool):
                if value == False:
                    db_elem.attrib[key] = "false"
                else:
                    db_elem.attrib[key] = "true"
            else:
                db_elem.attrib[key] = str(value)
        i += 1

    i = 0
    while i < len(SERVERS):
        server_elem = SubElement(server_top, 'member')
        for key, value in SERVERS[i].iteritems():
            if isinstance(value, bool):
                if value == False:
                    server_elem.attrib[key] = "false"
                else:
                    server_elem.attrib[key] = "true"
            else:
                server_elem.attrib[key] = str(value)
        i += 1

    i = 0

    while i < len(DEPLOYMENT):
        DEPLOYMENT[i]['users'] = {}
        DEPLOYMENT[i]['users']['user'] = []
        deployment_user = filter(lambda t: t['databaseid'] == DEPLOYMENT[i]['databaseid'], DEPLOYMENT_USERS)
        if len(deployment_user) == 0:
            DEPLOYMENT[i]['users'] = None
        for user in deployment_user:
            DEPLOYMENT[i]['users']['user'].append({
                'name': user['name'],
                'roles': user['roles'],
                'plaintext': user['plaintext'],
                'password': user['password']
            })

        deployment_elem = SubElement(deployment_top, 'deployment')
        for key, value in DEPLOYMENT[i].iteritems():
            if type(value) is dict:
                handle_deployment_dict(deployment_elem, key, value, False)
            elif type(value) is list:
                handle_deployment_list(deployment_elem, key, value)
            else:
                if value is not None:
                    deployment_elem.attrib[key] = str(value)
        i += 1

    try:
        f = open(PATH + 'vdm.xml' if PATH.endswith('/') else PATH + '/' + 'vdm.xml','w')
        f.write(tostring(main_header,encoding='UTF-8'))
        f.close()



    except Exception, err:
        print str(err)

def sync_configuration():
     headers = {'content-type': 'application/json'}
     url = 'http://localhost:8000/api/1.0/vdm/configuration/'
     response = requests.post(url,headers = headers)
     return response


def convert_xml_to_json():
    xml = ''
    xml_final = ''
    with open('/home/pmanandhar/GibVoltdb/voltdb_Branch/lib/python/vdm/.vdm2/vdm.xml') as f:
        xml = f.read()
    o = XML(xml)
    xml_final = json.loads(json.dumps(etree_to_dict(o)))
    member_json = ''
    db_json = ''
    deployment_json = ''
    try:
        if type(xml_final['vdm']['members']['member']) is dict:
            member_json = get_member_from_xml(xml_final['vdm']['members']['member'], 'dict')
        else:
            member_json = get_member_from_xml(xml_final['vdm']['members']['member'], 'list')

        if type(xml_final['vdm']['databases']['database']) is dict:
            db_json = get_db_from_xml(xml_final['vdm']['databases']['database'], 'dict')
        else:
            db_json = get_db_from_xml(xml_final['vdm']['databases']['database'], 'list')

        print xml_final['vdm']
        if type(xml_final['vdm']['deployments']['deployment']) is dict:
            deployment_json = get_deployment_from_xml(xml_final['vdm']['deployments']['deployment'], 'dict')
        else:
            deployment_json = get_deployment_from_xml(xml_final['vdm']['deployments']['deployment'], 'list')
    except Exception,err:
        print 'dfdf' +str(err)

    global DATABASES
    DATABASES = db_json

    global SERVERS
    SERVERS = member_json

    global DEPLOYMENT
    DEPLOYMENT = deployment_json


def get_db_from_xml(db_xml, is_list):
    new_database = {}
    db = []
    if is_list is 'list':
        for database in db_xml:
            new_database = {}
            for field in database:
                new_database[field] = convert_db_field_required_format(database, field)
            db.append(new_database)
    else:
        for field in db_xml:
            new_database[field] =  convert_db_field_required_format(db_xml, field)
        db.append(new_database)
    return db


def convert_db_field_required_format(database, field):
    if field == 'id':
        modified_field = int(database[field])
    elif field == 'members':
        modified_field = ast.literal_eval(database[field])
    else:
        modified_field = database[field]
    return modified_field


def get_member_from_xml(member_xml, is_list):
    new_member = {}
    members = []
    if is_list is 'list':
        for member in member_xml:
            new_member = {}
            for field in member:
                new_member[field] = convert_server_field_required_format(member, field)
            members.append(new_member)
    else:
        for field in member_xml:
            new_member[field] = convert_server_field_required_format(member_xml, field)
        members.append(new_member)
    return members


def convert_server_field_required_format(server, field):
    if field == 'id':
        modified_field = int(server[field])
    else:
        modified_field = server[field]
    return modified_field


def get_deployment_from_xml(deployment_xml, is_list):
    new_deployment = {}
    deployments = []
    if is_list is 'list':
        for deployment in deployment_xml:
            new_deployment = {}
            for field in deployment:
                if field == 'export':
                    if type(deployment[field]['configuration']) is list:
                        new_deployment[field] = get_deployment_export_field(deployment[field]['configuration'], 'list')
                    else:
                        new_deployment[field] = get_deployment_export_field(deployment[field]['configuration'], 'dict')
                elif field == 'import':
                    if type(deployment[field]['configuration']) is list:
                        new_deployment[field] = get_deployment_export_field(deployment[field]['configuration'], 'list')
                    else:
                        new_deployment[field] = get_deployment_export_field(deployment[field]['configuration'], 'dict')
                elif field == 'admin-mode':
                    try:
                        new_deployment[field] = {}
                        new_deployment[field]['adminstartup'] = bool(deployment[field]['adminstartup'])
                        new_deployment[field]['port'] = int(deployment[field]['port'])
                    except Exception, err:
                        print str(err)
                elif field == 'cluster':
                    try:
                        new_deployment[field] = {}
                        new_deployment[field]['hostcount'] = int(deployment[field]['hostcount'])
                        new_deployment[field]['kfactor'] = int(deployment[field]['kfactor'])
                        new_deployment[field]['sitesperhost'] = int(deployment[field]['sitesperhost'])
                        new_deployment[field]['elastic'] = str(deployment[field]['elastic'])
                        new_deployment[field]['schema'] = str(deployment[field]['schema'])
                    except Exception, err:
                        print str(err)
                elif field == 'commandlog':
                    try:
                        new_deployment[field] = {}
                        new_deployment[field]['enabled'] = bool(deployment[field]['enabled'])
                        new_deployment[field]['synchronous'] = bool(deployment[field]['synchronous'])
                        new_deployment[field]['logsize'] = int(deployment[field]['logsize'])
                        new_deployment[field]['frequency'] = {}
                        new_deployment[field]['frequency']['transactions'] = int(deployment[field]['frequency']['transactions'])
                        new_deployment[field]['frequency']['time'] = int(deployment[field]['frequency']['time'])
                    except Exception, err:
                        print str(err)
                elif field == 'heartbeat':
                    try:
                        new_deployment[field] = {}
                        new_deployment[field]['timeout'] = int(deployment[field]['timeout'])
                    except Exception, err:
                        print str(err)
                elif field == 'httpd':
                    try:
                        new_deployment[field] = {}
                        new_deployment[field]['port'] = int(deployment[field]['port'])
                        new_deployment[field]['enabled'] = bool(deployment[field]['enabled'])
                        new_deployment[field]['jsonapi'] = {}
                        new_deployment[field]['jsonapi']['enabled'] = bool(deployment[field]['jsonapi']['enabled'])
                    except Exception, err:
                        print str(err)
                elif field == 'partition-detection':
                    try:
                        new_deployment[field] = {}
                        new_deployment[field]['enabled'] = bool(deployment[field]['enabled'])
                        new_deployment[field]['snapshot'] = {}
                        new_deployment[field]['snapshot']['prefix'] = bool(deployment[field]['snapshot']['prefix'])
                    except Exception, err:
                        print str(err)
                # elif field == 'paths':
                #     try:
                #         new_deployment[field] = {}
                #         new_deployment[field]['commandlog'] = {}
                #         new_deployment[field]['commandlog']['path'] = str(deployment_xml[field]['commandlog']['path'])
                #         new_deployment[field]['commandlogsnapshot'] = {}
                #         new_deployment[field]['commandlogsnapshot']['path'] = str(deployment_xml[field]['commandlogsnapshot']['path'])
                #         new_deployment[field]['droverflow'] = {}
                #         new_deployment[field]['droverflow']['path'] = str(deployment_xml[field]['droverflow']['path'])
                #         new_deployment[field]['exportoverflow'] = {}
                #         new_deployment[field]['exportoverflow']['path'] = str(deployment_xml[field]['exportoverflow']['path'])
                #         new_deployment[field]['snapshots'] = {}
                #         new_deployment[field]['snapshots']['path'] = str(deployment_xml[field]['snapshots']['path'])
                #         new_deployment[field]['voltdbroot'] = {}
                #         new_deployment[field]['voltdbroot']['path'] = str(deployment_xml[field]['voltdbroot']['path'])
                #     except Exception, err:
                #         print str(err)
                elif field == 'security':
                    try:
                        new_deployment[field] = {}
                        new_deployment[field]['enabled'] = bool(deployment[field]['enabled'])
                        new_deployment[field]['provider'] = str(deployment[field]['provider'])
                    except Exception, err:
                        print str(err)
                elif field == 'snapshot':
                    try:
                        new_deployment[field] = {}
                        new_deployment[field]['enabled'] = bool(deployment[field]['enabled'])
                        new_deployment[field]['frequency'] = str(deployment[field]['frequency'])
                        new_deployment[field]['prefix'] = str(deployment[field]['prefix'])
                        new_deployment[field]['retain'] = int(deployment[field]['retain'])
                    except Exception, err:
                        print str(err)
                elif field == 'systemsettings':
                    try:
                        new_deployment[field] = {}
                        new_deployment[field]['elastic'] = {}
                        new_deployment[field]['elastic']['duration'] = int(deployment[field]['elastic']['duration'])
                        new_deployment[field]['elastic']['throughput'] = int(deployment[field]['elastic']['throughput'])
                        new_deployment[field]['query'] = {}
                        new_deployment[field]['query']['timeout'] = int(deployment[field]['query']['timeout'])
                        new_deployment[field]['snapshot'] = {}
                        new_deployment[field]['snapshot']['priority'] = int(deployment[field]['snapshot']['priority'])
                        new_deployment[field]['temptables'] = {}
                        new_deployment[field]['temptables']['maxsize'] = int(deployment[field]['temptables']['maxsize'])

                        if deployment[field]['resourcemonitor'] is None:
                            new_deployment[field]['resourcemonitor'] = (deployment[field]['resourcemonitor'])
                        else:
                            new_deployment[field]['resourcemonitor'] = {}
                            new_deployment[field]['resourcemonitor']['memorylimit'] = deployment[field]['resourcemonitor']['memorylimit']
                            if type(new_deployment[field]['resourcemonitor']['memorylimit']) is list:
                                new_deployment[field]['resourcemonitor']['disklimit'] = get_deployment_export_properties(deployment[field]['resourcemonitor']['disklimit'], 'list')
                            else:
                                new_deployment[field]['resourcemonitor']['disklimit'] = get_deployment_export_properties(deployment[field]['resourcemonitor']['disklimit'], 'dict')
                    except Exception, err:
                        print str(err)
                elif field == 'dr':
                    try:
                        if deployment[field] is not None:
                            new_deployment[field] = {}
                            new_deployment[field]['id'] = int(deployment[field]['id'])
                            new_deployment[field]['enabled'] = bool(deployment[field]['enabled'])
                            new_deployment[field]['type'] = str(deployment[field]['type'])
                            if 'connection' not in deployment[field]:
                                new_deployment[field]['connection'] = {}
                                new_deployment[field]['connection']['source'] = deployment[field]['connection']['source']
                                new_deployment[field]['connection']['servers'] = deployment[field]['connection']['servers']

                    except Exception, err:
                        print str(err)
                else:
                    new_deployment[field] = convert_deployment_field_required_format(deployment_xml, field)


            deployments.append(new_deployment)
    else:
        for field in deployment_xml:
            if field == 'export':
                if type(deployment_xml[field]['configuration']) is list:
                    new_deployment[field] = get_deployment_export_field(deployment_xml[field]['configuration'], 'list')
                else:
                    new_deployment[field] = get_deployment_export_field(deployment_xml[field]['configuration'], 'dict')
            elif field == 'import':
                if type(deployment_xml[field]['configuration']) is list:
                    new_deployment[field] = get_deployment_export_field(deployment_xml[field]['configuration'], 'list')
                else:
                    new_deployment[field] = get_deployment_export_field(deployment_xml[field]['configuration'], 'dict')
            elif field == 'admin-mode':
                try:
                    new_deployment[field] = {}
                    new_deployment[field]['adminstartup'] = bool(deployment_xml[field]['adminstartup'])
                    new_deployment[field]['port'] = int(deployment_xml[field]['port'])
                except Exception, err:
                    print str(err)
            elif field == 'cluster':
                try:
                    new_deployment[field] = {}
                    new_deployment[field]['hostcount'] = int(deployment_xml[field]['hostcount'])
                    new_deployment[field]['kfactor'] = int(deployment_xml[field]['kfactor'])
                    new_deployment[field]['sitesperhost'] = int(deployment_xml[field]['sitesperhost'])
                    new_deployment[field]['elastic'] = str(deployment_xml[field]['elastic'])
                    new_deployment[field]['schema'] = str(deployment_xml[field]['schema'])
                except Exception, err:
                    print str(err)
            elif field == 'commandlog':
                try:
                    new_deployment[field] = {}
                    new_deployment[field]['enabled'] = bool(deployment_xml[field]['enabled'])
                    new_deployment[field]['synchronous'] = bool(deployment_xml[field]['synchronous'])
                    new_deployment[field]['logsize'] = int(deployment_xml[field]['logsize'])
                    new_deployment[field]['frequency'] = {}
                    new_deployment[field]['frequency']['transactions'] = int(deployment_xml[field]['frequency']['transactions'])
                    new_deployment[field]['frequency']['time'] = int(deployment_xml[field]['frequency']['time'])
                except Exception, err:
                    print str(err)
            elif field == 'heartbeat':
                try:
                    new_deployment[field] = {}
                    new_deployment[field]['timeout'] = int(deployment_xml[field]['timeout'])
                except Exception, err:
                    print str(err)
            elif field == 'httpd':
                try:
                    new_deployment[field] = {}
                    new_deployment[field]['port'] = int(deployment_xml[field]['port'])
                    new_deployment[field]['enabled'] = bool(deployment_xml[field]['enabled'])
                    new_deployment[field]['jsonapi'] = {}
                    new_deployment[field]['jsonapi']['enabled'] = bool(deployment_xml[field]['jsonapi']['enabled'])
                except Exception, err:
                    print str(err)
            elif field == 'partition-detection':
                try:
                    new_deployment[field] = {}
                    new_deployment[field]['enabled'] = bool(deployment_xml[field]['enabled'])
                    new_deployment[field]['snapshot'] = {}
                    new_deployment[field]['snapshot']['prefix'] = bool(deployment_xml[field]['snapshot']['prefix'])
                except Exception, err:
                    print str(err)
            # elif field == 'paths':
            #     try:
            #         new_deployment[field] = {}
            #         new_deployment[field]['commandlog'] = {}
            #         new_deployment[field]['commandlog']['path'] = str(deployment_xml[field]['commandlog']['path'])
            #         new_deployment[field]['commandlogsnapshot'] = {}
            #         new_deployment[field]['commandlogsnapshot']['path'] = str(deployment_xml[field]['commandlogsnapshot']['path'])
            #         new_deployment[field]['droverflow'] = {}
            #         new_deployment[field]['droverflow']['path'] = str(deployment_xml[field]['droverflow']['path'])
            #         new_deployment[field]['exportoverflow'] = {}
            #         new_deployment[field]['exportoverflow']['path'] = str(deployment_xml[field]['exportoverflow']['path'])
            #         new_deployment[field]['snapshots'] = {}
            #         new_deployment[field]['snapshots']['path'] = str(deployment_xml[field]['snapshots']['path'])
            #         new_deployment[field]['voltdbroot'] = {}
            #         new_deployment[field]['voltdbroot']['path'] = str(deployment_xml[field]['voltdbroot']['path'])
            #     except Exception, err:
            #         print str(err)
            elif field == 'security':
                try:
                    new_deployment[field] = {}
                    new_deployment[field]['enabled'] = bool(deployment_xml[field]['enabled'])
                    new_deployment[field]['provider'] = str(deployment_xml[field]['provider'])
                except Exception, err:
                    print str(err)
            elif field == 'snapshot':
                try:
                    new_deployment[field] = {}
                    new_deployment[field]['enabled'] = bool(deployment_xml[field]['enabled'])
                    new_deployment[field]['frequency'] = str(deployment_xml[field]['frequency'])
                    new_deployment[field]['prefix'] = str(deployment_xml[field]['prefix'])
                    new_deployment[field]['retain'] = int(deployment_xml[field]['retain'])
                except Exception, err:
                    print str(err)
            elif field == 'systemsettings':
                try:
                    new_deployment[field] = {}
                    new_deployment[field]['elastic'] = {}
                    new_deployment[field]['elastic']['duration'] = int(deployment_xml[field]['elastic']['duration'])
                    new_deployment[field]['elastic']['throughput'] = int(deployment_xml[field]['elastic']['throughput'])
                    new_deployment[field]['query'] = {}
                    new_deployment[field]['query']['timeout'] = int(deployment_xml[field]['query']['timeout'])
                    new_deployment[field]['snapshot'] = {}
                    new_deployment[field]['snapshot']['priority'] = int(deployment_xml[field]['snapshot']['priority'])
                    new_deployment[field]['temptables'] = {}
                    new_deployment[field]['temptables']['maxsize'] = int(deployment_xml[field]['temptables']['maxsize'])

                    if deployment_xml[field]['resourcemonitor'] is None:
                        new_deployment[field]['resourcemonitor'] = (deployment_xml[field]['resourcemonitor'])
                    else:
                        new_deployment[field]['resourcemonitor'] = {}
                        new_deployment[field]['resourcemonitor']['memorylimit'] = deployment_xml[field]['resourcemonitor']['memorylimit']
                        if type(new_deployment[field]['resourcemonitor']['memorylimit']) is list:
                            new_deployment[field]['resourcemonitor']['disklimit'] = get_deployment_export_properties(deployment_xml[field]['resourcemonitor']['disklimit'], 'list')
                        else:
                            new_deployment[field]['resourcemonitor']['disklimit'] = get_deployment_export_properties(deployment_xml[field]['resourcemonitor']['disklimit'], 'dict')
                except Exception, err:
                    print str(err)
            elif field == 'dr':
                try:
                    if deployment_xml[field] is not None:
                        new_deployment[field] = {}
                        new_deployment[field]['id'] = int(deployment_xml[field]['id'])
                        new_deployment[field]['enabled'] = bool(deployment_xml[field]['enabled'])
                        new_deployment[field]['type'] = str(deployment_xml[field]['type'])
                        if 'connection' not in deployment_xml[field]:
                            new_deployment[field]['connection'] = {}
                            new_deployment[field]['connection']['source'] = deployment_xml[field]['connection']['source']
                            new_deployment[field]['connection']['servers'] = deployment_xml[field]['connection']['servers']

                except Exception, err:
                    print str(err)
            else:
                new_deployment[field] = convert_deployment_field_required_format(deployment_xml, field)

        deployments.append(new_deployment)
    return deployments


def get_deployment_export_field(export_xml, is_list):
    new_export = {}
    exports = []
    if is_list is 'list':
        for export in export_xml:
            new_export = {}
            for field in export:
                new_export[field] = export[field]
            exports.append(new_export)
    else:
        for field in export_xml:
            if field == 'property':
                if type(export_xml['property']) is list:
                    new_export['property'] = get_deployment_export_properties(export_xml['property'], 'list')
                else:
                    print export_xml[field]
                    new_export['property'] = get_deployment_export_properties(export_xml['property'], 'dict')
                    print export_xml['property']
            elif field == 'enabled':
                new_export[field] = bool(export_xml[field])
            else:
                new_export[field] = export_xml[field]
        exports.append(new_export)
    return {'configuration': exports}


def get_deployment_import_field(export_xml, is_list):
    new_export = {}
    exports = []
    if is_list is 'list':
        for export in export_xml:
            new_export = {}
            for field in export:
                new_export[field] = export[field]
            exports.append(new_export)
    else:
        for field in export_xml:
            if field == 'property':
                if type(export_xml['property']) is list:
                    new_export['property'] = get_deployment_export_properties(export_xml['property'], 'list')
                else:
                    new_export['property'] = get_deployment_export_properties(export_xml['property'], 'dict')
            else:
                new_export[field] = export_xml[field]
        exports.append(new_export)
    return {'configuration': exports}


def get_deployment_export_properties(export_xml, is_list):
    new_export = {}
    exports = []
    if is_list is 'list':
        for export in export_xml:
            new_export = {}
            for field in export:
                new_export[field] = export[field]
            exports.append(new_export)
    else:
        for field in export_xml:
            new_export[field] = export_xml[field]
        exports.append(new_export)
    return exports


def convert_deployment_field_required_format(deployment, field):
    if field == 'databaseid':
        modified_field = int(deployment[field])
    else:
        modified_field = deployment[field]
    return modified_field


def etree_to_dict(t):
    d = {t.tag: {} if t.attrib else None}
    children = list(t)
    if children:
        dd = defaultdict(list)
        for dc in map(etree_to_dict, children):
            for k, v in dc.iteritems():
                dd[k].append(v)
        d = {t.tag: {k:v[0] if len(v) == 1 else v for k, v in dd.iteritems()}}
    if t.attrib:
        d[t.tag].update((k, v) for k, v in t.attrib.iteritems())
    if t.text:
        text = t.text.strip()
        if children or t.attrib:
            if text:
              d[t.tag]['value'] = text
        else:
            d[t.tag] = text
    return d

def handle_deployment_dict(deployment_elem, key, value, istop):

    if istop == True:
        deployment_sub_element = deployment_elem
    else:
        deployment_sub_element = SubElement(deployment_elem, str(key))
    for key1, value1 in value.iteritems():
        if type(value1) is dict:
            handle_deployment_dict(deployment_sub_element, key1, value1, False)
        elif type(value1) is list:
            handle_deployment_list(deployment_sub_element, key1, value1)
        else:
            if isinstance(value1, bool):
                if value1 == False:
                    deployment_sub_element.attrib[key1] = "false"
                else:
                    deployment_sub_element.attrib[key1] = "true"
            else:
                if key == "property":
                    deployment_sub_element.attrib["name"] = value["name"];
                    deployment_sub_element.text = str(value1)
                else:
                    if istop == False:
                        if value1 != None:
                            deployment_sub_element.attrib[key1] = str(value1)
                    elif key1 not in IGNORETOP:
                        if value1 != None:
                            deployment_sub_element.attrib[key1] = str(value1)


def handle_deployment_list(deployment_elem, key, value):
    for items in value:
        handle_deployment_dict(deployment_elem, key, items, False)


def get_ip_address(ifname):
    s = socket.socket(socket.AF_INET, socket.SOCK_DGRAM)
    return socket.inet_ntoa(fcntl.ioctl(
        s.fileno(),
        0x8915,  # SIOCGIFADDR
        struct.pack('256s', ifname[:15])
    )[20:24])


IS_CURRENT_NODE_ADDED = False
IS_CURRENT_DATABASE_ADDED = False
IGNORETOP = { "databaseid" : True, "users" : True, "dr" : True}


class ServerAPI(MethodView):
    """Class to handle requests related to server"""

    @staticmethod
    def get(server_id):
        """
        Gets the information of the server with specified server_id. If the server_id is
        not specified, then it returns the information of all the servers.
        Args:
            server_id (int): The first parameter. Defaults to None.
        Returns:
            server or list of servers.
        """
        get_configuration()
        if server_id is None:
            return jsonify({'servers': [make_public_server(x) for x in SERVERS]})
        else:
            server = [server for server in SERVERS if server['id'] == server_id]
            if len(server) == 0:
                abort(404)
            return jsonify({'server': make_public_server(server[0])})

    @staticmethod
    def post(database_id):
        """
        Saves the server and associate it to database with given database_id.
        Args:
            database_id (int): The first parameter.
        Returns:
            Information and the status of server if it is saved otherwise the error message.
        """
        inputs = ServerInputs(request)
        if not inputs.validate():
            return jsonify(success=False, errors=inputs.errors)

        server = [server for server in SERVERS if server['name'] == request.json['name']]
        if len(server) > 0:
            return make_response(jsonify({'error': 'Server name already exists'}), 404)

        server = [server for server in SERVERS if server['hostname'] == request.json['hostname']]
        if len(server) > 0:
            return make_response(jsonify({'error': 'Host name already exists'}), 404)

        if not SERVERS:
            server_id = 1
        else:
            server_id = SERVERS[-1]['id'] + 1
        server = {
            'id': server_id,
            'name': request.json['name'].strip(),
            'description': request.json.get('description', "").strip(),
            'hostname': request.json.get('hostname', "").strip(),
            'enabled': True,
            'admin-listener': request.json.get('admin-listener', "").strip(),
            'zookeeper-listener': request.json.get('zookeeper-listener', "").strip(),
            'replication-listener': request.json.get('replication-listener', "").strip(),
            'client-listener': request.json.get('client-listener', "").strip(),
            'internal-interface': request.json.get('internal-interface', "").strip(),
            'external-interface': request.json.get('external-interface', "").strip(),
            'public-interface': request.json.get('public-interface', "").strip(),
            'internal-listener': request.json.get('internal-listener', "").strip(),
            'http-listener': request.json.get('http-listener', "").strip(),
            'placement-group': request.json.get('placement-group', "").strip(),

        }
        SERVERS.append(server)

        # Add server to the current database
        current_database = [database for database in DATABASES if database['id'] == database_id]
        if len(current_database) == 0:
            abort(404)
        if not request.json:
            abort(400)
        current_database[0]['members'].append(server_id)

        sync_configuration()
        make_configuration_file()
        return jsonify({'server': server, 'status': 1,
                        'members': current_database[0]['members']}), 201

    @staticmethod
    def delete(server_id):
        """
        Delete the server with specified server_id.
        Args:
            server_id (int): The first parameter.
        Returns:
            True if the server is deleted otherwise the error message.
        """
        if not request.json or not 'dbId' in request.json:
            abort(400)
        database_id = request.json['dbId']
        # delete a single server
        server = [server for server in SERVERS if server['id'] == server_id]
        if len(server) == 0:
            abort(404)
        # remove the server from given database member list
        current_database = [database for database in DATABASES if database['id'] == database_id]
        current_database[0]['members'].remove(server_id)
        # Check if server is referenced by database
        for database in DATABASES:
            if database["id"] == database_id:
                continue
            if server_id in database["members"]:
                return jsonify({'success': "Server deleted from given member list only. "
                                           "Server cannot be deleted completely since"
                                           " it is referred by database."})

        SERVERS.remove(server[0])
        sync_configuration()
        make_configuration_file()
        return jsonify({'result': True})

    @staticmethod
    def put(server_id):
        """
        Update the server with specified server_id.
        Args:
            server_id (int): The first parameter.
        Returns:
            Information of server with specified server_id after being updated
            otherwise the error message.
        """

        inputs = ServerInputs(request)
        if not inputs.validate():
            return jsonify(success=False, errors=inputs.errors)
        current_server = [server for server in SERVERS if server['id'] == server_id]
        if len(current_server) == 0:
            abort(404)

        current_server[0]['name'] = \
            request.json.get('name', current_server[0]['name'])
        current_server[0]['hostname'] = \
            request.json.get('hostname', current_server[0]['hostname'])
        current_server[0]['description'] = \
            request.json.get('description', current_server[0]['description'])
        current_server[0]['enabled'] = \
            request.json.get('enabled', current_server[0]['enabled'])
        current_server[0]['admin-listener'] = \
            request.json.get('admin-listener', current_server[0]['admin-listener'])
        current_server[0]['internal-listener'] = \
            request.json.get('internal-listener', current_server[0]['internal-listener'])
        current_server[0]['http-listener'] = \
            request.json.get('http-listener', current_server[0]['http-listener'])
        current_server[0]['zookeeper-listener'] = \
            request.json.get('zookeeper-listener', current_server[0]['zookeeper-listener'])
        current_server[0]['replication-listener'] = \
            request.json.get('replication-listener', current_server[0]['replication-listener'])
        current_server[0]['client-listener'] = \
            request.json.get('client-listener', current_server[0]['client-listener'])
        current_server[0]['internal-interface'] = \
            request.json.get('internal-interface', current_server[0]['internal-interface'])
        current_server[0]['external-interface'] = \
            request.json.get('external-interface', current_server[0]['external-interface'])
        current_server[0]['public-interface'] = \
            request.json.get('public-interface', current_server[0]['public-interface'])
        current_server[0]['placement-group'] = \
            request.json.get('placement-group', current_server[0]['placement-group'])
        sync_configuration()
        make_configuration_file()
        return jsonify({'server': current_server[0], 'status': 1})


class DatabaseAPI(MethodView):
    """
    Class to handle requests related to database
    """

    @staticmethod
    def get(database_id):
        """
        Gets the information of the database with specified database_id. If the database_id is
        not specified, then it returns the information of all databases.
        Args:
            database_id (int): The first parameter. Defaults to None.
        Returns:
            database or list of databases.
        """
        if database_id is None:
            # return a list of users
            return jsonify({'databases': [make_public_database(x) for x in DATABASES]})
        else:
            # expose a single user
            database = [database for database in DATABASES if database['id'] == database_id]
            if len(database) == 0:
                abort(404)
            return jsonify({'database': make_public_database(database[0])})

    @staticmethod
    def post():
        """
        Saves the database.
        Returns:
            Information and the status of database if it is saved otherwise the error message.
        """
        sync_configuration()
        make_configuration_file()
        inputs = DatabaseInputs(request)
        if not inputs.validate():
            return jsonify(success=False, errors=inputs.errors)

        database = [database for database in DATABASES if database['name'] == request.json['name']]
        if len(database) != 0:
            return make_response(jsonify({'error': 'database name already exists'}), 404)

        if not DATABASES:
            database_id = 1
        else:
            database_id = DATABASES[-1]['id'] + 1
        database = {
            'id': database_id,
            'name': request.json['name'],
            'deployment': request.json.get('deployment', ""),
            'members': []
        }
        DATABASES.append(database)

        # Create new deployment
        app_root = os.path.dirname(os.path.abspath(__file__))

        with open(app_root +"/deployment.json") as json_file:
            deployment = json.load(json_file)
            deployment['databaseid'] = database_id

        DEPLOYMENT.append(deployment)

        sync_configuration()

        make_configuration_file()
        return jsonify({'database': database, 'status': 1}), 201

    @staticmethod
    def put(database_id):
        """
        Updates the database with specified database_id.
        Args:
            database_id (int): The first parameter.
        Returns:
            Information and the status of database if it is updated otherwise the error message.
        """
        inputs = DatabaseInputs(request)
        if not inputs.validate():
            return jsonify(success=False, errors=inputs.errors)

        current_database = [database for database in DATABASES if database['id'] == database_id]
        if len(current_database) == 0:
            abort(404)

        current_database[0]['name'] = request.json.get('name', current_database[0]['name'])
        current_database[0]['deployment'] = \
            request.json.get('deployment', current_database[0]['deployment'])
        sync_configuration()
        make_configuration_file()
        return jsonify({'database': current_database[0], 'status': 1})

    @staticmethod
    def delete(database_id):
        """
        Delete the database with specified database_id.
        Args:
        database_id (int): The first parameter.
        Returns:
        True if the server is deleted otherwise the error message.
        """
        members = []
        current_database = [database for database in DATABASES if database['id'] == database_id]
        if len(current_database) == 0:
            abort(404)
        else:
            members = current_database[0]['members']

        for server_id in members:
            is_server_associated = False
            # Check if server is referenced by database
            for database in DATABASES:
                if database["id"] == database_id:
                    continue
                if server_id in database["members"]:
                    is_server_associated = True
            # if server is not referenced by other database then delete it
            if not is_server_associated:
                server = [server for server in SERVERS if server['id'] == server_id]
                if len(server) == 0:
                    continue
                SERVERS.remove(server[0])

        DATABASES.remove(current_database[0])

        deployment = [deployment for deployment in DEPLOYMENT if deployment['databaseid'] == database_id]

        DEPLOYMENT.remove(deployment[0])
        sync_configuration()
        make_configuration_file()
        return jsonify({'result': True})


class DatabaseMemberAPI(MethodView):
    """
    Class to handle request related to database member.
    """

    @staticmethod
    def get(database_id):
        """
        Get the members of the database with specified database_id.
        Args:
            database_id (int): The first parameter.
        Returns:
            List of member ids related to specified database.
        """
        database = [database for database in DATABASES if database['id'] == database_id]
        if len(database) == 0:
            abort(404)

        return jsonify({'members': database[0]['members']})

    @staticmethod
    def put(database_id):
        """
        Add members to the database with specified database_id.
        Args:
            database_id (int): The first parameter.
        Returns:
            List of member ids related to specified database.
        """
        current_database = [database for database in DATABASES if database['id'] == database_id]
        if len(current_database) == 0:
            abort(404)
        if not request.json:
            abort(400)

        # if 'members' not in request.json:
        for member_id in request.json['members']:
            current_server = [server for server in SERVERS if server['id'] == member_id]
            if len(current_server) == 0:
                return jsonify({'error': 'Server id %d does not exists' % member_id})

            if member_id not in current_database[0]['members']:
                current_database[0]['members'].append(member_id)
        sync_configuration()
        make_configuration_file()
        return jsonify({'members': current_database[0]['members'], 'status': 1})


class deploymentAPI(MethodView):
    """Class to handle request related to deployment."""

    @staticmethod
    def get(database_id):
        """
        Get the deployment with specified database_id.
        Args:
            database_id (int): The first parameter.
        Returns:
            List of deployment information with specified database.
        """
        if database_id is None:
            # return a list of users
            return jsonify({'deployment': [make_public_deployment(x) for x in DEPLOYMENT]})
        else:
            deployment = [deployment for deployment in DEPLOYMENT if deployment['databaseid'] == database_id]
            return jsonify({'deployment': map_deployment_without_database_id(deployment[0])})

    @staticmethod
    def put(database_id):
        """
        Add deployment information to specified database_id.
        Args:
            database_id (int): The first parameter.
        Returns:
            Deployment object of added deployment.
        """
        inputs = JsonInputs(request)
        if not inputs.validate():
            return jsonify(success=False, errors=inputs.errors)

        if 'dr' in request.json and 'type' in request.json['dr']:
            if request.json['dr']['type'] != 'Master':
                if 'connection' in request.json['dr'] \
                        and 'source' in request.json['dr']['connection'] \
                        and 'servers' in request.json['dr']['connection']:
                    database_selected = [database for database in DATABASES if
                                         database['name'] == str(request.json['dr']['connection']['source'])]
                    if len(database_selected) == 0:
                        make_response(jsonify({'error': 'The selected database must have database enabled.'}), 404)
                    deployment_selected = [deployment1 for deployment1 in DEPLOYMENT
                                           if deployment1['databaseid'] == database_selected[0]['id']]

                    if request.json['dr']['type'] == 'Replica':
                        if len(deployment_selected) == 0:
                            make_response(jsonify({'error': 'The selected database must have database enabled.'}), 404)
                        if deployment_selected[0]['dr'] is not None and \
                                        deployment_selected[0]['dr']['enabled'] is True and \
                                        deployment_selected[0]['dr']['type'] is not None:
                            deployment_type = deployment_selected[0]['dr']['type']
                            if deployment_type != 'Master':
                                return make_response(jsonify({'error': 'The selected database '
                                                                       'must be of type Master.'}), 404)
                        else:
                            return make_response(jsonify({'error': 'The selected database '
                                                                   'must have database enabled.'}), 404)
                    if request.json['dr']['type'] == 'XDCR':
                        if len(deployment_selected) != 0 and deployment_selected[0]['dr'] is not None and \
                                        len(deployment_selected[0]['dr']) != 0 and \
                                        deployment_selected[0]['dr']['enabled'] is True and \
                                        deployment_selected[0]['dr']['type'] is not None:
                            database_selected = [database for database in DATABASES if database['id'] == database_id]
                            if len(database_selected) == 0:
                                return make_response(jsonify({'error': 'Database not found.'}))
                            if database_selected[0]['name'] != deployment_selected[0]['dr']['connection']['source']:
                                if deployment_selected[0]['dr']['type'] == 'Master' or \
                                                deployment_selected[0]['dr']['type'] == 'Replica':
                                    return make_response(jsonify({'error': 'The selected database should be '
                                                                           'of DR type "XDCR".'}), 404)
                                elif deployment_selected[0]['dr']['type'] == 'XDCR':
                                    return make_response(jsonify({'error': 'The selected database is configured '
                                                                           'to use XDCR with another database. '
                                                                           'Please use another database.'}), 404)

                else:
                    return make_response(jsonify({'error': 'Connection source '
                                                           'not defined properly.'}), 404)

        # if 'users' in request.json:
        #     if 'user' in request.json['users']:
        #         prev_username = ''
        #         for user in request.json['users']['user']:
        #             if user['name'] == prev_username:
        #                 return make_response(jsonify({'error': 'Duplicate Username'
        #                                                  , 'success': False}), 404)
        #             prev_username = user['name']

        deployment = map_deployment(request, database_id)
        sync_configuration()
        make_configuration_file()
        return jsonify({'deployment': deployment, 'status': 1})


class deploymentUserAPI(MethodView):
    """Class to handle request related to deployment."""

    @staticmethod
    def get(username):
        """
        Get the deployment with specified database_id.
        Args:
            database_id (int): The first parameter.
        Returns:
            List of deployment information with specified database.
        """
        deployment_user = [deployment_user for deployment_user in DEPLOYMENT_USERS
                           if deployment_user['name'] == username]

        return jsonify({'deployment': deployment_user})

    @staticmethod
    def put(username, database_id):
        """
        Add user information with specified username.
        Args:
            user (string): The first parameter.
        Returns:
            Deployment user object of added deployment user.
        """

        inputs = UserInputs(request)
        if not inputs.validate():
            return jsonify(success=False, errors=inputs.errors)

        current_user = [user for user in DEPLOYMENT_USERS if
                        user['name'] == username and user['databaseid'] == database_id]

        if len(current_user) != 0:
            return make_response(jsonify({'error': 'Duplicate Username'
                                             , 'success': False}), 404)

        deployment_user = map_deployment_users(request, username)

        if DEPLOYMENT[0]['users'] is None:
            DEPLOYMENT[0]['users'] = {}
            DEPLOYMENT[0]['users']['user'] = []

        DEPLOYMENT[0]['users']['user'].append({
            'name': deployment_user['name'],
            'roles': deployment_user['roles'],
            'plaintext': deployment_user['plaintext']
        })


        sync_configuration()
        make_configuration_file()
        return jsonify({'user': deployment_user, 'status': 1, 'statusstring': 'User Created'})

    @staticmethod
    def post(username, database_id):
        """
        Add user information with specified username.
        Args:
            user (string): The first parameter.
        Returns:
            Deployment user object of added deployment user.
        """

        inputs = UserInputs(request)
        if not inputs.validate():
            return jsonify(success=False, errors=inputs.errors)

        current_user = [user for user in DEPLOYMENT_USERS if
                        user['name'] == username and user['databaseid'] == database_id]

        current_user[0]['name'] = request.json.get('name', current_user[0]['name'])
        current_user[0]['password'] = request.json.get('password', current_user[0]['password'])
        current_user[0]['roles'] = request.json.get('roles', current_user[0]['roles'])
        current_user[0]['plaintext'] = request.json.get('plaintext', current_user[0]['plaintext'])
        sync_configuration()
        make_configuration_file()
        return jsonify({'user': current_user[0], 'status': 1, 'statusstring': "User Updated"})

    @staticmethod
    def delete(username, database_id):
        current_user = [user for user in DEPLOYMENT_USERS if
                        user['name'] == username and user['databaseid'] == database_id]

        DEPLOYMENT_USERS.remove(current_user[0])
        return jsonify({'status': 1, 'statusstring': "User Deleted"})


class VdmStatus(MethodView):
    """
    Class to get VDM status for peers to check.
    """
    @staticmethod
    def get():
        if request.args is not None and 'jsonp' in request.args and request.args['jsonp'] is not None:
            return str(request.args['jsonp']) + '(' + '{\'vdm\': {"running": "true"}}'+')'
        else:
            return jsonify({'vdm': {"running": "true"}})


class SyncVdmConfiguration(MethodView):
    """
    Class to sync configuration between two servers.
    """

    @staticmethod
    def get():
        try:
            r = requests.get('http://192.168.2.33:8000/api/1.0/vdm/configuration/')
            r.status_code
        except Exception, err:
            print str(err)
        return jsonify(json.loads(r.text))

    @staticmethod
    def post():
        try:
            result = request.json

            databases = result['vdm']['databases']
            servers = result['vdm']['members']
            deployments = result['vdm']['deployments']
            deployment_users = result['vdm']['deployment_users']

        except Exception, errs:
            return jsonify({'status':'success', 'error': str(errs)})

        # try:
        global DATABASES
        DATABASES = databases
        global SERVERS
        SERVERS = servers
        global DEPLOYMENT
        DEPLOYMENT = deployments
        global DEPLOYMENT_USERS
        DEPLOYMENT_USERS = deployment_users

        # except Exception, errs:
        #     print str(errs)

        return jsonify({'status':'success'})


class VdmConfiguration(MethodView):
    """
    Class related to the vdm configuration
    """
    @staticmethod
    def get():
        return get_configuration()

    @staticmethod
    def post():

        result = get_configuration()

        for member in result['vdm']['members']:
            # print result
            headers = {'content-type': 'application/json'}
            url = 'http://'+member['hostname']+':8000/api/1.0/vdm/sync_configuration/'
            data = result
            response = requests.post(url,data=json.dumps(data),headers = headers)
        return jsonify({'deployment': response.status_code})



class VdmGetServerIP(MethodView):
    """
    Class to get the IP address of the server
    """
    @staticmethod
    def get():
        return jsonify({'ip_address': get_ip_address('eth0')})


def main(runner, amodule, aport, apath):
    try:
        F_DEBUG = os.environ['DEBUG']
    except KeyError:
        F_DEBUG = 'False'

    if F_DEBUG == 'True':
        APP.config.update(DEBUG=True)

    path = os.path.dirname(amodule.__file__)
    depjson = path + "/deployment.json"
    json_data= open(depjson).read()
    deployment = json.loads(json_data)
    global PATH
    PATH = apath
<<<<<<< HEAD
    if os.path.exists(PATH + 'vdm.xml' if PATH.endswith('/') else PATH + '/' + 'vdm.xml'):
        print 111
        convert_xml_to_json()
    else:
        DEPLOYMENT.append(deployment)

        __host_name__ = socket.gethostname()
        __host_or_ip__ = socket.gethostbyname(__host_name__)
        SERVERS.append({'id': 1, 'name': __host_name__, 'hostname': __host_or_ip__, 'description': "",
                        'enabled': True, 'external-interface': "", 'internal-interface': "",
                        'public-interface': "", 'client-listener': "", 'internal-listener': "",
                        'admin-listener': "", 'http-listener': "", 'replication-listener': "",
                        'zookeeper-listener': "", 'placement-group': ""})
        DATABASES.append({'id': 1, 'name': "local", 'deployment': "default", "members": [1]})
    # DEPLOYMENT.append(deployment)
    #
    # __host_name__ = socket.gethostname()
    # __host_or_ip__ = socket.gethostbyname(__host_name__)
    # SERVERS.append({'id': 1, 'name': __host_name__, 'hostname': __host_or_ip__, 'description': "",
    #                 'enabled': True, 'external-interface': "", 'internal-interface': "",
    #                 'public-interface': "", 'client-listener': "", 'internal-listener': "",
    #                 'admin-listener': "", 'http-listener': "", 'replication-listener': "",
    #                 'zookeeper-listener': "", 'placement-group': ""})
    # DATABASES.append({'id': 1, 'name': "local", 'deployment': "default", "members": [1]})
=======
    DEPLOYMENT.append(deployment)

    __host_name__ = socket.gethostname()
    __host_or_ip__ = socket.gethostbyname(__host_name__)
    SERVERS.append({'id': 1, 'name': __host_name__, 'hostname': __host_or_ip__, 'description': "",
                    'enabled': True, 'external-interface': "", 'internal-interface': "",
                    'public-interface': "", 'client-listener': "", 'internal-listener': "",
                    'admin-listener': "", 'http-listener': "", 'replication-listener': "",
                    'zookeeper-listener': "", 'placement-group': ""})
    DATABASES.append({'id': 1, 'name': "local", 'deployment': "default", "members": [1]})

>>>>>>> d549e8d5
    make_configuration_file()

    SERVER_VIEW = ServerAPI.as_view('server_api')
    DATABASE_VIEW = DatabaseAPI.as_view('database_api')
    DATABASE_MEMBER_VIEW = DatabaseMemberAPI.as_view('database_member_api')
    DEPLOYMENT_VIEW = deploymentAPI.as_view('deployment_api')
    DEPLOYMENT_USER_VIEW = deploymentUserAPI.as_view('deployment_user_api')
    VDM_STATUS_VIEW = VdmStatus.as_view('vdm_status_api')
    VDM_CONFIGURATION_VIEW = VdmConfiguration.as_view('vdm_configuration_api')
    SYNC_VDM_CONFIGURATION_VIEW = SyncVdmConfiguration.as_view('sync_vdm_configuration_api')
    VDM_SERVER_IP = VdmGetServerIP.as_view('vdm_server_view_api')
    APP.add_url_rule('/api/1.0/servers/', defaults={'server_id': None},
                     view_func=SERVER_VIEW, methods=['GET'])
    APP.add_url_rule('/api/1.0/servers/<int:database_id>', view_func=SERVER_VIEW, methods=['POST'])
    APP.add_url_rule('/api/1.0/servers/<int:server_id>', view_func=SERVER_VIEW,
                     methods=['GET', 'PUT', 'DELETE'])

    APP.add_url_rule('/api/1.0/databases/', defaults={'database_id': None},
                     view_func=DATABASE_VIEW, methods=['GET'])
    APP.add_url_rule('/api/1.0/databases/<int:database_id>', view_func=DATABASE_VIEW,
                     methods=['GET', 'PUT', 'DELETE'])
    APP.add_url_rule('/api/1.0/databases/', view_func=DATABASE_VIEW, methods=['POST'])
    APP.add_url_rule('/api/1.0/databases/member/<int:database_id>',
                     view_func=DATABASE_MEMBER_VIEW, methods=['GET', 'PUT', 'DELETE'])

    APP.add_url_rule('/api/1.0/deployment/', defaults={'database_id': None},
                     view_func=DEPLOYMENT_VIEW, methods=['GET'])

    APP.add_url_rule('/api/1.0/deployment/<int:database_id>', view_func=DEPLOYMENT_VIEW, methods=['GET', 'PUT'])
    APP.add_url_rule('/api/1.0/deployment/users/<string:username>', view_func=DEPLOYMENT_USER_VIEW,
                     methods=['GET', 'PUT', 'POST', 'DELETE'])
    APP.add_url_rule('/api/1.0/deployment/users/<int:database_id>/<string:username>', view_func=DEPLOYMENT_USER_VIEW,
                     methods=['PUT', 'POST', 'DELETE'])
    APP.add_url_rule('/api/1.0/vdm/status/',
                     view_func=VDM_STATUS_VIEW, methods=['GET'])
    APP.add_url_rule('/api/1.0/vdm/configuration/',
                     view_func=VDM_CONFIGURATION_VIEW, methods=['GET', 'POST'])
    APP.add_url_rule('/api/1.0/vdm/sync_configuration/',
                     view_func=SYNC_VDM_CONFIGURATION_VIEW, methods=['GET','POST'])
    APP.add_url_rule('/api/1.0/ServerIP/',
                     view_func=VDM_SERVER_IP, methods=['GET'])
    # APP.add_url_rule('/api/1.0/vdm/configuration_sync/<string:ip_address>', view_func=SYNC_VDM_CONFIGURATION_VIEW,
    #                  methods=['POST'])
    APP.run(threaded=True, host='0.0.0.0', port=aport)<|MERGE_RESOLUTION|>--- conflicted
+++ resolved
@@ -1720,7 +1720,6 @@
     deployment = json.loads(json_data)
     global PATH
     PATH = apath
-<<<<<<< HEAD
     if os.path.exists(PATH + 'vdm.xml' if PATH.endswith('/') else PATH + '/' + 'vdm.xml'):
         print 111
         convert_xml_to_json()
@@ -1745,19 +1744,7 @@
     #                 'admin-listener': "", 'http-listener': "", 'replication-listener': "",
     #                 'zookeeper-listener': "", 'placement-group': ""})
     # DATABASES.append({'id': 1, 'name': "local", 'deployment': "default", "members": [1]})
-=======
-    DEPLOYMENT.append(deployment)
-
-    __host_name__ = socket.gethostname()
-    __host_or_ip__ = socket.gethostbyname(__host_name__)
-    SERVERS.append({'id': 1, 'name': __host_name__, 'hostname': __host_or_ip__, 'description': "",
-                    'enabled': True, 'external-interface': "", 'internal-interface': "",
-                    'public-interface': "", 'client-listener': "", 'internal-listener': "",
-                    'admin-listener': "", 'http-listener': "", 'replication-listener': "",
-                    'zookeeper-listener': "", 'placement-group': ""})
-    DATABASES.append({'id': 1, 'name': "local", 'deployment': "default", "members": [1]})
-
->>>>>>> d549e8d5
+
     make_configuration_file()
 
     SERVER_VIEW = ServerAPI.as_view('server_api')
