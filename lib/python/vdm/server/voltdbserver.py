# This file is part of VoltDB.
# Copyright (C) 2008-2016 VoltDB Inc.
#
# This program is free software: you can redistribute it and/or modify
# it under the terms of the GNU Affero General Public License as
# published by the Free Software Foundation, either version 3 of the
# License, or (at your option) any later version.
#
# This program is distributed in the hope that it will be useful,
# but WITHOUT ANY WARRANTY; without even the implied warranty of
# MERCHANTABILITY or FITNESS FOR A PARTICULAR PURPOSE.  See the
# GNU Affero General Public License for more details.
#
# You should have received a copy of the GNU Affero General Public License
# along with VoltDB.  If not, see <http://www.gnu.org/licenses/>.

import DeploymentConfig
import HTTPListener
from flask import jsonify, abort, make_response
import json
import os
import requests
import signal
import subprocess
import time
import traceback
import Log


class G:
    """
    Global variables used by voltdbserver
    """

    def __init__(self):
        pass

    OUTFILE_TIME = str(time.time())
    OUTFILE_COUNTER = 0


def ignore_signals():
    """
    Used when forking voltdbserver process to ignore certain signals
    """
    signal.signal(signal.SIGHUP, signal.SIG_IGN)
    signal.signal(signal.SIGINT, signal.SIG_IGN)


def get_voltdb_dir():
    """
    Utility method to get voltdb bin directory
    """
    return os.path.realpath(os.path.join(HTTPListener.Global.MODULE_PATH, '../../../..', 'bin'))


def check_snapshot_folder(database_id):
    deployment = HTTPListener.Global.DEPLOYMENT.get(database_id)
    if deployment is not None:
        if 'paths' in deployment and 'voltdbroot' in deployment['paths'] and 'snapshots' in deployment['paths']:
            voltdb_root = deployment['paths']['voltdbroot']['path']
            snapshot = deployment['paths']['snapshots']['path']
            outfilename = os.path.join(HTTPListener.Global.VOLT_SERVER_PATH, str(voltdb_root), str(snapshot))
            if os.path.isdir(outfilename):
                freshStart = False
            else:
                freshStart = True
            return freshStart
        else:
            return True
    else:
        return True


def create_response(statusstr, statuscode):
    """
    Utility method to create response JSON
    """
    return make_response(jsonify({'status': statuscode, 'statusString': statusstr}), statuscode)


class VoltdbProcess:
    isProcessRunning = False
    processId = -1


class VoltDatabase:
    """Represents a Volt database"""

    def __init__(self, database_id):
        """
        :param database_id: the id of this database
        """
        self.database_id = database_id

    def start_database(self, is_pause, is_force):
        """
        Starts voltdb servers on all nodes configured for this database.
        Returns reponse with HTTP status code and error details json.
        """
        # sync deployment file first
        HTTPListener.sync_configuration()

        members = []
        current_database = HTTPListener.Global.DATABASES.get(self.database_id)
        if not current_database:
            return create_response('No database found for id: %u' % self.database_id, 404)
        else:
            members = current_database['members']
        if not members:
            return create_response('No servers configured for the database: %u' % self.database_id, 404)

        result = self.check_other_database_status(self.database_id)

        if not result:
            return make_response(jsonify({'status': 404, 'statusString': 'Error'}), 404)

        # Check if there are valid servers configured for all ids
        for server_id in members:
            server = HTTPListener.Global.SERVERS.get(server_id)
            if not server:
                return create_response('Server details not found for id: %u' % server_id, 404)

        # Now start each server
        server_unreachable = False
        error_msg = ''
        failed = False
        server_status = {}
        action = 'start'

        for server_id in members:
            server = HTTPListener.Global.SERVERS.get(server_id)
            curr = server
            try:
                url = ('http://%s:%u/api/1.0/databases/%u/servers/%s?id=%u&pause=%s&force=%s') % \
                                  (curr['hostname'], HTTPListener.__PORT__, self.database_id, action, server_id, is_pause, is_force)
                response = requests.put(url)
                if response.status_code != requests.codes.ok:
                    failed = True

                db_status = json.loads(response.text)['statusString']
                server_status[curr['hostname']] = db_status
            except Exception, err:
                if 'ConnectionError' in str(err):
                    error_msg = "Could not connect to the server " + curr['hostname'] + ". " \
                                "Please ensure that all servers are reachable."
                    server_unreachable = True
                    break
                failed = True
                print traceback.format_exc()
                server_status[curr['hostname']] = str(err)
        if server_unreachable:
            return make_response(jsonify({'status': 500, 'statusString': error_msg}), 500)
        elif failed:
            url = ('http://%s:%u/api/1.0/databases/%u/status/') % \
                  (HTTPListener.__IP__, HTTPListener.__PORT__, self.database_id)
            response = requests.get(url)
            return make_response(jsonify({'status': 200, 'statusString': response.text}), 200)
        else:
            return make_response(
                jsonify({'status': 200, 'statusString': 'Start request sent successfully to servers: ' +
                                                        json.dumps(server_status)}), 200)

    def start_server(self, server_id, pause, is_forced, add_server=False):
        """
        Sends start request to the specified server
        """
        members = []
        current_database = HTTPListener.Global.DATABASES.get(self.database_id)
        if not current_database:
            return create_response('No database found for id: %u' % self.database_id, 404)
        else:
            members = current_database['members']
        if not members or server_id not in members:
            return create_response(
                'No server with id %u configured for the database: %u' % (server_id, self.database_id), 404)

        server = HTTPListener.Global.SERVERS.get(server_id)
        if not server:
            return create_response('Server details not found for id: %u' % server_id, 404)

        action = 'start'
        if add_server:
            action = 'add'
        try:
            url = ('http://%s:%u/api/1.0/databases/%u/servers/%s?id=%u&pause=%s&force=%s') % \
                              (server['hostname'], HTTPListener.__PORT__, self.database_id, action, server_id, pause, is_forced)
            response = requests.put(url)
            return create_response(json.loads(response.text)['statusString'], response.status_code)
        except Exception, err:
            if 'ConnectionError' in str(err):
               err = "Server " + server['hostname'] + " is currently unreachable."
            print traceback.format_exc()
            return create_response(str(err), 500)

    def check_and_start_local_server(self, sid, pause, database_id, is_forced, add_server=False):
        """
        Checks if voltdb server is running locally and
        starts it if the server is not running.
        If the server is running, this returns an error
        """
        if sid == -1:
            return create_response('A VoltDB Server not started wrong configuration', 500)

        if self.is_voltserver_running(database_id):
            return create_response('A VoltDB Server process is already running', 500)

        return_code = self.initialize_local_config(sid, is_forced)

        if return_code == 0:
            retcode = self.start_local_server(sid, pause, add_server)
            if (retcode == 0):
                HTTPListener.Global.SERVERS[sid]['isAdded'] = True
                HTTPListener.sync_configuration()
                return create_response('Success', 200)
            else:
                return create_response('Error', 500)
        else:
            # return create_response('Error starting server', 500)
            return create_response('Error', 500)

    def check_other_database_status(self, current_database_id):
        # Get members of current_database
        result = True
        database = HTTPListener.Global.DATABASES[current_database_id]

        SERVERS = []
        for id in database['members']:
            SERVERS.append(HTTPListener.Global.SERVERS[id])

        # Get database_id list other than current database
        for server in SERVERS:
            for key, value in HTTPListener.Global.DATABASES.iteritems():
                if key != current_database_id:
                    # Check if database is running
                    url = ('http://%s:%u/api/1.0/databases/%u/status/') % \
                          (HTTPListener.__IP__, HTTPListener.__PORT__, key)
                    response = requests.get(url)
                    if response.json()['status'] != 404:
                        if response.json()['dbStatus']['status'] == 'running':
                            for id in value['members']:
                                if HTTPListener.Global.SERVERS[id]['hostname'] == server['hostname']:
                                    # Check if same port is used
                                    if HTTPListener.Global.SERVERS[id]['client-listener'] == server['client-listener'] \
                                            or HTTPListener.Global.SERVERS[id]['admin-listener'] == server['admin-listener'] \
                                            or HTTPListener.Global.SERVERS[id]['zookeeper-listener'] == server[
                                                'zookeeper-listener'] \
                                            or HTTPListener.Global.SERVERS[id]['http-listener'] == server['http-listener'] \
                                            or HTTPListener.Global.SERVERS[id]['internal-listener'] == server[
                                                'internal-listener'] \
                                            or HTTPListener.Global.SERVERS[id]['replication-listener'] == server[
                                                'replication-listener']:
                                        return False
                        else:
                            result = True

        return result

    def is_voltserver_running(self, database_id):
        """
        Checks the set of running processes to find out if voltdb server is running
        """
        result = False
        process = subprocess.Popen("ps aux | grep 'java'", shell=True, stdout=subprocess.PIPE)
        process_list = process.communicate()[0].split('\n')
        for process_cmd in process_list:
            if '-DVDMStarted=true -DVDMDB=' + str(database_id) in process_cmd:
                result = True
                break
        return result

    def Get_Voltdb_Process(self, database_id):
        VoltdbProcess.isProcessRunning = False
        VoltdbProcess.processId = -1
        process = subprocess.Popen("ps aux | grep 'java'", shell=True, stdout=subprocess.PIPE)
        process_list = process.communicate()[0].split('\n')
        for process_cmd in process_list:

            if '-DVDMStarted=true -DVDMDB=' + str(database_id) in process_cmd:
                VoltdbProcess.isProcessRunning = True
                VoltdbProcess.processId = process_cmd.split()[1]
                break
        return VoltdbProcess

    def initialize_local_config(self, sid, is_forced):
        """
        Initialize a local server configuration.
        """
        server = HTTPListener.Global.SERVERS.get(sid)
        if not server:
            return 1

        # Gets deployment.xml for this database.
        deployment_content = DeploymentConfig.DeploymentConfiguration.get_database_deployment(self.database_id)
        filename = os.path.realpath(os.path.join(HTTPListener.Global.CONFIG_PATH, 'deployment.xml'))
        config_path = os.path.realpath(self.get_volt_server_data_folder(sid))
        deployment_file = open(filename, 'w')
        deployment_file.write(deployment_content)
        deployment_file.close()
        volt_db_dir = get_voltdb_dir()
        verb = 'init'
        if is_forced == 'true':
            volt_db_cmd = ['nohup', os.path.join(volt_db_dir, 'voltdb'), verb, '--force', '-C', filename, '-D',
                           config_path]
        else:
            volt_db_cmd = ['nohup', os.path.join(volt_db_dir, 'voltdb'), verb, '-C', filename, '-D',
                           config_path]

        G.OUTFILE_COUNTER += 1
        out_filename = os.path.realpath(os.path.join(HTTPListener.Global.CONFIG_PATH,
                                                     'voltserver.output.%s.%u' % (G.OUTFILE_TIME, G.OUTFILE_COUNTER)))
        server_data_path = self.get_volt_server_data_folder(sid)
        HTTPListener.Global.VOLT_SERVER_PATH = server_data_path

        volt_init_status = self.run_voltserver_process(volt_db_cmd, out_filename, server_data_path, self.database_id)

        initialized = False
        read_file = open(out_filename)
        # Wait till server is ready or process exited due to error.
        while volt_init_status.poll() is None:
            time.sleep(.5)

        file_content = read_file.read()
        if 'Initialized VoltDB root directory' in file_content or \
                        'voltdbroot is already initialized' in file_content:
            initialized = True

        read_file.close()
        if volt_init_status.returncode is 0 or initialized:
            return 0
        else:
            return 1

    def start_local_server(self, sid, pause, add_server=False):
        """
        start a local server process. Add if add_server is true else just start the server.
        """
        # if server is not found bail out.
        config_path = os.path.realpath(self.get_volt_server_data_folder(sid))
        server = HTTPListener.Global.SERVERS.get(sid)
        if not server:
            return 1

        primary = self.get_first_hostname()
        voltdb_dir = get_voltdb_dir()
        verb = 'start'

        if server:
            url = ('http://%s:%u/api/1.0/databases/%u/status/') % \
                  (server['hostname'], HTTPListener.__PORT__, self.database_id)
            response = requests.get(url)
            is_running = response.json()['dbStatus']['status']

            server_ip = ''
            if is_running == 'running':
                for value in response.json()['dbStatus']['serverStatus']:
                    for key in value:
                        status = value[key]['status']
                        if status == 'running' and key != server['hostname']:
                            server_ip = key

        if add_server and server_ip != '':
            verb = 'add'
        host_count = self.get_host_count()
        host_list = self.get_host_list()
        if verb == 'start':
            if pause.lower() == 'true':
                voltdb_cmd = ['nohup', os.path.join(voltdb_dir, 'voltdb'), verb, '--pause', '-H', host_list, '-D', config_path]
            else:
                voltdb_cmd = ['nohup', os.path.join(voltdb_dir, 'voltdb'), verb, '-H', host_list, '-D', config_path]
        elif verb == 'add':
            voltdb_cmd = ['nohup', os.path.join(voltdb_dir, 'voltdb'), 'start', '--add', '--host=' + server_ip,
                          '-D', config_path]
        else:
            voltdb_cmd = ['nohup', os.path.join(voltdb_dir, 'voltdb'), verb, '-H', host_list, '-D', config_path]

        self.build_network_options(server, voltdb_cmd)

        G.OUTFILE_COUNTER = G.OUTFILE_COUNTER + 1
        outfilename = os.path.realpath(os.path.join(HTTPListener.Global.CONFIG_PATH,
                                                    ('voltserver.output.%s.%u') % (G.OUTFILE_TIME, G.OUTFILE_COUNTER)))

        server_data_path = self.get_volt_server_data_folder(sid)
        HTTPListener.Global.VOLT_SERVER_PATH = server_data_path
        voltserver = self.run_voltserver_process(voltdb_cmd, outfilename, server_data_path, self.database_id)

        initialized = False
        rfile = open(outfilename, 'r')
        # Wait till server is ready or process exited due to error.
        # Wait for a couple of seconds to see if the server errors out
        endtime = time.time() + 2
        while ((endtime - time.time() > 0) and
                   (voltserver.returncode is None) and (not initialized)):
            time.sleep(0.5)
            voltserver.poll()
            initialized = 'Server completed initialization' in rfile.readline()

        rfile.close()
        if (voltserver.returncode is None):
            return 0
        else:
            return 1

    def get_volt_server_data_folder(self, sid):
        folder_name = 'server' + '_' + str(sid)
        folder_path = os.path.join(HTTPListener.Global.DATA_PATH, folder_name)
        if not os.path.isdir(str(folder_path)):
            try:
                os.makedirs(folder_path)
            except Exception, err:
                print('Exception (%s): %s\n' % (err.__class__.__name__, str(err)))
        return folder_path

    # Build network options for command line.
    def build_network_options(self, sconfig, voltdb_cmd):
        self.add_voltdb_option(sconfig, 'internal-interface', '--internalinterface', voltdb_cmd)
        self.add_voltdb_option(sconfig, 'external-interface', '--externalinterface', voltdb_cmd)
        self.add_voltdb_option(sconfig, 'internal-listener', '--internal', voltdb_cmd)
        self.add_voltdb_option(sconfig, 'placement-group', '--placement-group', voltdb_cmd)
        self.add_voltdb_option(sconfig, 'zookeeper-listener', '--zookeeper', voltdb_cmd)
        self.add_voltdb_option(sconfig, 'http-listener', '--http', voltdb_cmd)
        self.add_voltdb_option(sconfig, 'client-listener', '--client', voltdb_cmd)
        self.add_voltdb_option(sconfig, 'admin-listener', '--admin', voltdb_cmd)
        self.add_voltdb_option(sconfig, 'replication-listener', '--replication', voltdb_cmd)
        self.add_voltdb_option(sconfig, 'public-interface', '--publicinterface', voltdb_cmd)

    # Given server config and option name add corrorponding cli switch for building command.
    def add_voltdb_option(self, sconfig, option_name, cli_switch, voltdb_cmd):
        opt_val = sconfig[option_name]
        if opt_val != None and len(opt_val) > 0:
            voltdb_cmd.append(cli_switch)
            voltdb_cmd.append(opt_val)

    def run_voltserver_process(self, voltdb_cmd, outfilename, server_data_folder, database_id):
        """
        Utility method to start voltdb process given the cmd details
        and output file for console output
        """
        outfile = open(outfilename, 'w')

        my_env = os.environ.copy()
        my_env['VOLTDB_OPTS'] = os.getenv('VOLTDB_OPTS', '') + ' -DVDMStarted=true' + ' -DVDMDB=' + str(database_id)
        return subprocess.Popen(voltdb_cmd, stdout=outfile, stderr=subprocess.STDOUT,
                                env=my_env, preexec_fn=ignore_signals, close_fds=True)

    def get_first_hostname(self):
        """
        Gets the first hostname configured in the deployment file for a given database
        """

        current_database = HTTPListener.Global.DATABASES.get(self.database_id)
        if not current_database:
            abort(404)

        server_id = current_database['members'][0]
        server = HTTPListener.Global.SERVERS.get(server_id)
        if not server:
            abort(404)

        return server['hostname']

    def kill_database(self):
        """
        Stops voltdb cluster for this database
        """
        members = []
        server_status = {}
        current_database = HTTPListener.Global.DATABASES.get(self.database_id)
        if not current_database:
            abort(404)
        else:
            members = current_database['members']
        if not members:
            return create_response('No servers configured for the database', 500)

        server_id = members[0]
        server = HTTPListener.Global.SERVERS.get(server_id)
        if not server:
            return create_response('Server details not found for id ' + server_id, 404)

        for server_id in members:
            server = HTTPListener.Global.SERVERS.get(server_id)
            curr = server
            try:
                url = ('http://%s:%u/api/1.0/databases/%u/servers/%u/%s?force=false') % \
                      (curr['hostname'], HTTPListener.__PORT__, self.database_id, server_id, 'stop')
                response = requests.put(url)
                server_status[curr['hostname']] = response.text

            except Exception, err:
                print traceback.format_exc()
                server_status[curr['hostname']] = response.text

        return create_response(json.dumps(server_status), 200)

    def run_voltdb_cmd(self, cmd, verb, args, outfilename, server):
        """
        Runs the given voltdb command using admin user, as needed
        """
        user_options = []
        if self.is_security_enabled():
            admin = self.get_admin_user()
            if admin is None:
                raise Exception('No admin users found')
            user_options = ['-u', admin['name'], '-p', admin['password']]

        voltdb_dir = get_voltdb_dir()
        voltdb_cmd = [os.path.join(voltdb_dir, cmd), verb] + user_options + args

        admin_listener = server['admin-listener']

        if server['admin-listener'] != "":
            if ":" in admin_listener:
                self.add_voltdb_option(server, 'admin-listener', '--host', voltdb_cmd)
            else:
                opt_val = admin_listener
                if opt_val != None and len(opt_val) > 0:
                    voltdb_cmd.append('--host')
                    voltdb_cmd.append(server['hostname'] + ":" + admin_listener)

        shutdown_proc = subprocess.Popen(voltdb_cmd, stdout=subprocess.PIPE, stderr=subprocess.PIPE, close_fds=True)
        (output, error) = shutdown_proc.communicate()
        exit_code = shutdown_proc.wait()
        target = open(outfilename, 'w')
        target.write(str(output + error))
        return output + error

    def is_security_enabled(self):
        """
        Looks at the deployment details and finds out if security is enabled for this database
        """
        security_config = HTTPListener.Global.DEPLOYMENT[self.database_id]['security']
        if not security_config:
            return False

        return security_config['enabled']

    def get_admin_user(self):
        """
        Returns an admin user configured for this user.
        Returns None if there are no admin users configured
        """
        users_outer = HTTPListener.Global.DEPLOYMENT[self.database_id]['users']
        if not users_outer:
            return None

        users = users_outer['user']
        if not users:
            return None

        admins = [auser for auser in users if auser['roles'] == 'Administrator']
        if not admins:
            return None
        else:
            return admins[0]

    def stop_db_server(self, server_id):
        """
        Stops voltdb server running locally for this database
        """
        members = []
        current_database = HTTPListener.Global.DATABASES.get(self.database_id)
        if not current_database:
            abort(404)
        else:
            members = current_database['members']
        if not members:
            return create_response('No servers configured for the database', 500)

        server = HTTPListener.Global.SERVERS.get(server_id)
        if not server:
            return create_response('Server details not found for id ' + server_id, 404)

        args = ['-H', server['hostname']]
        # This needs to look at authentication and port information.

        G.OUTFILE_COUNTER = G.OUTFILE_COUNTER + 1
        outfilename = os.path.join(HTTPListener.Global.CONFIG_PATH,
                                   ('voltserver.output.%s.%u') % (G.OUTFILE_TIME, G.OUTFILE_COUNTER))
        return self.run_voltdb_cmd('voltadmin', 'shutdown', args, outfilename, server)

    def stop_database(self, database_id):
        members = []
        current_database = HTTPListener.Global.DATABASES.get(self.database_id)
        if not current_database:
            abort(404)
        else:
            members = current_database['members']
        if not members:
            return create_response('No servers configured for the database', 500)

        server_id = members[0]
        server = HTTPListener.Global.SERVERS.get(server_id)
        if not server:
            return create_response('Server details not found for id ' + server_id, 404)

        # Now stop each server
        failed = False
        server_status = {}
        action = "stop"
        for server_id in members:
            server = HTTPListener.Global.SERVERS.get(server_id)
            curr = server
            try:
                url = ('http://%s:%u/api/1.0/databases/%u/servers/%u/%s?force=true') % \
                      (curr['hostname'], HTTPListener.__PORT__, database_id, server_id, action)
                response = requests.put(url)
                if (response.status_code != requests.codes.ok):
                    failed = True
                server_status[curr['hostname']] = json.loads(response.text)['statusString']
            except Exception, err:
                failed = True
                print traceback.format_exc()
                server_status[curr['hostname']] = str(err)

        if failed:
            return create_response('There were errors stopping servers: ' + json.dumps(server_status), 500)
        else:
            return create_response('Stop request sent successfully to servers: ' + json.dumps(server_status), 200)

    def kill_server(self, server_id):
        try:
            processId = self.Get_Voltdb_Process(self.database_id).processId
            if processId is not None and processId != -1:
                os.kill(int(processId), signal.SIGKILL)
                return create_response('success', 200)
            else:
                return create_response('process not found', 200)
        except Exception, err:
            return create_response(str(err), 500)

<<<<<<< HEAD
    def get_host_count(self):
        current_db = HTTPListener.Global.DATABASES.get(self.database_id)
        host_count = len(current_db['members'])
        return host_count

    def get_host_list(self):
        current_db = HTTPListener.Global.DATABASES.get(self.database_id)
        if not current_db:
            abort(404)

        host_count = 0
        host_list = ''
        for host in current_db['members']:
            current_server = HTTPListener.Global.SERVERS.get(int(host))
            if current_server['internal-listener'] != '':
                host_name = current_server['hostname'] + ':' + current_server['internal-listener']
            else:
                host_name = current_server['hostname']

            if host_count == 0:
                host_list = host_name
            else:
                host_list += ',' + host_name
            host_count += 1
        return host_list
=======
    def stop_server(self, server_id, force):
        """
        Sends stop request to the specified server
        """
        current_database = HTTPListener.Global.DATABASES.get(self.database_id)
        if not current_database:
            return create_response('No database found for id: %u' % self.database_id, 404)
        else:
            members = current_database['members']

        if not members or server_id not in members:
            return create_response(
                'No server with id %u configured for the database: %u'
                % (server_id, self.database_id), 404)

        server = HTTPListener.Global.SERVERS.get(server_id)
        if not server:
            return create_response('Server details not found for id: %u'
                                   % server_id, 404)
        try:
            url = 'http://%s:%u/api/1.0/databases/%u/servers/stop?id=%u&force=%s' % \
                              (server['hostname'], HTTPListener.__PORT__, self.database_id, server_id, force)
            response = requests.put(url)
            return create_response(json.loads(response.text)['statusString'], response.status_code)
        except Exception, err:
            if 'ConnectionError' in str(err):
                err = "Server " + server['hostname'] + " is currently unreachable."
            print traceback.format_exc()
            return create_response(str(err), 500)
>>>>>>> 8d6b88cc
<|MERGE_RESOLUTION|>--- conflicted
+++ resolved
@@ -629,7 +629,6 @@
         except Exception, err:
             return create_response(str(err), 500)
 
-<<<<<<< HEAD
     def get_host_count(self):
         current_db = HTTPListener.Global.DATABASES.get(self.database_id)
         host_count = len(current_db['members'])
@@ -655,7 +654,7 @@
                 host_list += ',' + host_name
             host_count += 1
         return host_list
-=======
+
     def stop_server(self, server_id, force):
         """
         Sends stop request to the specified server
@@ -684,5 +683,4 @@
             if 'ConnectionError' in str(err):
                 err = "Server " + server['hostname'] + " is currently unreachable."
             print traceback.format_exc()
-            return create_response(str(err), 500)
->>>>>>> 8d6b88cc
+            return create_response(str(err), 500)