--- conflicted
+++ resolved
@@ -288,12 +288,7 @@
                 break
         return VoltdbProcess
 
-<<<<<<< HEAD
-
-    def start_local_server(self, sid, recover=False, is_blocking=-1, add_server=False):
-=======
     def start_local_server(self, sid, pause, recover=False, is_blocking=-1, add_server=False):
->>>>>>> 3cbe3f29
         """
         start a local server process. recover if recover is true else create.
         """
