--- conflicted
+++ resolved
@@ -879,11 +879,8 @@
         clearSeqTables(client);
         clearIndexTables(client);
         subtestMultipleFullJoins(client);
-<<<<<<< HEAD
-=======
         clearSeqTables(client);
         subtestUsingFullJoin(client);
->>>>>>> 4626496f
     }
 
     private void subtestTwoReplicatedTableFullNLJoin(Client client)
@@ -1430,8 +1427,6 @@
         vt = client.callProcedure("@Explain", sql).getResults()[0];
         assertEquals(2, StringUtils.countMatches(vt.toString(), "FULL"));
     }
-<<<<<<< HEAD
-=======
 
     private void subtestUsingFullJoin(Client client)
             throws NoConnectionsException, IOException, ProcCallException
@@ -1482,7 +1477,6 @@
         assertEquals(2, StringUtils.countMatches(vt.toString(), "FULL"));
 
     }
->>>>>>> 4626496f
 
     static public junit.framework.Test suite()
     {
