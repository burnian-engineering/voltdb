/* This file is part of VoltDB.
 * Copyright (C) 2008-2017 VoltDB Inc.
 *
 * Permission is hereby granted, free of charge, to any person obtaining
 * a copy of this software and associated documentation files (the
 * "Software"), to deal in the Software without restriction, including
 * without limitation the rights to use, copy, modify, merge, publish,
 * distribute, sublicense, and/or sell copies of the Software, and to
 * permit persons to whom the Software is furnished to do so, subject to
 * the following conditions:
 *
 * The above copyright notice and this permission notice shall be
 * included in all copies or substantial portions of the Software.
 *
 * THE SOFTWARE IS PROVIDED "AS IS", WITHOUT WARRANTY OF ANY KIND,
 * EXPRESS OR IMPLIED, INCLUDING BUT NOT LIMITED TO THE WARRANTIES OF
 * MERCHANTABILITY, FITNESS FOR A PARTICULAR PURPOSE AND NONINFRINGEMENT.
 * IN NO EVENT SHALL THE AUTHORS BE LIABLE FOR ANY CLAIM, DAMAGES OR
 * OTHER LIABILITY, WHETHER IN AN ACTION OF CONTRACT, TORT OR OTHERWISE,
 * ARISING FROM, OUT OF OR IN CONNECTION WITH THE SOFTWARE OR THE USE OR
 * OTHER DEALINGS IN THE SOFTWARE.
 */
package org.voltdb.regressionsuites;

import static com.google_voltpatches.common.base.Preconditions.checkArgument;

import java.io.File;
import java.io.IOException;
import java.util.ArrayList;
import java.util.HashMap;
import java.util.List;
import java.util.Map;
import java.util.NavigableSet;
import java.util.Random;
import java.util.Set;

import org.voltcore.logging.VoltLogger;
import org.voltdb.BackendTarget;
import org.voltdb.EELibraryLoader;
import org.voltdb.ReplicationRole;
import org.voltdb.ServerThread;
import org.voltdb.StartAction;
import org.voltdb.VoltDB;
import org.voltdb.client.Client;
import org.voltdb.client.ClientConfig;
import org.voltdb.client.ClientFactory;
import org.voltdb.compiler.VoltProjectBuilder;
import org.voltdb.utils.CommandLine;
import org.voltdb.utils.MiscUtils;
import org.voltdb.utils.VoltFile;

import com.google_voltpatches.common.collect.ImmutableSortedSet;
import com.google_voltpatches.common.collect.Maps;

/**
 * Implementation of a VoltServerConfig for a multi-process
 * cluster. All cluster processes run locally (keep this in
 * mind if building memory or load intensive tests.)
 */
public class LocalCluster extends VoltServerConfig {

    public enum FailureState {
        ALL_RUNNING,
        ONE_FAILURE,
        ONE_RECOVERING
    }

    // Used to provide out-of-band HostId determination.
    // NOTE: This mechanism can't be used when m_hasLocalServer is enabled
    public static final String clusterHostIdProperty = "__VOLTDB_CLUSTER_HOSTID__";

    private VoltLogger log = new VoltLogger("HOST");

    // the timestamp salt for the TransactionIdManager
    // will vary between -3 and 3 uniformly
    static final int TIMESTAMP_SALT_VARIANCE = 3;

    int getRandomTimestampSalt() {
        Random r = new Random();
        // if variance is 3, get a range between 0 and 6 inclusive
        int retval = r.nextInt(TIMESTAMP_SALT_VARIANCE * 2 + 1);
        // shift that range so it goes from -3 to 3 inclusive
        retval -= TIMESTAMP_SALT_VARIANCE;
        return retval;
    }

    // how long to wait for startup of external procs
    static final long PIPE_WAIT_MAX_TIMEOUT = 60 * 1000 *2; //*2 == slow machine allowance

    String m_callingClassName = "";
    String m_callingMethodName = "";
    boolean m_compiled = false;
    protected int m_siteCount;
    int m_hostCount;
    int m_kfactor = 0;
    int m_clusterId;
    protected String m_jarFileName;
    boolean m_running = false;
    private final boolean m_debug;
    FailureState m_failureState;
    int m_nextIPCPort = 10000;
    ArrayList<Process> m_cluster = new ArrayList<Process>();
    int perLocalClusterExtProcessIndex = 0;
    VoltProjectBuilder m_builder;
    private boolean m_expectedToCrash = false;
    private boolean m_expectedToInitialize = true;
    int m_replicationPort = -1;

    Map<String, String> m_hostRoots = new HashMap<>();
    // Dedicated paths in the filesystem to be used as a root for each process
    ArrayList<File> m_subRoots = new ArrayList<File>();
    public ArrayList<File> getSubRoots() {
        return m_subRoots;
    }

    boolean m_hasLocalServer = true;
    public void setHasLocalServer(boolean hasLocalServer) {
        m_hasLocalServer = hasLocalServer;
    }

    ArrayList<PipeToFile> m_pipes = null;
    ArrayList<CommandLine> m_cmdLines = null;
    ServerThread m_localServer = null;
    ProcessBuilder m_procBuilder;

    //wait before next node is started up in millisecond
    //to help matching the host id on the real cluster with the host id on the local
    //cluster
    private long m_deplayBetweenNodeStartupMS = 0;

    private final ArrayList<EEProcess> m_eeProcs = new ArrayList<EEProcess>();
    //This is additional process invironment variables that can be passed.
    // This is used to pass JMX port. Any additional use cases can use this too.
    private Map<String, String> m_additionalProcessEnv = null;
    protected final Map<String, String> getAdditionalProcessEnv() {
        return m_additionalProcessEnv;
    }

    // Produce a (presumably) available IP port number.
    public final PortGeneratorForTest portGenerator = new PortGeneratorForTest();
    private InternalPortGeneratorForTest internalPortGenerator;
    private int numberOfCoordinators = 1;
    private String m_voltdbroot = "";
    private VoltFile m_filePrefix;

    private String[] m_versionOverrides = null;
    private String[] m_versionCheckRegexOverrides = null;
    private String[] m_buildStringOverrides = null;

    private String[] m_modeOverrides = null;
    private Map<Integer, Integer> m_sitesperhostOverrides = null;
    private String[] m_placementGroups = null;
    // The base command line - each process copies and customizes this.
    // Each local cluster process has a CommandLine instance configured
    // with the port numbers and command line parameter value specific to that
    // instance.
    private final CommandLine templateCmdLine = new CommandLine(StartAction.CREATE);
    private boolean isNewCli = Boolean.valueOf(System.getenv("NEW_CLI") == null ? "true" : System.getenv("NEW_CLI"));
    public boolean isNewCli() { return isNewCli; };
    public void setNewCli(boolean flag) {
        isNewCli = flag;
        templateCmdLine.setNewCli(flag);
        templateCmdLine.startCommand("create");
    };

    private String m_prefix = null;
    private boolean m_isPaused = false;

    public LocalCluster(String jarFileName,
                        int siteCount,
                        int hostCount,
                        int kfactor,
                        BackendTarget target)
    {
        this(jarFileName, siteCount, hostCount, kfactor, target, null);
    }

    public LocalCluster(String jarFileName,
                        int siteCount,
                        int hostCount,
                        int kfactor,
                        BackendTarget target,
                        Map<String, String> env)
    {
        this(jarFileName, siteCount, hostCount, kfactor, target,
                FailureState.ALL_RUNNING, false, false, env);

    }

    public LocalCluster(String jarFileName,
                        int siteCount,
                        int hostCount,
                        int kfactor,
                        BackendTarget target,
                        boolean isRejoinTest)
    {
        this(jarFileName, siteCount, hostCount, kfactor, target,
                FailureState.ALL_RUNNING, false, isRejoinTest, null);
    }

    public LocalCluster(String jarFileName,
            int siteCount,
            int hostCount,
            int kfactor,
            int clusterId,
            BackendTarget target,
            boolean isRejoinTest)
    {
        this(jarFileName, siteCount, hostCount, kfactor, clusterId, target,
            FailureState.ALL_RUNNING, false, isRejoinTest, null);
    }

    public LocalCluster(String jarFileName,
                        int siteCount,
                        int hostCount,
                        int kfactor,
                        BackendTarget target,
                        FailureState failureState,
                        boolean debug)
    {
        this(jarFileName, siteCount, hostCount, kfactor, target,
                failureState, debug, false, null);
    }

    public LocalCluster(String jarFileName,
                        int siteCount,
                        int hostCount,
                        int kfactor,
                        BackendTarget target,
                        FailureState failureState,
                        boolean debug,
                        boolean isRejoinTest,
                        Map<String, String> env) {
        this(jarFileName, siteCount, hostCount, kfactor, 0, target,
                failureState, debug, isRejoinTest, env);
    }

    public LocalCluster(String jarFileName,
                        int siteCount,
                        int hostCount,
                        int kfactor,
                        int clusterId,
                        BackendTarget target,
                        FailureState failureState,
                        boolean debug,
                        boolean isRejoinTest,
                        Map<String, String> env)
    {
        assert jarFileName != null : "jar file name is null";
        assert siteCount > 0 : "site count is less than 0";
        assert hostCount > 0 : "host count is less than 0";

        numberOfCoordinators = hostCount <= 2 ? hostCount : hostCount <= 4 ? 2 : 3;
        internalPortGenerator = new InternalPortGeneratorForTest(portGenerator, numberOfCoordinators);

        m_additionalProcessEnv = env==null ? new HashMap<String, String>() : env;
        if (Boolean.getBoolean(EELibraryLoader.USE_JAVA_LIBRARY_PATH)) {
            // set use.javalib for LocalCluster so that Eclipse runs will be OK.
            m_additionalProcessEnv.put(EELibraryLoader.USE_JAVA_LIBRARY_PATH, "true");
        }
        // get the name of the calling class
        StackTraceElement[] traces = Thread.currentThread().getStackTrace();
        m_callingClassName = "UnknownClass";
        m_callingMethodName = "unknownMethod";
        //ArrayUtils.reverse(traces);
        int i;
        // skip all stack frames below this method
        for (i = 0; ! traces[i].getClassName().equals(getClass().getName()); i++);
        // skip all stack frames from localcluster itself
        for (;      traces[i].getClassName().equals(getClass().getName()); i++);
        // skip the package name
        int dot = traces[i].getClassName().lastIndexOf('.');
        m_callingClassName = traces[i].getClassName().substring(dot + 1);
        m_callingMethodName = traces[i].getMethodName();

        log.info("Instantiating LocalCluster for " + jarFileName + " with class.method: " +
                m_callingClassName + "." + m_callingMethodName);
        log.info("ClusterId: " + clusterId + " Sites: " + siteCount + " Hosts: " + hostCount + " ReplicationFactor: " + kfactor);

        m_cluster.ensureCapacity(hostCount);

        m_siteCount = siteCount;
        m_hostCount = hostCount;
        m_sitesperhostOverrides = Maps.newHashMap();
        for (int hostId = 0; hostId < hostCount; hostId++) {
            m_sitesperhostOverrides.put(hostId, m_siteCount);
        }
        templateCmdLine.hostCount(hostCount);
        templateCmdLine.setNewCli(isNewCli);
        if (kfactor > 0 && !MiscUtils.isPro()) {
            m_kfactor = 0;
        }
        else {
            m_kfactor = kfactor;
        }
        m_clusterId = clusterId;
        m_debug = debug;
        m_jarFileName = jarFileName;
        m_failureState = m_kfactor < 1 ? FailureState.ALL_RUNNING : failureState;
        m_pipes = new ArrayList<PipeToFile>();
        m_cmdLines = new ArrayList<CommandLine>();

        // if the user wants valgrind and it makes sense, give it to 'em
        // For now only one host works.
        if (isMemcheckDefined() && (target == BackendTarget.NATIVE_EE_JNI) && m_hostCount == 1) {
            m_target = BackendTarget.NATIVE_EE_VALGRIND_IPC;
        }
        else {
            m_target = target;
        }

        String buildDir = System.getenv("VOLTDB_BUILD_DIR");  // via build.xml
        if (buildDir == null) {
            buildDir = System.getProperty("user.dir") + "/obj/release";
        }

        String classPath = System.getProperty("java.class.path") + ":" +
                buildDir + File.separator + m_jarFileName + ":" + buildDir + File.separator + "prod";

        // set the java lib path to the one for this process - Add obj/release/nativelibs
        String javaLibraryPath = System.getProperty("java.library.path");
        if (javaLibraryPath == null || javaLibraryPath.trim().length() == 0) {
            javaLibraryPath = buildDir + "/nativelibs";
        }
        else {
            javaLibraryPath += ":" + buildDir + "/nativelibs";
        }

        // Remove the stored procedures from the classpath.  Out-of-process nodes will
        // only be able to find procedures and dependent classes in the catalog, as intended
        classPath = classPath.replace(buildDir + File.separator + "testprocs:", "");

        // First try 'ant' syntax and then 'eclipse' syntax...
        String log4j = System.getProperty("log4j.configuration");
        if (log4j == null) {
            log4j = "file://" + System.getProperty("user.dir") + "/tests/log4j-allconsole.xml";
        }

        m_procBuilder = new ProcessBuilder();

        // set the working directory to obj/release/prod
        //m_procBuilder.directory(new File(m_buildDir + File.separator + "prod"));
        m_procBuilder.redirectErrorStream(true);

        Thread shutdownThread = new Thread(new ShutDownHookThread());
        java.lang.Runtime.getRuntime().addShutdownHook(shutdownThread);
        this.templateCmdLine.
            addTestOptions(true).
            leader("").
            target(m_target).
            startCommand(isNewCli ? "probe" : "create").
            jarFileName(VoltDB.Configuration.getPathToCatalogForTest(m_jarFileName)).
            buildDir(buildDir).
            classPath(classPath).
            pathToLicense(ServerThread.getTestLicensePath()).
            log4j(log4j).
            setForceVoltdbCreate(true);
        if (javaLibraryPath!=null) {
            templateCmdLine.javaLibraryPath(javaLibraryPath);
        }
        this.templateCmdLine.setNewCli(isNewCli);
        this.templateCmdLine.m_noLoadLibVOLTDB = m_target == BackendTarget.HSQLDB_BACKEND;
        // "tag" this command line so it's clear which test started it
        this.templateCmdLine.m_tag = m_callingClassName + ":" + m_callingMethodName;
    }

    public CommandLine getTemplateCommandLine() {
        return templateCmdLine;
    }

    public void setToStartPaused() {
       m_isPaused = true;
    }
    /**
     * Override the Valgrind backend with a JNI backend.
     * Called after a constructor but before startup.
     */
    public void overrideAnyRequestForValgrind() {
        if (templateCmdLine.m_backend == BackendTarget.NATIVE_EE_VALGRIND_IPC) {
            m_target = BackendTarget.NATIVE_EE_JNI;
            templateCmdLine.m_backend = BackendTarget.NATIVE_EE_JNI;
        }
    }

    public void overrideStartCommandVerb(String verb) {
        if (verb == null || verb.trim().isEmpty()) return;
        this.templateCmdLine.startCommand(verb);
    }

    public void setCustomCmdLn(String customCmdLn) {
        templateCmdLine.customCmdLn(customCmdLn);
    }

    public void setJavaProperty(String property, String value) {
        templateCmdLine.setJavaProperty(property, value);
    }

    @Override
    public void setCallingMethodName(String name) {
        m_callingMethodName = name;
    }

    public boolean compile(VoltProjectBuilder builder, final String voltRootPath) {
        if (!m_compiled) {
            m_compiled = builder.compile(templateCmdLine.jarFileName(), m_siteCount, m_hostCount, m_kfactor, voltRootPath, m_clusterId) != null;
            templateCmdLine.pathToDeployment(builder.getPathToDeployment());
            m_voltdbroot = builder.getPathToVoltRoot().getAbsolutePath();
        }
        return m_compiled;
    }

    @Override
    public boolean compile(VoltProjectBuilder builder) {
        if (!m_compiled) {
            m_compiled = builder.compile(templateCmdLine.jarFileName(), m_siteCount, m_hostCount, m_kfactor, null, m_clusterId) != null;
            templateCmdLine.pathToDeployment(builder.getPathToDeployment());
            m_voltdbroot = builder.getPathToVoltRoot().getAbsolutePath();
        }
        return m_compiled;
    }

    @Override
    public boolean compileWithPartitionDetection(VoltProjectBuilder builder, String snapshotPath, String ppdPrefix) {
        if (!m_compiled) {
            m_compiled = builder.compile(templateCmdLine.jarFileName(), m_siteCount, m_hostCount, m_kfactor,
                    null, m_clusterId, true, snapshotPath, ppdPrefix);
            templateCmdLine.pathToDeployment(builder.getPathToDeployment());
            m_voltdbroot = builder.getPathToVoltRoot().getAbsolutePath();
        }
        return m_compiled;
    }

    @Override
    public boolean compileWithAdminMode(VoltProjectBuilder builder, int adminPort, boolean adminOnStartup)
    {
        if (adminOnStartup) {
            setToStartPaused();
        }

        if (!m_compiled) {
            m_compiled = builder.compile(templateCmdLine.jarFileName(), m_siteCount, m_hostCount, m_kfactor, m_clusterId);
            templateCmdLine.pathToDeployment(builder.getPathToDeployment());
            m_voltdbroot = builder.getPathToVoltRoot().getAbsolutePath();
        }
        return m_compiled;
    }

    @Override
    public void startUp() {
        startUp(true);
    }

    public void startUp(boolean clearLocalDataDirectories, ReplicationRole role) {
        //if cleardirectory is true we dont skip init.
        startUp(clearLocalDataDirectories, role, (clearLocalDataDirectories ? false : true));
    }

    @Override
    public void startUp(boolean clearLocalDataDirectories) {
        //if cleardirectory is true we dont skip init.
        startUp(clearLocalDataDirectories, ReplicationRole.NONE, (clearLocalDataDirectories ? false : true));
    }

    public void setForceVoltdbCreate(boolean newVoltdb) {
        templateCmdLine.setForceVoltdbCreate(newVoltdb);
    }

    public void setDeploymentAndVoltDBRoot(String pathToDeployment, String pathToVoltDBRoot) {
        templateCmdLine.pathToDeployment(pathToDeployment);
        m_voltdbroot = pathToVoltDBRoot;
        m_compiled = true;
    }

    public void setFilePrefix(VoltFile filePrefix) {
        m_filePrefix = filePrefix;
    }

    public void setHostCount(int hostCount)
    {
        m_hostCount = hostCount;
        if (hostCount < numberOfCoordinators) {
            numberOfCoordinators = hostCount;
        }
        // Force recompilation
        m_compiled = false;
    }

    public void setReplicationPort(int port) {
        m_replicationPort = port;
    }

    private void startLocalServer(int hostId, boolean clearLocalDataDirectories) throws IOException {
        startLocalServer(hostId, clearLocalDataDirectories, templateCmdLine.m_startAction);
    }

    private void startLocalServer(int hostId, boolean clearLocalDataDirectories, StartAction action) throws IOException {
        // Generate a new root for the in-process server if clearing directories.
        File subroot = null;
        if (!isNewCli) {
            try {
                if (m_filePrefix != null) {
                    subroot = m_filePrefix;
                    m_subRoots.add(subroot);
                }
                else if (clearLocalDataDirectories) {
                    subroot = VoltFile.initNewSubrootForThisProcess();
                    m_subRoots.add(subroot);
                }
                else {
                    if (m_subRoots.size() <= hostId) {
                        m_subRoots.add(VoltFile.initNewSubrootForThisProcess());
                    }
                    subroot = m_subRoots.get(hostId);
                }
            }
            catch (IOException e) {
                throw new RuntimeException(e);
            }
        }

        // Make the local Configuration object...
        CommandLine cmdln = (templateCmdLine.makeCopy());
        cmdln.startCommand(action);
        cmdln.setJavaProperty(clusterHostIdProperty, String.valueOf(hostId));
        if (this.m_additionalProcessEnv != null) {
            for (String name : this.m_additionalProcessEnv.keySet()) {
                cmdln.setJavaProperty(name, this.m_additionalProcessEnv.get(name));
            }
        }
        if (!isNewCli) {
            cmdln.voltFilePrefix(subroot.getPath());
        }
        cmdln.internalPort(internalPortGenerator.nextInternalPort(hostId));
        cmdln.coordinators(internalPortGenerator.getCoordinators());
        cmdln.port(portGenerator.nextClient());
        cmdln.adminPort(portGenerator.nextAdmin());
        cmdln.zkport(portGenerator.nextZkPort());
        cmdln.httpPort(portGenerator.nextHttp());
        // replication port and its two automatic followers.
        cmdln.drAgentStartPort(m_replicationPort != -1 ? m_replicationPort : portGenerator.nextReplicationPort());
        portGenerator.nextReplicationPort();
        portGenerator.nextReplicationPort();
        if (m_target == BackendTarget.NATIVE_EE_VALGRIND_IPC) {
            EEProcess proc = m_eeProcs.get(hostId);
            assert(proc != null);
            cmdln.m_ipcPort = proc.port();
        }
        if (m_target == BackendTarget.NATIVE_EE_IPC) {
            cmdln.m_ipcPort = portGenerator.next();
        }
        if ((m_versionOverrides != null) && (m_versionOverrides.length > hostId)) {
            assert(m_versionOverrides[hostId] != null);
            assert(m_versionCheckRegexOverrides[hostId] != null);
            cmdln.m_versionStringOverrideForTest = m_versionOverrides[hostId];
            cmdln.m_versionCompatibilityRegexOverrideForTest = m_versionCheckRegexOverrides[hostId];
            if ((m_buildStringOverrides != null) && (m_buildStringOverrides.length > hostId)) {
                assert(m_buildStringOverrides[hostId] != null);
                cmdln.m_buildStringOverrideForTest = m_buildStringOverrides[hostId];
            }
        }
        if ((m_modeOverrides != null) && (m_modeOverrides.length > hostId)) {
            assert(m_modeOverrides[hostId] != null);
            cmdln.m_modeOverrideForTest = m_modeOverrides[hostId];
        }

        if ((m_sitesperhostOverrides != null) && (m_sitesperhostOverrides.size() > hostId)) {
            assert(m_sitesperhostOverrides.containsKey(hostId));
            cmdln.m_sitesperhost = m_sitesperhostOverrides.get(hostId);
        }

        // for debug, dump the command line to a unique file.
        // cmdln.dumpToFile("/Users/rbetts/cmd_" + Integer.toString(portGenerator.next()));

        m_cluster.add(null);
        m_pipes.add(null);
        m_cmdLines.add(cmdln);
        if (isNewCli) {
            cmdln.m_startAction = StartAction.PROBE;
            cmdln.m_hostCount = m_hostCount;
            String hostIdStr = cmdln.getJavaProperty(clusterHostIdProperty);
            String root = m_hostRoots.get(hostIdStr);
            //For new CLI dont pass deployment for probe.
            cmdln.pathToDeployment(null);
            cmdln.voltdbRoot(root);
        }
        m_localServer = new ServerThread(cmdln);
        m_localServer.start();
    }

    public String getServerSpecificRoot(String hostId) {
        if (!m_hostRoots.containsKey(hostId)) {
            throw new IllegalArgumentException("getServerSpecificRoot possibly called before cluster has started.");
        }
        return m_hostRoots.get(hostId) + "/voltdbroot";
    }

    void initLocalServer(int hostId, boolean clearLocalDataDirectories) throws IOException {
        // Make the local Configuration object...
        CommandLine cmdln = (templateCmdLine.makeCopy());
        cmdln.startCommand(StartAction.INITIALIZE);
        cmdln.setJavaProperty(clusterHostIdProperty, String.valueOf(hostId));
        if (this.m_additionalProcessEnv != null) {
            for (String name : this.m_additionalProcessEnv.keySet()) {
                cmdln.setJavaProperty(name, this.m_additionalProcessEnv.get(name));
            }
        }

        cmdln.setForceVoltdbCreate(clearLocalDataDirectories);

        //If we are initializing lets wait for it to finish.
        ServerThread th = new ServerThread(cmdln);
        File root = VoltFile.getServerSpecificRoot(String.valueOf(hostId), clearLocalDataDirectories);
        cmdln.voltdbRoot(root + "/voltdbroot");
        try {
            th.initialize();
        }
        catch (VoltDB.SimulatedExitException expected) {
            //All ok
        }
        catch (Exception ex) {
            log.error("Failed to initialize cluster process:" + ex.getMessage(), ex);
            assert (false);
        }
        //Keep track by hostid the voltdbroot
        String hostIdStr = cmdln.getJavaProperty(clusterHostIdProperty);
        m_hostRoots.put(hostIdStr, cmdln.voltdbRoot().getAbsolutePath());
    }

    private boolean waitForAllReady()
    {
        if (!m_expectedToInitialize) {
            return true;
        }
        long startOfPipeWait = System.currentTimeMillis();
        boolean allReady = false;
        while ( ! allReady) {
            if ((System.currentTimeMillis() - startOfPipeWait) > PIPE_WAIT_MAX_TIMEOUT) {
                return false;
            }

            allReady = true;
            for (PipeToFile pipeToFile : m_pipes) {
                if (pipeToFile == null) {
                    continue;
                }
                synchronized(pipeToFile) {
                    // if process is dead, no point in waiting around
                    if (isProcessDead(pipeToFile.getProcess())) {
                        // dead process means the other pipes won't start,
                        // so bail here
                        return false;
                    }

                    // if eof, then no point in waiting around
                    if (pipeToFile.m_eof.get()) {
                        continue;
                    }

                    // if not eof, then wait for statement of readiness
                    if ( ! pipeToFile.m_witnessedReady.get()) {
                        try {
                            // use a timeout to prevent a forever hang
                            pipeToFile.wait(250);
                        }
                        catch (InterruptedException ex) {
                            log.error(ex.toString(), ex);
                        }
                        allReady = false;
                    }
                }
            }
        }
        return true;
    }

    private void printTiming(boolean logtime, String msg) {
        if (logtime) {
            System.out.println("************ " + msg);
        }
    }

    public void startUp(boolean clearLocalDataDirectories, ReplicationRole role, boolean skipInit) {
        VoltServerConfig.addInstance(this);

        assert (!m_running);
        if (m_running) {
            return;
        }

        // needs to be called before any call to pick a filename
        VoltDB.setDefaultTimezone();

        // set 'replica' option -- known here for the first time.
        templateCmdLine.replicaMode(role);
        if (m_isPaused) {
            // Set paused mode
            templateCmdLine.startPaused();
        }
        System.out.println("New CLI options set to: " + isNewCli);
        // set to true to spew startup timing data
        boolean logtime = false;
        long startTime = 0;
        printTiming(logtime, "Starting cluster at: " + System.currentTimeMillis());

        // clear any logs, export or snapshot data for this run
        if (clearLocalDataDirectories && !isNewCli) {
            try {
                m_subRoots.clear();
                VoltFile.deleteAllSubRoots();
            } catch (IOException e) {
                throw new RuntimeException(e);
            }
        }

        // reset the port generator. RegressionSuite always expects
        // to find ClientInterface and Admin mode on known ports.
        portGenerator.reset();
        internalPortGenerator = new InternalPortGeneratorForTest(portGenerator, numberOfCoordinators);

        templateCmdLine.leaderPort(portGenerator.nextInternalPort());
        templateCmdLine.coordinators(internalPortGenerator.getCoordinators());

        m_eeProcs.clear();
        for (int ii = 0; ii < m_hostCount; ii++) {
            String logfile = "LocalCluster_host_" + ii + ".log";
            m_eeProcs.add(new EEProcess(templateCmdLine.target(), m_siteCount, logfile));
        }

        m_pipes.clear();
        m_cluster.clear();
        m_cmdLines.clear();
        int oopStartIndex = 0;

        // create the in-process server instance.
        if (m_hasLocalServer) {
            try {
                //Init
                if (isNewCli && !skipInit) {
                    initLocalServer(oopStartIndex, clearLocalDataDirectories);
                }
                startLocalServer(oopStartIndex, clearLocalDataDirectories);
            }
            catch (IOException ioe) {
                throw new RuntimeException(ioe);
            }
            ++oopStartIndex;
        }

        // create all the out-of-process servers
        for (int i = oopStartIndex; i < m_hostCount; i++) {
            try {
                if (isNewCli && !skipInit) {
                    initOne(i, clearLocalDataDirectories);
                }
                String placementGroup = null;
                if (m_placementGroups != null && m_placementGroups.length == m_hostCount) {
                    placementGroup = m_placementGroups[i];
                }

                startOne(i, clearLocalDataDirectories, role, StartAction.CREATE, true, placementGroup);
                //wait before next one
                if (m_deplayBetweenNodeStartupMS > 0) {
                    try {
                        Thread.sleep(m_deplayBetweenNodeStartupMS);
                    } catch (InterruptedException e) {
                    }
                }
            }
            catch (IOException ioe) {
                throw new RuntimeException(ioe);
            }
        }

        printTiming(logtime, "Pre-witness: " + (System.currentTimeMillis() - startTime) + "ms");
        boolean allReady = false;
        allReady = waitForAllReady();
        printTiming(logtime, "Post-witness: " + (System.currentTimeMillis() - startTime) + "ms");

        // verify all processes started up and count failures
        int downProcesses = 0;
        for (Process proc : m_cluster) {
            if ((proc != null) && (isProcessDead(proc))) {
                downProcesses++;
            }
        }

        // throw an exception if there were failures starting up
        if ((downProcesses > 0) || ! allReady) {
            // poke all the external processes to die (no guarantees)
            for (Process proc : m_cluster) {
                if (proc != null) {
                    try { proc.destroy(); } catch (Exception e) {}
                }
            }

            if (downProcesses > 0) {
                int expectedProcesses = m_hostCount - (m_hasLocalServer ? 1 : 0);
                if (!m_expectedToCrash) {
                    throw new RuntimeException(
                            String.format("%d/%d external processes failed to start",
                            downProcesses, expectedProcesses));
                }
            }
            // this error case should only be from a timeout
            else if (!allReady) {
                throw new RuntimeException(
                        "One or more external processes failed to complete initialization.");
            }
        }

        // Finally, make sure the local server thread is running and wait if it is not.
        if (m_hasLocalServer) {
            m_localServer.waitForInitialization();
        }

        printTiming(logtime, "DONE: " + (System.currentTimeMillis() - startTime) + " ms");
        m_running = true;

        // if supposed to kill a server, it's go time
        if (m_failureState != FailureState.ALL_RUNNING) {
            killOne();
        }

        // after killing a server, bring it back in recovery mode
        if (m_failureState == FailureState.ONE_RECOVERING) {
            int hostId = m_hasLocalServer ? 1 : 0;
            recoverOne(logtime, startTime, hostId);
        }
    }

    private void killOne() {
        log.info("Killing one cluster member.");
        int procIndex = 0;
        if (m_hasLocalServer) {
            procIndex = 1;
        }

        Process proc = m_cluster.get(procIndex);
        proc.destroy();
        int retval = 0;
        File valgrindOutputFile = null;
        try {
            retval = proc.waitFor();
            EEProcess eeProc = m_eeProcs.get(procIndex);
            valgrindOutputFile = eeProc.waitForShutdown();
        }
        catch (InterruptedException e) {
            log.info("External VoltDB process is acting crazy.");
        }
        finally {
            m_cluster.set(procIndex, null);
        }

        // exit code 143 is the forcible shutdown code from .destroy()
        if (retval != 0 && retval != 143) {
            log.info("killOne: External VoltDB process terminated abnormally with return: " + retval);
        }

        failIfValgrindErrors(valgrindOutputFile);
    }

    private void initOne(int hostId, boolean clearLocalDataDirectories) throws IOException {
        PipeToFile ptf = null;
        CommandLine cmdln = (templateCmdLine.makeCopy());
        cmdln.setJavaProperty(clusterHostIdProperty, String.valueOf(hostId));
        if (this.m_additionalProcessEnv != null) {
            for (String name : this.m_additionalProcessEnv.keySet()) {
                cmdln.setJavaProperty(name, this.m_additionalProcessEnv.get(name));
            }
        }
        try {
            //If clear clean VoltFile.getServerSpecificRoot(String.valueOf(hostId))
            File root = VoltFile.getServerSpecificRoot(String.valueOf(hostId), clearLocalDataDirectories);
            cmdln = cmdln.voltdbRoot(root);
            cmdln = cmdln.startCommand(StartAction.INITIALIZE);
            if (clearLocalDataDirectories) {
                cmdln.setForceVoltdbCreate(true);
            } else {
                cmdln.setForceVoltdbCreate(false);
            }
            m_procBuilder.command().clear();
            List<String> cmdlnList = cmdln.createCommandLine();
            String cmdLineFull = "Init cmd host=" + String.valueOf(hostId) + " :";
            for (String element : cmdlnList) {
                assert(element != null);
                cmdLineFull += " " + element;
            }
            log.info(cmdLineFull);
            m_procBuilder.command().addAll(cmdlnList);

            // write output to obj/release/testoutput/<test name>-n.txt
            // this may need to be more unique? Also very useful to just
            // set this to a hardcoded path and use "tail -f" to debug.
            String testoutputdir = cmdln.buildDir() + File.separator + "testoutput";
            System.out.println("Process output will be redirected to: " + testoutputdir);
            // make sure the directory exists
            File dir = new File(testoutputdir);
            if (dir.exists()) {
                assert (dir.isDirectory());
            } else {
                boolean status = dir.mkdirs();
                assert (status);
            }

            File dirFile = new VoltFile(testoutputdir);
            if (dirFile.listFiles() != null) {
                for (File f : dirFile.listFiles()) {
                    if (f.getName().startsWith(getName() + "-" + hostId)) {
                        f.delete();
                    }
                }
            }

            Process proc = m_procBuilder.start();
            String fileName = testoutputdir
                    + File.separator
                    + "LC-"
                    + getFileName() + "-"
                    + m_clusterId + "-init-"
                    + hostId + "-"
                    + "idx" + String.valueOf(perLocalClusterExtProcessIndex++)
                    + ".txt";
            System.out.println("Process output can be found in: " + fileName);
            ptf = new PipeToFile(
                    fileName,
                    proc.getInputStream(),
                    String.valueOf(hostId),
                    false,
                    proc);
            ptf.setName("ClusterPipe:" + String.valueOf(hostId));
            ptf.start();
            proc.waitFor();
        }
        catch (IOException ex) {
            log.error("Failed to start cluster process:" + ex.getMessage(), ex);
            assert (false);
        }
        catch (InterruptedException ex) {
            log.error("Failed to start cluster process:" + ex.getMessage(), ex);
            assert (false);
        }
        String hostIdStr = cmdln.getJavaProperty(clusterHostIdProperty);
        m_hostRoots.put(hostIdStr, cmdln.voltdbRoot().getPath());
    }

    private void startOne(int hostId, boolean clearLocalDataDirectories, ReplicationRole replicaMode,
            StartAction startAction, boolean waitForReady, String placementGroup)
    throws IOException {
        PipeToFile ptf = null;
        CommandLine cmdln = (templateCmdLine.makeCopy());
        cmdln.setJavaProperty(clusterHostIdProperty, String.valueOf(hostId));
        if (isNewCli) {
            cmdln.m_startAction = StartAction.PROBE;
            cmdln.enableAdd(startAction == StartAction.JOIN);
            cmdln.hostCount(m_hostCount);
            String hostIdStr = cmdln.getJavaProperty(clusterHostIdProperty);
            String root = m_hostRoots.get(hostIdStr);
            //For new CLI dont pass deployment for probe.
            cmdln.voltdbRoot(root);
            cmdln.pathToDeployment(null);
            cmdln.setForceVoltdbCreate(clearLocalDataDirectories);
        }

        if (this.m_additionalProcessEnv != null) {
            for (String name : this.m_additionalProcessEnv.keySet()) {
                cmdln.setJavaProperty(name, this.m_additionalProcessEnv.get(name));
            }
        }
        try {
            cmdln.internalPort(internalPortGenerator.nextInternalPort(hostId));
            cmdln.coordinators(internalPortGenerator.getCoordinators());
            if (m_replicationPort != -1) {
                int index = m_hasLocalServer ? hostId + 1 : hostId;
                cmdln.drAgentStartPort(m_replicationPort + index);
            } else {
                // set the dragent port. it uses the start value and
                // the next two sequential port numbers - so burn those two.
                cmdln.drAgentStartPort(portGenerator.nextReplicationPort());
                portGenerator.next();
                portGenerator.next();
            }

            // add the ipc ports
            if (m_target == BackendTarget.NATIVE_EE_IPC) {
                // set 1 port for the EE process
                cmdln.ipcPort(portGenerator.next());
            }
            if (m_target == BackendTarget.NATIVE_EE_VALGRIND_IPC) {
                EEProcess proc = m_eeProcs.get(hostId);
                assert(proc != null);
                cmdln.m_ipcPort = proc.port();
            }

            cmdln.port(portGenerator.nextClient());
            cmdln.adminPort(portGenerator.nextAdmin());
            cmdln.httpPort(portGenerator.nextHttp());
            cmdln.replicaMode(replicaMode);
            cmdln.timestampSalt(getRandomTimestampSalt());
            cmdln.setPlacementGroup(placementGroup);
            if (m_debug) {
                cmdln.debugPort(portGenerator.next());
            }

            cmdln.zkport(portGenerator.nextZkPort());
            if (!isNewCli && startAction == StartAction.JOIN) {
                cmdln.startCommand(startAction);
                int portNoToRejoin = m_cmdLines.get(0).internalPort();
                cmdln.leader(":" + portNoToRejoin);
                cmdln.enableAdd(true);
            }

            // If local directories are being cleared
            // generate a new subroot, otherwise reuse the existing directory
            File subroot = null;
            if (!isNewCli) {
                if (m_filePrefix != null) {
                    subroot = m_filePrefix;
                    m_subRoots.add(subroot);
                } else if (clearLocalDataDirectories) {
                    subroot = VoltFile.getNewSubroot();
                    m_subRoots.add(subroot);
                } else {
                    if (m_subRoots.size() <= hostId) {
                        m_subRoots.add(VoltFile.getNewSubroot());
                    }
                    subroot = m_subRoots.get(hostId);
                }
                cmdln.voltFilePrefix(subroot.getPath());
                cmdln.voltRoot(subroot.getPath() + File.separator + m_voltdbroot);
            }

            if ((m_versionOverrides != null) && (m_versionOverrides.length > hostId)) {
                assert(m_versionOverrides[hostId] != null);
                assert(m_versionCheckRegexOverrides[hostId] != null);
                cmdln.m_versionStringOverrideForTest = m_versionOverrides[hostId];
                cmdln.m_versionCompatibilityRegexOverrideForTest = m_versionCheckRegexOverrides[hostId];
                if ((m_buildStringOverrides != null) && (m_buildStringOverrides.length > hostId)) {
                    assert(m_buildStringOverrides[hostId] != null);
                    cmdln.m_buildStringOverrideForTest = m_buildStringOverrides[hostId];
                }
            }

            if ((m_modeOverrides != null) && (m_modeOverrides.length > hostId)) {
                assert(m_modeOverrides[hostId] != null);
                cmdln.m_modeOverrideForTest = m_modeOverrides[hostId];
            }

            if ((m_sitesperhostOverrides != null) && (m_sitesperhostOverrides.size() > hostId)) {
                assert(m_sitesperhostOverrides.containsKey(hostId));
                cmdln.m_sitesperhost = m_sitesperhostOverrides.get(hostId);
            }


            m_cmdLines.add(cmdln);
            m_procBuilder.command().clear();
            List<String> cmdlnList = cmdln.createCommandLine();
            String cmdLineFull = "Start cmd host=" + String.valueOf(hostId) + " :";
            for (String element : cmdlnList) {
                assert(element != null);
                cmdLineFull += " " + element;
            }
            log.info(cmdLineFull);
            System.out.println(cmdLineFull);
            m_procBuilder.command().addAll(cmdlnList);

            // write output to obj/release/testoutput/<test name>-n.txt
            // this may need to be more unique? Also very useful to just
            // set this to a hardcoded path and use "tail -f" to debug.
            String testoutputdir = cmdln.buildDir() + File.separator + "testoutput";
            System.out.println("Process output will be redirected to: " + testoutputdir);
            // make sure the directory exists
            File dir = new File(testoutputdir);
            if (dir.exists()) {
                assert (dir.isDirectory());
            }
            else {
                boolean status = dir.mkdirs();
                assert (status);
            }

            File dirFile = new VoltFile(testoutputdir);
            if (dirFile.listFiles() != null) {
                for (File f : dirFile.listFiles()) {
                    if (f.getName().startsWith(getName() + "-" + hostId)) {
                        f.delete();
                    }
                }
            }

            Process proc = m_procBuilder.start();
            m_cluster.add(proc);
            String fileName = testoutputdir
                    + File.separator
                    + "LC-"
                    + getFileName() + "-"
                    + m_clusterId + "-"
                    + hostId + "-"
                    + "idx" + String.valueOf(perLocalClusterExtProcessIndex++)
                    + ".txt";
            System.out.println("Process output can be found in: " + fileName);
            ptf = new PipeToFile(
                    fileName,
                    proc.getInputStream(),
                    PipeToFile.m_initToken,
                    false,
                    proc);
            m_pipes.add(ptf);
            ptf.setName("ClusterPipe:" + String.valueOf(hostId));
            ptf.start();
        }
        catch (IOException ex) {
            log.error("Failed to start cluster process:" + ex.getMessage(), ex);
            assert (false);
        }

        if (waitForReady && (startAction == StartAction.JOIN || startAction == StartAction.PROBE)) {
            waitOnPTFReady(ptf, true, System.currentTimeMillis(), System.currentTimeMillis(), hostId);
        }

        if (hostId > (m_hostCount - 1)) {
            m_hostCount++;
            this.m_compiled = false; //Host count changed, should recompile
        }
    }

    public void setNumberOfCoordinators(int i) {
        checkArgument(i > 0 && i <= m_hostCount,
                "coordinators count %s must be greater than 0, and less or equal to host count %s",
                i, m_hostCount);
        numberOfCoordinators = i;
    }

    /**
     * Use the weird portable java way to figure out if a cluster is alive
     */
    private boolean isProcessDead(Process p) {
        try {
            p.exitValue();
            return true; // if no exception, process died
        }
        catch (IllegalThreadStateException e) {
            return false; // process is still alive
        }
    }

    public boolean recoverOne(int hostId, Integer portOffset, String rejoinHost, boolean liveRejoin) {
        StartAction startAction = isNewCli ? StartAction.PROBE : (liveRejoin ? StartAction.LIVE_REJOIN : StartAction.REJOIN);
        return recoverOne(
                false,
                0,
                hostId,
                portOffset,
                rejoinHost,
                startAction);
    }

    public void joinOne(int hostId) {
        try {
            if (isNewCli && !m_hostRoots.containsKey(Integer.toString(hostId))) {
                initLocalServer(hostId, true);
            }
            startOne(hostId, true, ReplicationRole.NONE, StartAction.JOIN, true, null);
        }
        catch (IOException ioe) {
            throw new RuntimeException(ioe);
        }
    }

    public void joinOne(int hostId, String placementGroup) {
        try {
            if (isNewCli && !m_hostRoots.containsKey(Integer.toString(hostId))) {
                initLocalServer(hostId, true);
            }
            startOne(hostId, true, ReplicationRole.NONE, StartAction.JOIN, true, placementGroup);
        }
        catch (IOException ioe) {
            throw new RuntimeException(ioe);
        }
    }
    /**
     * join multiple nodes to the cluster
     * @param hostIds a set of new host ids
     */
    public void join(Set<Integer> hostIds) {
        for (int hostId : hostIds) {
            try {
                if (isNewCli && !m_hostRoots.containsKey(Integer.toString(hostId))) {
                    initLocalServer(hostId, true);
                }
                startOne(hostId, true, ReplicationRole.NONE, StartAction.JOIN, false, null);
            }
            catch (IOException ioe) {
                throw new RuntimeException(ioe);
            }
        }
        waitForAllReady();
    }

    /**
     * join multiple nodes to the cluster under their placement groups
     * @param hostIds a set of new host ids and their placement groups
     */
    public void join(Map<Integer, String> hostIdByPlacementGroup) {
        for (Map.Entry<Integer, String> entry : hostIdByPlacementGroup.entrySet()) {
            try {
                if (isNewCli && !m_hostRoots.containsKey(Integer.toString(entry.getKey()))) {
                    initLocalServer(entry.getKey(), true);
                }
                startOne(entry.getKey(), true, ReplicationRole.NONE, StartAction.JOIN, false, entry.getValue());
                if (m_deplayBetweenNodeStartupMS > 0) {
                    try {
                        Thread.sleep(m_deplayBetweenNodeStartupMS);
                    } catch (InterruptedException e) {
                    }
                }
            }
            catch (IOException ioe) {
                throw new RuntimeException(ioe);
            }
        }
        waitForAllReady();
    }

    public boolean recoverOne(int hostId, Integer portOffset, String rejoinHost) {
        return recoverOne(false, 0, hostId, portOffset, rejoinHost, StartAction.REJOIN);
    }

    private boolean recoverOne(boolean logtime, long startTime, int hostId) {
        return recoverOne( logtime, startTime, hostId, null, "", StartAction.REJOIN);
    }

    // Re-start a (dead) process. HostId is the enumberation of the host
    // in the cluster (0, 1, ... hostCount-1) -- not an hsid, for example.
    private boolean recoverOne(boolean logtime, long startTime, int hostId, Integer rejoinHostId,
                               String rejoinHost, StartAction startAction) {
        // Lookup the client interface port of the rejoin host
        // I have no idea why this code ignores the user's input
        // based on other state in this class except to say that whoever wrote
        // it this way originally probably eats kittens and hates cake.
        if (rejoinHostId == null || m_hasLocalServer) {
            rejoinHostId = 0;
        }
        if (isNewCli) {
            //If this is new CLI we use probe
            startAction = StartAction.PROBE;
        }
        int portNoToRejoin = m_cmdLines.get(rejoinHostId).internalPort();

        if (hostId == 0 && m_hasLocalServer) {
            templateCmdLine.leaderPort(portNoToRejoin);
            try {
                startLocalServer(rejoinHostId, false, startAction);
            } catch (IOException ioe) {
                throw new RuntimeException(ioe);
            }
            return true;
        }

        log.info("Rejoining " + hostId + " to hostID: " + rejoinHostId);

        // rebuild the EE proc set.
        if (templateCmdLine.target().isIPC && m_eeProcs.contains(hostId)) {
            EEProcess eeProc = m_eeProcs.get(hostId);
            File valgrindOutputFile = null;
            try {
                valgrindOutputFile = eeProc.waitForShutdown();
            } catch (InterruptedException e) {
                throw new RuntimeException(e);
            }

            failIfValgrindErrors(valgrindOutputFile);
        }
        if (templateCmdLine.target().isIPC) {
            String logfile = "LocalCluster_host_" + hostId + ".log";
            m_eeProcs.set(hostId, new EEProcess(templateCmdLine.target(), m_siteCount, logfile));
        }

        PipeToFile ptf = null;
        long start = 0;
        try {
            CommandLine rejoinCmdLn = m_cmdLines.get(hostId);
            rejoinCmdLn.setForceVoltdbCreate(false);
            // some tests need this
            rejoinCmdLn.javaProperties = templateCmdLine.javaProperties;
            rejoinCmdLn.setJavaProperty(clusterHostIdProperty, String.valueOf(hostId));

            rejoinCmdLn.startCommand(startAction);
            rejoinCmdLn.setJavaProperty(clusterHostIdProperty, String.valueOf(hostId));

            // This shouldn't collide but apparently it sucks.
            // Bump it to avoid collisions on rejoin.
            if (m_debug) {
                rejoinCmdLn.debugPort(portGenerator.next());
            }
            rejoinCmdLn.leader(rejoinHost + ":" + String.valueOf(portNoToRejoin));

            rejoinCmdLn.m_port = portGenerator.nextClient();
            rejoinCmdLn.m_adminPort = portGenerator.nextAdmin();
            rejoinCmdLn.m_httpPort = portGenerator.nextHttp();
            rejoinCmdLn.m_zkInterface = "127.0.0.1:" + portGenerator.next();
            rejoinCmdLn.m_internalPort = internalPortGenerator.nextInternalPort(hostId);
            rejoinCmdLn.m_coordinators = internalPortGenerator.getCoordinators();
            setPortsFromConfig(hostId, rejoinCmdLn);
            if (this.m_additionalProcessEnv != null) {
                for (String name : this.m_additionalProcessEnv.keySet()) {
                    rejoinCmdLn.setJavaProperty(name, this.m_additionalProcessEnv.get(name));
                }
            }

            //rejoin can hotfix
            if ((m_versionOverrides != null) && (m_versionOverrides.length > hostId)) {
                assert(m_versionOverrides[hostId] != null);
                assert(m_versionCheckRegexOverrides[hostId] != null);
                rejoinCmdLn.m_versionStringOverrideForTest = m_versionOverrides[hostId];
                rejoinCmdLn.m_versionCompatibilityRegexOverrideForTest = m_versionCheckRegexOverrides[hostId];
                if ((m_buildStringOverrides != null) && (m_buildStringOverrides.length > hostId)) {
                    assert(m_buildStringOverrides[hostId] != null);
                    rejoinCmdLn.m_buildStringOverrideForTest = m_buildStringOverrides[hostId];
                }
            }
            //Rejoin does not do paused mode.

            //Rejoin mixed sitesperhost
            if ((m_sitesperhostOverrides != null) && (m_sitesperhostOverrides.size() > hostId)) {
                assert(m_sitesperhostOverrides.containsKey(hostId));
                rejoinCmdLn.m_sitesperhost = m_sitesperhostOverrides.get(hostId);
            }

            List<String> rejoinCmdLnStr = rejoinCmdLn.createCommandLine();
            String cmdLineFull = "Rejoin cmd line:";
            for (String element : rejoinCmdLnStr) {
                cmdLineFull += " " + element;
            }
            log.info(cmdLineFull);

            m_procBuilder.command().clear();
            m_procBuilder.command().addAll(rejoinCmdLnStr);
            Process proc = m_procBuilder.start();
            start = System.currentTimeMillis();

            // write output to obj/release/testoutput/<test name>-n.txt
            // this may need to be more unique? Also very useful to just
            // set this to a hardcoded path and use "tail -f" to debug.
            String testoutputdir = rejoinCmdLn.buildDir() + File.separator + "testoutput";
            // make sure the directory exists
            File dir = new File(testoutputdir);
            if (dir.exists()) {
                assert(dir.isDirectory());
            }
            else {
                boolean status = dir.mkdirs();
                assert(status);
            }

            ptf = new PipeToFile(
                    testoutputdir +
                    File.separator +
                    "LC-" +
                    getFileName() + "-" +
                    hostId + "-" +
                    "idx" + String.valueOf(perLocalClusterExtProcessIndex++) +
                    ".rejoined.txt",
                    proc.getInputStream(),
                    PipeToFile.m_initToken,
                    true, proc);
            synchronized (this) {
                m_pipes.set(hostId, ptf);
                // replace the existing dead proc
                m_cluster.set(hostId, proc);
                m_cmdLines.set(hostId, rejoinCmdLn);
            }
            Thread t = new Thread(ptf);
            t.setName("ClusterPipe:" + String.valueOf(hostId));
            t.start();
        }
        catch (IOException ex) {
            log.error("Failed to start recovering cluster process:" + ex.getMessage(), ex);
            assert (false);
        }
        m_running = true;
        return waitOnPTFReady(ptf, logtime, startTime, start, hostId);
    }

    /*
     * Wait for the PTF to report initialization/rejoin
     */
    private boolean waitOnPTFReady(PipeToFile ptf, boolean logtime, long startTime, long start, int hostId) {
        // wait for the joining site to be ready
        synchronized (ptf) {
            if (logtime) System.out.println("********** pre witness: " + (System.currentTimeMillis() - startTime) + " ms");
            while (ptf.m_witnessedReady.get() != true) {
                // if eof, then no point in waiting around
                if (ptf.m_eof.get()) {
                    System.out.println("PipeToFile: Reported EOF");
                    break;
                }
                // if process is dead, no point in waiting around
                if (isProcessDead(ptf.getProcess())) {
                    System.out.println("PipeToFile: Reported Dead Process");
                    break;
                }
                try {
                    // wait for explicit notification
                    ptf.wait(1000);
                }
                catch (InterruptedException ex) {
                    log.error(ex.toString(), ex);
                }
            }
        }
        if (ptf.m_witnessedReady.get()) {
            long finish = System.currentTimeMillis();
            log.info("Took " + (finish - start) +
                     " milliseconds, time from init was " + (finish - ptf.m_initTime));
            return true;
        }

        log.info("Recovering process exited before recovery completed");
        try {
            silentKillSingleHost(hostId, true);
        }
        catch (InterruptedException e) {
            e.printStackTrace();
        }
        return false;
    }

    @Override
    synchronized public void shutDown() throws InterruptedException {
        // there are couple of ways to shutdown. sysproc @kill could be
        // issued to listener. this would require that the test didn't
        // break the cluster somehow.  Or ... just old fashioned kill?

        try {
            if (m_localServer != null) {
                m_localServer.shutdown();
            }
        }
        catch (Exception e) {
            log.error("Failure to shutdown LocalCluster's in-process VoltDB server.", e);
        }
        finally {
            m_running = false;
        }
        shutDownExternal();

        VoltServerConfig.removeInstance(this);
    }

    public void killSingleHost(int hostNum) throws InterruptedException
    {
        log.info("Killing " + hostNum);
        if (hostNum == 0 && m_localServer != null) {
            m_localServer.shutdown();
        }
        else {
            silentKillSingleHost(hostNum, false);
        }
    }

    private void silentKillSingleHost(int hostNum, boolean forceKillEEProcs) throws InterruptedException {
        Process proc = null;
        //PipeToFile ptf = null;
        EEProcess eeProc = null;
        PipeToFile ptf;
        synchronized (this) {
           proc = m_cluster.get(hostNum);
           //ptf = m_pipes.get(hostNum);
           m_cluster.set(hostNum, null);
           ptf = m_pipes.get(hostNum);
           m_pipes.set(hostNum, null);
           if (m_eeProcs.size() > hostNum) {
               eeProc = m_eeProcs.get(hostNum);
           }
        }

        if (ptf != null && ptf.m_filename != null) {
            //new File(ptf.m_filename).delete();
        }
        if (proc != null) {
            proc.destroy();
            proc.waitFor();
        }

        // if (ptf != null) {
        //     new File(ptf.m_filename).delete();
        // }

        if (eeProc != null) {
            if (forceKillEEProcs) {
                eeProc.destroy();
            }
            File valgrindOutputFile = eeProc.waitForShutdown();
            failIfValgrindErrors(valgrindOutputFile);
        }
    }

    public void shutDownExternal() throws InterruptedException {
        shutDownExternal(false);
    }

    public void waitForNodesToShutdown() {
        if (m_cluster != null) {

            // join on all procs
            for (Process proc : m_cluster) {
                if (proc == null)
                    continue;
                int retval = 0;
                try {
                    retval = proc.waitFor();
                }
                catch (InterruptedException e) {
                    log.error("Unable to wait for Localcluster process to die: " + proc.toString(), e);
                }
                // exit code 143 is the forcible shutdown code from .destroy()
                if (retval != 0 && retval != 143)
                {
                    log.error("External VoltDB process terminated abnormally with return: " + retval);
                }
            }
        }

        if (m_cluster != null) m_cluster.clear();

        for (EEProcess proc : m_eeProcs) {
            File valgrindOutputFile = null;
            try {
                valgrindOutputFile = proc.waitForShutdown();
            }
            catch (InterruptedException e) {
                log.error("Unable to wait for EEProcess to die: " + proc.toString(), e);
            }

            failIfValgrindErrors(valgrindOutputFile);
        }

        m_eeProcs.clear();

        m_running = false;

    }

    public synchronized void shutDownExternal(boolean forceKillEEProcs)
    {
        if (m_cluster != null) {
            // kill all procs
            for (Process proc : m_cluster) {
                if (proc == null)
                    continue;
                proc.destroy();
            }
        }
        waitForNodesToShutdown();
    }

    @Override
    public String getListenerAddress(int hostId) {
        return getListenerAddress(hostId, false);
    }

    @Override
    public String getAdminAddress(int hostId) {
        return getListenerAddress(hostId, true);
    }

    private String getListenerAddress(int hostId, boolean useAdmin) {
        if (!m_running) {
            return null;
        }
        for (int i = 0; i < m_cmdLines.size(); i++) {
            CommandLine cl = m_cmdLines.get(i);
            String hostIdStr = cl.getJavaProperty(clusterHostIdProperty);

            if (hostIdStr.equals(String.valueOf(hostId))) {
                Process p = m_cluster.get(i);
                // if the process is alive, or is the in-process server
                if ((p != null) || (i == 0 && m_hasLocalServer)) {
                    return "localhost:" + (useAdmin ? cl.m_adminPort : cl.m_port);
                }
            }
        }
        return null;
    }

    @Override
    public int getListenerCount() {
        return m_cmdLines.size();
    }

    @Override
    public List<String> getListenerAddresses() {
        if (!m_running) {
            return null;
        }
        ArrayList<String> listeners = new ArrayList<String>();
        for (int i = 0; i < m_cmdLines.size(); i++) {
            CommandLine cl = m_cmdLines.get(i);
            Process p = m_cluster.get(i);
            // if the process is alive, or is the in-process server
            if ((p != null) || (i == 0 && m_hasLocalServer)) {
                listeners.add("localhost:" + cl.m_port);
            }
        }
        return listeners;
    }

    /**
     * This is used in generating the cluster name, to
     * avoid name conflicts between LocalCluster instances
     * that have the same site-host-Kfactor configuration,
     * but have other configuration differences.  This could
     * be used to differentiate between LocalCluster instances
     * with different initial JVM properties through m_additionalProcessEnv,
     * for example.
     * @param prefix
     */
    public void setPrefix(String prefix) {
        m_prefix  = prefix;
    }

    @Override
    public String getName() {
        String prefix = (m_prefix == null) ? "localCluster" : String.format("localCluster-%s", m_prefix);
        if (m_failureState == FailureState.ONE_FAILURE)
            prefix += "OneFail";
        if (m_failureState == FailureState.ONE_RECOVERING)
            prefix += "OneRecov";
        return prefix +
            "-" + String.valueOf(m_siteCount) +
            "-" + String.valueOf(m_hostCount) +
            "-" + templateCmdLine.target().display.toUpperCase();
    }

    String getFileName() {
        String prefix = m_callingClassName + "-" + m_callingMethodName;
        if (m_failureState == FailureState.ONE_FAILURE)
            prefix += "-OneFail";
        if (m_failureState == FailureState.ONE_RECOVERING)
            prefix += "-OneRecov";
        return prefix +
            "-" + String.valueOf(m_siteCount) +
            "-" + String.valueOf(m_hostCount) +
            "-" + templateCmdLine.target().display.toUpperCase();
    }

    @Override
    public int getNodeCount()
    {
        return m_hostCount;
    }

    public boolean areAllNonLocalProcessesDead() {
        for (Process proc : m_cluster){
            try {
                if (proc != null) {
                    proc.exitValue();
                }
            }
            catch (IllegalThreadStateException ex) {
                return false;
            }
        }
        return true;
    }

    public int getLiveNodeCount()
    {
        int count = 0;
        if (m_hasLocalServer)
        {
            count++;
        }

        if (m_cluster != null)
        {
            for (Process proc : m_cluster)
            {
                try
                {
                    if (proc != null)
                    {
                        proc.exitValue();
                    }
                }
                catch (IllegalThreadStateException ex)
                {
                    // not dead yet!
                    count++;
                }
            }
        }

        return count;
    }

    public int getBlessedPartitionDetectionProcId() {
        int currMin = Integer.MAX_VALUE;
        int currMinIdx = 0;
        for (int i = 0; i < m_pipes.size(); i++) {
            PipeToFile p = m_pipes.get(i);
            System.out.println("Index " + i + " had hostid: " + p.getHostId());
            if (p.getHostId() < currMin) {
                currMin = p.getHostId();
                currMinIdx = i;
                System.out.println("Setting index: " + i + " to blessed.");
            }
        }
        return currMinIdx;
    }

    @Override
    public void finalize() throws Throwable {
        try {
            shutDownExternal();
        }
        finally {
            super.finalize();
        }
    }

    class ShutDownHookThread implements Runnable {
        @Override
        public void run() {
            shutDownExternal(true);
        }
    }

    @Override
    public boolean isHSQL() {
        return templateCmdLine.target() == BackendTarget.HSQLDB_BACKEND;
    }

    public void setOverridesForHotfix(String[] versions, String[] regexOverrides, String[] buildStrings) {
        assert(buildStrings != null);

        m_buildStringOverrides = buildStrings;
        setOverridesForHotfix(versions, regexOverrides);
    }

    public void setOverridesForHotfix(String[] versions, String[] regexOverrides) {
        assert(versions != null);
        assert(regexOverrides != null);
        assert(versions.length == regexOverrides.length);

        m_versionOverrides = versions;
        m_versionCheckRegexOverrides = regexOverrides;
    }

    public void setOverridesForModes(String[] modes) {
        assert(modes != null);

        m_modeOverrides = modes;
    }

    public void setOverridesForSitesperhost(Map<Integer, Integer> sphMap) {
        assert(sphMap != null);
        assert(!sphMap.isEmpty());

        m_sitesperhostOverrides = sphMap;
    }

    public void setPlacementGroups(String[] placementGroups) {
        this.m_placementGroups = placementGroups;
    }
    @Override
    public void setMaxHeap(int heap) {
        templateCmdLine.setMaxHeap(heap);
    }

    public String getPathToDeployment() {
        return templateCmdLine.pathToDeployment();
    }

    public String zkinterface(int hostId) {
        return m_cmdLines.get(hostId).zkinterface();
    }

    public int drAgentStartPort(int hostId) {
        return m_cmdLines.get(hostId).drAgentStartPort();
    }

    public int internalPort(int hostId) {
        return m_cmdLines.get(hostId).internalPort();
    }

    public NavigableSet<String> coordinators(int hostId) {
        return m_cmdLines.get(hostId).coordinators();
    }

    public int port(int hostId) {
        return m_cmdLines.get(hostId).port();
    }

    public int adminPort(int hostId) {
        return m_cmdLines.get(hostId).adminPort();
    }

    public void setPortsFromConfig(int hostId, VoltDB.Configuration config) {
        CommandLine cl = m_cmdLines.get(hostId);
        assert(cl != null);
        cl.m_port = config.m_port;
        cl.m_adminPort = config.m_adminPort;
        cl.m_zkInterface = config.m_zkInterface;
        cl.m_internalPort = config.m_internalPort;
        cl.m_leader = config.m_leader;
        cl.m_coordinators = ImmutableSortedSet.copyOf(config.m_coordinators);
    }

    public static boolean isMemcheckDefined() {
        final String buildType = System.getenv().get("BUILD");
        if (buildType == null) {
            return false;
        }
        return buildType.toLowerCase().startsWith("memcheck");
    }

    @Override
    public boolean isValgrind() {
        System.out.println("----templateCmdLine.m_backend=" + templateCmdLine.m_backend);
        return templateCmdLine.m_backend == BackendTarget.NATIVE_EE_VALGRIND_IPC;
    }

    public static boolean isDebugDefined() {
        final String buildType = System.getenv().get("BUILD");
        if (buildType == null) {
            return false;
        }
        return buildType.toLowerCase().startsWith("debug");
    }

    @Override
    public boolean isDebug() {
        return isDebugDefined();
    }

    @Override
    public void createDirectory(File path) throws IOException {
        for (File root : m_subRoots) {
            File actualPath = new File(root, path.getPath());
            if (!actualPath.mkdirs()) {
                throw new IOException();
            }
        }
    }

    @Override
    public void deleteDirectory(File path) throws IOException {
        for (File root : m_subRoots) {
            File actualPath = new File(root, path.getPath());
            VoltFile.recursivelyDelete(actualPath);
        }
    }

    @Override
    public ArrayList<File> listFiles(File path) throws IOException {
        ArrayList<File> files = new ArrayList<File>();
        for (File root : m_subRoots) {
            File actualPath = new File(root, path.getPath());
            for (File f : actualPath.listFiles()) {
                files.add(f);
            }
        }
        return files;
    }

    @Override
    public File[] getPathInSubroots(File path) throws IOException {
        File retval[] = new File[m_subRoots.size()];
        for (int ii = 0; ii < m_subRoots.size(); ii++) {
            retval[ii] = new File(m_subRoots.get(ii), path.getPath());
        }
        return retval;
    }

    /**
     * @return the m_expectedToCrash
     */
    public boolean isExpectedToCrash() {
        return m_expectedToCrash;
    }

    /**
     * @param m_expectedToCrash the m_expectedToCrash to set
     */
    public void setExpectedToCrash(boolean expectedToCrash) {
        this.m_expectedToCrash = expectedToCrash;
    }

    /**
     * @return the m_expectedToInitialize
     */
    public boolean isExpectedToInitialize() {
        return m_expectedToInitialize;
    }

    /**
     * @param m_expectedToInitialize the m_expectedToInitialize to set
     */
    public void setExpectedToInitialize(boolean expectedToInitialize) {
        this.m_expectedToInitialize = expectedToInitialize;
    }

    /**
     * @param watcher watcher to attach to active output pipes
     */
    public void setOutputWatcher(OutputWatcher watcher) {
        for (PipeToFile pipe : m_pipes) {
            if (pipe != null) {
                pipe.setWatcher(watcher);
            }
        }
    }

    @Override
    public int getLogicalPartitionCount() {
        return (m_siteCount * m_hostCount) / (m_kfactor + 1);
    }

<<<<<<< HEAD
    @Override
    public int getKfactor() {
        return m_kfactor;
=======
    /**
     * Parse the output file produced by valgrind and produce a JUnit failure if
     * valgrind found any errors.
     *
     * Deletes the valgrind file if there are no errors.
     *
     * @param valgrindOutputFile
     */
    public static void failIfValgrindErrors(File valgrindOutputFile) {
        if (valgrindOutputFile == null) {
            return;
        }

        List<String> valgrindErrors = new ArrayList<>();
        ValgrindXMLParser.processValgrindOutput(valgrindOutputFile, valgrindErrors);
        if (!valgrindErrors.isEmpty()) {
            String failString = "";
            for (final String error : valgrindErrors) {
                failString = failString + "\n" +  error;
            }
            org.junit.Assert.fail(failString);
        }
        else {
            valgrindOutputFile.delete();
        }
    }

    // Use this for optionally enabling localServer in one of the DR clusters (usually for debugging)
    public static LocalCluster createLocalCluster(String schemaDDL, int siteCount, int hostCount, int kfactor, int clusterId,
                                                  int replicationPort, int remoteReplicationPort, String pathToVoltDBRoot, String jar,
                                                  boolean isReplica) throws IOException {
        return createLocalCluster(schemaDDL, siteCount, hostCount, kfactor, clusterId, replicationPort, remoteReplicationPort,
                pathToVoltDBRoot, jar, isReplica, false);
    }

    public static LocalCluster createLocalCluster(String schemaDDL, int siteCount, int hostCount, int kfactor, int clusterId,
                                                  int replicationPort, int remoteReplicationPort, String pathToVoltDBRoot, String jar,
                                                  boolean isReplica, boolean hasLocalServer) throws IOException {
        VoltProjectBuilder builder = new VoltProjectBuilder();
        builder.addLiteralSchema(schemaDDL);
        builder.setDrProducerEnabled();
        if (remoteReplicationPort != 0) {
            builder.setDRMasterHost("localhost:" + remoteReplicationPort);
        }
        LocalCluster lc = new LocalCluster(jar, siteCount, hostCount, kfactor, clusterId, BackendTarget.NATIVE_EE_JNI, false);
        lc.setReplicationPort(replicationPort);
        boolean success = lc.compile(builder, pathToVoltDBRoot);
        assert(success);

        System.out.println("Starting local cluster.");
        lc.setHasLocalServer(hasLocalServer);
        lc.overrideAnyRequestForValgrind();
        if (!lc.isNewCli()) {
            lc.setDeploymentAndVoltDBRoot(builder.getPathToDeployment(), pathToVoltDBRoot);
            lc.startUp(false, isReplica ? ReplicationRole.REPLICA : ReplicationRole.NONE);
        } else {
            lc.startUp(true, isReplica ? ReplicationRole.REPLICA : ReplicationRole.NONE);
        }

        for (int i = 0; i < hostCount; i++) {
            System.out.printf("Local cluster node[%d] ports: %d, %d, %d, %d\n",
                    i, lc.internalPort(i), lc.adminPort(i), lc.port(i), lc.drAgentStartPort(i));
        }
        return lc;
    }

    public Client createClient(ClientConfig config) throws IOException {
        Client client = ClientFactory.createClient(config);
        for (String address : getListenerAddresses()) {
            client.createConnection(address);
        }
        return client;
    }

    public void setDeplayBetweenNodeStartup(long deplayBetweenNodeStartup) {
        m_deplayBetweenNodeStartupMS = deplayBetweenNodeStartup;
>>>>>>> b8de0806
    }
}<|MERGE_RESOLUTION|>--- conflicted
+++ resolved
@@ -1917,11 +1917,11 @@
         return (m_siteCount * m_hostCount) / (m_kfactor + 1);
     }
 
-<<<<<<< HEAD
     @Override
     public int getKfactor() {
         return m_kfactor;
-=======
+    }
+
     /**
      * Parse the output file produced by valgrind and produce a JUnit failure if
      * valgrind found any errors.
@@ -1998,6 +1998,5 @@
 
     public void setDeplayBetweenNodeStartup(long deplayBetweenNodeStartup) {
         m_deplayBetweenNodeStartupMS = deplayBetweenNodeStartup;
->>>>>>> b8de0806
     }
 }