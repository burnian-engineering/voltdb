--- conflicted
+++ resolved
@@ -75,94 +75,6 @@
         }
     }
 
-<<<<<<< HEAD
-=======
-    boolean failNext(int failType) throws Exception {
-        Context context = getServerReadyToReceiveNewNode();
-
-        Client client = ClientFactory.createClient();
-        client.createConnection("localhost");
-
-        ServerSocketChannel listener = null;
-        if (failType != FAIL_NO_OPEN_SOCKET) {
-            try {
-                listener = ServerSocketChannel.open();
-                listener.socket().bind(new InetSocketAddress(VoltDB.DEFAULT_INTERNAL_PORT + 1));
-            } catch (IOException e) {
-                e.printStackTrace();
-                System.exit(-1);
-            }
-        }
-
-        SyncCallback scb = new SyncCallback();
-        boolean success = false;
-        while (!success) {
-            success = client.callProcedure(scb, "@Rejoin", "localhost", VoltDB.DEFAULT_INTERNAL_PORT + 1);
-            if (!success) Thread.sleep(100);
-        }
-
-        SocketChannel socket = null;
-        if (failType != FAIL_NO_OPEN_SOCKET) {
-            socket = listener.accept();
-            listener.close();
-            DataOutputStream out = new DataOutputStream(new BufferedOutputStream(socket.socket().getOutputStream()));
-            DataInputStream in = new DataInputStream(new BufferedInputStream(socket.socket().getInputStream()));
-
-            int hostId = in.readInt();
-            assertEquals(hostId, 1);
-
-            if (failType != FAIL_TIMEOUT_ON_SOCKET) {
-                //COMMAND_SENDTIME_AND_CRC
-                out.writeInt(4);
-                out.flush();
-                // ignore what the other host says the time is
-                in.readLong();
-                // fake a clock skew of 1ms
-                if (failType == FAIL_SKEW) {
-                    out.writeLong(100000);
-                    // COMMAND_NTPFAIL
-                    out.writeInt(5);
-                }
-                else {
-                    out.writeLong(1);
-                    // COMMAND_COMPLETE
-                    out.writeInt(3);
-                }
-                out.flush();
-            }
-        }
-
-        scb.waitForResponse();
-        ClientResponse response = scb.getResponse();
-
-        switch (failType) {
-            case FAIL_NO_OPEN_SOCKET:
-                assertTrue(response.getStatus() != ClientResponse.SUCCESS);
-                break;
-            case FAIL_TIMEOUT_ON_SOCKET:
-                assertTrue(response.getStatus() != ClientResponse.SUCCESS);
-                break;
-            case FAIL_SKEW:
-                assertTrue(response.getStatus() != ClientResponse.SUCCESS);
-                break;
-            case DONT_FAIL:
-                assertTrue(response.getStatus() == ClientResponse.SUCCESS);
-                break;
-        }
-
-        if (failType != FAIL_NO_OPEN_SOCKET)
-            socket.close();
-        context.localServer.shutdown();
-        context.localServer.join();
-
-        client.close();
-
-        Thread.sleep(250);
-        // this means there is nothing else to try
-        return failType != DONT_FAIL;
-    }
-
->>>>>>> 59628945
     public void testRejoinWithMultipartLoad() throws Exception {
         ExecutionSite.m_recoveryPermit.drainPermits();
         ExecutionSite.m_recoveryPermit.release();
@@ -250,7 +162,7 @@
                 VoltDB.Configuration config = new VoltDB.Configuration();
                 config.m_pathToCatalog = Configuration.getPathToCatalogForTest("rejoin.jar");
                 config.m_pathToDeployment = Configuration.getPathToCatalogForTest("rejoin.xml");
-                config.m_rejoinToHostAndPort = "localhost:3022";
+                config.m_rejoinToHostAndPort = "localhost:" + cluster.internalPort(1);
                 config.m_isRejoinTest = true;
                 localServer = new ServerThread(config);
 
@@ -382,7 +294,7 @@
             VoltDB.Configuration config = new VoltDB.Configuration();
             config.m_pathToCatalog = Configuration.getPathToCatalogForTest("rejoin.jar");
             config.m_pathToDeployment = Configuration.getPathToCatalogForTest("rejoin.xml");
-            config.m_rejoinToHostAndPort = "localhost:3022";
+            config.m_rejoinToHostAndPort = "localhost:" + cluster.internalPort(1);
             config.m_isRejoinTest = true;
             localServer = new ServerThread(config);
 
@@ -585,7 +497,7 @@
         VoltDB.Configuration config = new VoltDB.Configuration();
         config.m_pathToCatalog = Configuration.getPathToCatalogForTest("rejoin.jar");
         config.m_pathToDeployment = Configuration.getPathToCatalogForTest("rejoin.xml");
-        config.m_rejoinToHostAndPort = "localhost:3022";
+        config.m_rejoinToHostAndPort = "localhost:" + cluster.internalPort(1);
         config.m_zkInterface = "127.0.0.1:2179";
         config.m_isRejoinTest = true;
         ServerThread localServer = new ServerThread(config);
@@ -625,14 +537,9 @@
         builder.setSecurityEnabled(true);
 
         LocalCluster cluster = new LocalCluster("rejoin.jar", 2, 3, 1,
-<<<<<<< HEAD
                 BackendTarget.NATIVE_EE_JNI, false);
         cluster.setMaxHeap(64);
-        boolean success = cluster.compileWithAdminMode(builder, 9998, false);
-=======
-                                                BackendTarget.NATIVE_EE_JNI, true);
         boolean success = cluster.compileWithAdminMode(builder, VoltDB.DEFAULT_ADMIN_PORT, false);
->>>>>>> 59628945
         assertTrue(success);
         MiscUtils.copyFile(builder.getPathToDeployment(), Configuration.getPathToCatalogForTest("rejoin.xml"));
         cluster.setHasLocalServer(false);
@@ -655,11 +562,7 @@
         VoltDB.Configuration config = new VoltDB.Configuration();
         config.m_pathToCatalog = Configuration.getPathToCatalogForTest("rejoin.jar");
         config.m_pathToDeployment = Configuration.getPathToCatalogForTest("rejoin.xml");
-<<<<<<< HEAD
-        config.m_rejoinToHostAndPort = "localhost:3022";
-=======
-        config.m_rejoinToHostAndPort = m_username + ":" + m_password + "@localhost:" + String.valueOf(VoltDB.DEFAULT_ADMIN_PORT - 2);
->>>>>>> 59628945
+        config.m_rejoinToHostAndPort = "localhost:" + cluster.internalPort(1);
         config.m_isRejoinTest = true;
         config.m_zkInterface = "127.0.0.1:2179";
         ServerThread localServer = new ServerThread(config);
@@ -776,7 +679,7 @@
         VoltDB.Configuration config = new VoltDB.Configuration();
         config.m_pathToCatalog = Configuration.getPathToCatalogForTest("rejoin.jar");
         config.m_pathToDeployment = Configuration.getPathToCatalogForTest("rejoin.xml");
-        config.m_rejoinToHostAndPort = "localhost:3022";
+        config.m_rejoinToHostAndPort = "localhost:" + cluster.internalPort(1);
         config.m_isRejoinTest = true;
         config.m_zkInterface = "127.0.0.1:2179";
         ServerThread localServer = new ServerThread(config);
@@ -857,7 +760,7 @@
         VoltDB.Configuration config = new VoltDB.Configuration();
         config.m_pathToCatalog = Configuration.getPathToCatalogForTest("rejoin.jar");
         config.m_pathToDeployment = Configuration.getPathToCatalogForTest("rejoin.xml");
-        config.m_rejoinToHostAndPort = "localhost:3022";
+        config.m_rejoinToHostAndPort = "localhost:" + cluster.internalPort(1);
         config.m_isRejoinTest = true;
         config.m_zkInterface = "127.0.0.1:2179";
         ServerThread localServer = new ServerThread(config);
