/* This file is part of VoltDB.
 * Copyright (C) 2008-2012 VoltDB Inc.
 *
 * Permission is hereby granted, free of charge, to any person obtaining
 * a copy of this software and associated documentation files (the
 * "Software"), to deal in the Software without restriction, including
 * without limitation the rights to use, copy, modify, merge, publish,
 * distribute, sublicense, and/or sell copies of the Software, and to
 * permit persons to whom the Software is furnished to do so, subject to
 * the following conditions:
 *
 * The above copyright notice and this permission notice shall be
 * included in all copies or substantial portions of the Software.
 *
 * THE SOFTWARE IS PROVIDED "AS IS", WITHOUT WARRANTY OF ANY KIND,
 * EXPRESS OR IMPLIED, INCLUDING BUT NOT LIMITED TO THE WARRANTIES OF
 * MERCHANTABILITY, FITNESS FOR A PARTICULAR PURPOSE AND NONINFRINGEMENT.
 * IN NO EVENT SHALL THE AUTHORS BE LIABLE FOR ANY CLAIM, DAMAGES OR
 * OTHER LIABILITY, WHETHER IN AN ACTION OF CONTRACT, TORT OR OTHERWISE,
 * ARISING FROM, OUT OF OR IN CONNECTION WITH THE SOFTWARE OR THE USE OR
 * OTHER DEALINGS IN THE SOFTWARE.
 */

package org.voltdb;

import static org.junit.Assert.assertEquals;
import static org.junit.Assert.assertFalse;
import static org.junit.Assert.assertNotNull;
import static org.junit.Assert.assertNull;
import static org.junit.Assert.assertTrue;
import static org.mockito.Matchers.any;
import static org.mockito.Matchers.anyBoolean;
import static org.mockito.Matchers.anyInt;
import static org.mockito.Matchers.anyLong;
import static org.mockito.Matchers.anyObject;
import static org.mockito.Matchers.anyString;
import static org.mockito.Matchers.eq;
import static org.mockito.Mockito.doReturn;
import static org.mockito.Mockito.mock;
import static org.mockito.Mockito.reset;
import static org.mockito.Mockito.spy;
import static org.mockito.Mockito.verify;
import static org.mockito.Mockito.when;

import java.io.File;
import java.io.IOException;
import java.nio.ByteBuffer;
import java.util.Arrays;
import java.util.List;

import org.apache.zookeeper_voltpatches.ZooKeeper;
import org.junit.After;
import org.junit.Before;
import org.junit.BeforeClass;
import org.junit.Test;
import org.mockito.ArgumentCaptor;
import org.voltcore.messaging.HostMessenger;
import org.voltcore.messaging.LocalObjectMessage;
import org.voltcore.messaging.Mailbox;
import org.voltcore.network.Connection;
import org.voltcore.network.VoltNetworkPool;
import org.voltdb.ClientInterface.ClientInputHandler;
import org.voltdb.VoltDB.Configuration;
import org.voltdb.VoltTable.ColumnInfo;
import org.voltdb.catalog.Catalog;
import org.voltdb.client.ClientResponse;
import org.voltdb.compiler.AdHocPlannedStatement;
import org.voltdb.compiler.AdHocPlannedStmtBatch;
import org.voltdb.compiler.AdHocPlannerWork;
import org.voltdb.compiler.CatalogChangeResult;
import org.voltdb.compiler.CatalogChangeWork;
import org.voltdb.compiler.ExplainPlannerWork;
import org.voltdb.compiler.VoltProjectBuilder;
import org.voltdb.dtxn.MailboxPublisher;
import org.voltdb.dtxn.TransactionInitiator;
import org.voltdb.iv2.Cartographer;
import org.voltdb.messaging.FastSerializer;
import org.voltdb.utils.CatalogUtil;
import org.voltdb.utils.Encoder;

public class TestClientInterface {
    // mocked objects that CI requires
    private VoltDBInterface m_volt;
    private StatsAgent m_statsAgent;
    private HostMessenger m_messenger;
    private TransactionInitiator m_initiator;
    private ClientInputHandler m_handler;
    private Cartographer m_cartographer;

    // real context
    private static CatalogContext m_context = null;

    // real CI, but spied on using mockito
    private static ClientInterface m_ci = null;
    // the mailbox in CI
    private static Mailbox m_mb = null;

    private static int[] m_allPartitions = new int[] {0, 1, 2};

    @BeforeClass
    public static void setUpOnce() throws Exception {
        buildCatalog();

    }

    @Before
    public void setUp() throws Exception {
        // Set up CI with the mock objects.
        m_volt = mock(VoltDBInterface.class);
        m_statsAgent = mock(StatsAgent.class);
        m_messenger = mock(HostMessenger.class);
        m_initiator = mock(TransactionInitiator.class);
        m_handler = mock(ClientInputHandler.class);
        m_cartographer = mock(Cartographer.class);

        /*
         * Setup the mock objects so that they return expected objects in CI
         * construction
         */
        VoltDB.replaceVoltDBInstanceForTest(m_volt);
        doReturn(m_statsAgent).when(m_volt).getStatsAgent();
        doReturn(mock(SnapshotCompletionMonitor.class)).when(m_volt).getSnapshotCompletionMonitor();
        doReturn(m_messenger).when(m_volt).getHostMessenger();
        doReturn(mock(VoltNetworkPool.class)).when(m_messenger).getNetwork();
        doReturn(mock(ZooKeeper.class)).when(m_messenger).getZK();
        doReturn(mock(Configuration.class)).when(m_volt).getConfig();
        doReturn(32L).when(m_messenger).getHSIdForLocalSite(HostMessenger.ASYNC_COMPILER_SITE_ID);
        doReturn(mock(MailboxPublisher.class)).when(m_volt).getMailboxPublisher();
        m_ci = spy(new ClientInterface(VoltDB.DEFAULT_PORT, VoltDB.DEFAULT_ADMIN_PORT,
                                       m_context, m_messenger, ReplicationRole.NONE, m_initiator,
                                       m_cartographer, m_allPartitions));

        m_mb = m_ci.m_mailbox;
    }

    private static void buildCatalog() throws IOException {
        // build a real catalog
        File cat = File.createTempFile("temp-log-reinitiator", "catalog");
        cat.deleteOnExit();

        VoltProjectBuilder builder = new VoltProjectBuilder();
        String schema = "create table A (i integer not null, primary key (i));";
        builder.addLiteralSchema(schema);
        builder.addPartitionInfo("A", "i");
        builder.addStmtProcedure("hello", "select * from A where i = ?", "A.i: 0");

        if (!builder.compile(cat.getAbsolutePath())) {
            throw new IOException();
        }

        byte[] bytes = CatalogUtil.toBytes(cat);
        String serializedCat = CatalogUtil.loadCatalogFromJar(bytes, null);
        assertNotNull(serializedCat);
        Catalog catalog = new Catalog();
        catalog.execute(serializedCat);

        String deploymentPath = builder.getPathToDeployment();
        CatalogUtil.compileDeploymentAndGetCRC(catalog, deploymentPath, true);

        m_context = new CatalogContext(0, catalog, bytes, 0, 0, 0);
        TheHashinator.initialize(3);
    }

    @After
    public void tearDown() {
        reset(m_messenger);
        reset(m_initiator);
        reset(m_handler);
    }

    private static ByteBuffer createMsg(String name, final Object...params) throws IOException {
        return createMsg(null, name, params);
    }

    /**
     * Create a VoltMessage that can be fed into CI's handleRead() method.
     * @param origTxnId The original txnId if it's a replicated transaction
     * @param name The procedure name
     * @param params Procedure parameters
     * @return
     * @throws IOException
     */
    private static ByteBuffer createMsg(Long origTxnId, String name,
                                        final Object...params) throws IOException {
        FastSerializer fs = new FastSerializer();
        StoredProcedureInvocation proc = new StoredProcedureInvocation();
        proc.setProcName(name);
        if (origTxnId != null)
            proc.setOriginalTxnId(origTxnId);
        proc.setParams(params);
        fs.writeObject(proc);
        return fs.getBuffer();
    }

    /**
     * Pass the VoltMessage to CI's handleRead() and inspect if the expected
     * parameters are passed to the initiator's createTranction() method. This
     * is a convenient method if the caller expects the result of handling this
     * message is to create a new transaction.
     *
     * @param msg
     * @param procName
     * @param partitionParam null if it's a multi-part txn
     * @param isAdmin
     * @param isReadonly
     * @param isSinglePart
     * @param isEverySite
     * @return StoredProcedureInvocation object passed to createTransaction()
     * @throws IOException
     */
    private StoredProcedureInvocation readAndCheck(ByteBuffer msg, String procName, Object partitionParam,
                                                   boolean isAdmin, boolean isReadonly, boolean isSinglePart,
                                                   boolean isEverySite) throws IOException {
        when(m_initiator.createTransaction(anyLong(), anyString(), anyBoolean(),
                                           any(StoredProcedureInvocation.class),
                                           anyBoolean(), anyBoolean(), anyBoolean(),
                                           any(int[].class), anyInt(), anyObject(),
                                           anyInt(), anyLong(), anyBoolean())).thenReturn(true);

        ClientResponseImpl resp = m_ci.handleRead(msg, m_handler, null);
        assertNull(resp);

        ArgumentCaptor<Boolean> boolCaptor = ArgumentCaptor.forClass(Boolean.class);
        ArgumentCaptor<StoredProcedureInvocation> invocationCaptor =
                ArgumentCaptor.forClass(StoredProcedureInvocation.class);
        ArgumentCaptor<int[]> partitionCaptor = ArgumentCaptor.forClass(int[].class);
        verify(m_initiator).createTransaction(anyLong(), anyString(), boolCaptor.capture(),
                                              invocationCaptor.capture(),
                                              boolCaptor.capture(), boolCaptor.capture(),
                                              boolCaptor.capture(),
                                              partitionCaptor.capture(),
                                              anyInt(), anyObject(), anyInt(), anyLong(),
                                              boolCaptor.capture());
        List<Boolean> boolValues = boolCaptor.getAllValues();
        assertEquals(isAdmin, boolValues.get(0)); // is admin
        assertEquals(isReadonly, boolValues.get(1)); // readonly
        assertEquals(isSinglePart, boolValues.get(2)); // single-part
        assertEquals(isEverySite, boolValues.get(3)); // every site
        assertEquals(procName, invocationCaptor.getValue().getProcName());
        if (isSinglePart) {
            int expected = TheHashinator.hashToPartition(partitionParam);
            assertEquals(1, partitionCaptor.getValue().length);
            assertEquals(expected, partitionCaptor.getValue()[0]);
        } else {
            assertEquals(m_allPartitions, partitionCaptor.getValue());
        }
        return invocationCaptor.getValue();
    }

    @Test
    public void testExplain() throws IOException {
        ByteBuffer msg = createMsg("@Explain", "select * from a");
        ClientResponseImpl resp = m_ci.handleRead(msg, m_handler, null);
        assertNull(resp);
        ArgumentCaptor<LocalObjectMessage> captor = ArgumentCaptor.forClass(LocalObjectMessage.class);
        verify(m_messenger).send(eq(32L), captor.capture());
<<<<<<< HEAD
        assertTrue(captor.getValue().payload instanceof ExplainPlannerWork );
=======
        assertTrue(captor.getValue().payload instanceof AdHocPlannerWork );
>>>>>>> b1301e1d
        System.out.println( captor.getValue().payload.toString() );
        assertTrue(captor.getValue().payload.toString().contains("partition param: null"));
    }

    @Test
    public void testAdHoc() throws IOException {
        ByteBuffer msg = createMsg("@AdHoc", "select * from a");
        ClientResponseImpl resp = m_ci.handleRead(msg, m_handler, null);
        assertNull(resp);
        ArgumentCaptor<LocalObjectMessage> captor = ArgumentCaptor.forClass(LocalObjectMessage.class);
        verify(m_messenger).send(eq(32L), captor.capture());
        assertTrue(captor.getValue().payload instanceof AdHocPlannerWork);
        assertTrue(captor.getValue().payload.toString().contains("partition param: null"));

        // single-part adhoc
        reset(m_messenger);
        msg = createMsg("@AdHoc", "select * from a where i = 3", 3);
        resp = m_ci.handleRead(msg, m_handler, null);
        assertNull(resp);
        verify(m_messenger).send(eq(32L), captor.capture());
        assertTrue(captor.getValue().payload instanceof AdHocPlannerWork);
        assertTrue(captor.getValue().payload.toString().contains("partition param: 3"));
    }

    /**
     * Fake an adhoc compiler result and return it to the CI, see if CI
     * initiates the txn.
     */
    @Test
    public void testFinishedAdHocPlanning() throws Exception {
        when(m_initiator.createTransaction(anyLong(), anyString(), anyBoolean(),
                                           any(StoredProcedureInvocation.class),
                                           anyBoolean(), anyBoolean(), anyBoolean(),
                                           any(int[].class), anyInt(), anyObject(),
                                           anyInt(), anyLong(), anyBoolean())).thenReturn(true);

        // Need a batch and a statement
        AdHocPlannedStmtBatch plannedStmtBatch = new AdHocPlannedStmtBatch(
                "select * from a", null, 0, 0, "localhost", false, null);
        AdHocPlannedStatement s = new AdHocPlannedStatement(
                "select * from a".getBytes(VoltDB.UTF8ENCODING),
                new byte[0], new byte[0], false, false, true, new VoltType[0], new ParameterSet(), 0);
        plannedStmtBatch.addStatement(s);
        m_ci.processFinishedCompilerWork(plannedStmtBatch).run();

        ArgumentCaptor<Boolean> boolCaptor = ArgumentCaptor.forClass(Boolean.class);
        ArgumentCaptor<StoredProcedureInvocation> invocationCaptor =
                ArgumentCaptor.forClass(StoredProcedureInvocation.class);
        verify(m_initiator).createTransaction(anyLong(), anyString(), boolCaptor.capture(),
                                              invocationCaptor.capture(),
                                              boolCaptor.capture(), boolCaptor.capture(),
                                              boolCaptor.capture(),
                                              any(int[].class), anyInt(),
                                              anyObject(), anyInt(), anyLong(),
                                              boolCaptor.capture());
        List<Boolean> boolValues = boolCaptor.getAllValues();
        assertFalse(boolValues.get(0)); // is admin
        assertTrue(boolValues.get(1));  // readonly
        assertFalse(boolValues.get(2)); // single-part
        assertFalse(boolValues.get(3)); // every site
        assertEquals("@AdHoc_RO_MP", invocationCaptor.getValue().getProcName());

        byte[] serializedData = (byte[]) invocationCaptor.getValue().getParameterAtIndex(0);
        AdHocPlannedStatement[] statements = AdHocPlannedStmtBatch.planArrayFromBuffer(ByteBuffer.wrap(serializedData));
        assertEquals(1, statements.length);
        String sql = new String(statements[0].sql, VoltDB.UTF8ENCODING);
        assertEquals("select * from a", sql);
    }

    @Test
    public void testUpdateCatalog() throws IOException {
        String catalogHex = Encoder.hexEncode("blah");
        ByteBuffer msg = createMsg("@UpdateApplicationCatalog", catalogHex, "blah");
        ClientResponseImpl resp = m_ci.handleRead(msg, m_handler, null);
        assertNull(resp);
        ArgumentCaptor<LocalObjectMessage> captor = ArgumentCaptor.forClass(LocalObjectMessage.class);
        verify(m_messenger).send(eq(32L), // A fixed number set in setUpOnce()
                                 captor.capture());
        assertTrue(captor.getValue().payload instanceof CatalogChangeWork);
    }

    @Test
    public void testNegativeUpdateCatalog() throws IOException {
        ByteBuffer msg = createMsg("@UpdateApplicationCatalog", new Integer(1), new Long(0));
        ClientResponseImpl resp = m_ci.handleRead(msg, m_handler, null);
        // expect an error response from handleRead.
        assertNotNull(resp);
        assertTrue(resp.getStatus() != 0);
    }


    /**
     * Fake a catalog diff compiler result and send it back to the CI, see if CI
     * initiates a new txn.
     */
    @Test
    public void testFinishedCatalogDiffing() {
        when(m_initiator.createTransaction(anyLong(), anyString(), anyBoolean(),
                                           any(StoredProcedureInvocation.class),
                                           anyBoolean(), anyBoolean(), anyBoolean(),
                                           any(int[].class), anyInt(), anyObject(),
                                           anyInt(), anyLong(), anyBoolean())).thenReturn(true);

        CatalogChangeResult catalogResult = new CatalogChangeResult();
        catalogResult.clientData = null;
        catalogResult.clientHandle = 0;
        catalogResult.connectionId = 0;
        catalogResult.adminConnection = false;
        catalogResult.hostname = "localhost";
        // catalog change specific boiler plate
        catalogResult.catalogBytes = "blah".getBytes();
        catalogResult.deploymentString = "blah";
        catalogResult.deploymentCRC = 1234l;
        catalogResult.expectedCatalogVersion = 3;
        catalogResult.encodedDiffCommands = "diff";
        m_ci.processFinishedCompilerWork(catalogResult).run();

        ArgumentCaptor<Boolean> boolCaptor = ArgumentCaptor.forClass(Boolean.class);
        ArgumentCaptor<StoredProcedureInvocation> invocationCaptor =
                ArgumentCaptor.forClass(StoredProcedureInvocation.class);
        verify(m_initiator).createTransaction(anyLong(), anyString(), boolCaptor.capture(),
                                              invocationCaptor.capture(),
                                              boolCaptor.capture(), boolCaptor.capture(),
                                              boolCaptor.capture(),
                                              any(int[].class),
                                              anyInt(), anyObject(), anyInt(), anyLong(),
                                              boolCaptor.capture());
        List<Boolean> boolValues = boolCaptor.getAllValues();
        assertFalse(boolValues.get(0)); // is admin
        assertFalse(boolValues.get(1)); // readonly
        assertTrue(boolValues.get(2)); // single-part
        assertTrue(boolValues.get(3)); // every site
        assertEquals("@UpdateApplicationCatalog", invocationCaptor.getValue().getProcName());
        assertEquals("diff", invocationCaptor.getValue().getParameterAtIndex(0));
        assertTrue(Arrays.equals("blah".getBytes(), (byte[]) invocationCaptor.getValue().getParameterAtIndex(1)));
        assertEquals(3, invocationCaptor.getValue().getParameterAtIndex(2));
        assertEquals("blah", invocationCaptor.getValue().getParameterAtIndex(3));
        assertEquals(1234l, invocationCaptor.getValue().getParameterAtIndex(4));
    }

    @Test
    public void testUserProc() throws IOException {
        ByteBuffer msg = createMsg("hello", 1);
        StoredProcedureInvocation invocation =
                readAndCheck(msg, "hello", 1, false, true, true, false);
        assertEquals(1, invocation.getParameterAtIndex(0));
    }

    @Test
    public void testSystemInformation() throws IOException {
        ByteBuffer msg = createMsg("@SystemInformation");
        StoredProcedureInvocation invocation =
                readAndCheck(msg, "@SystemInformation", 1, false, true, false, false);
        assertEquals("OVERVIEW", invocation.getParams().toArray()[0]);
    }

    /**
     * DR stats is not a txn, it goes to the stats agent directly.
     * @throws Exception
     */
    @Test
    public void testDRStats() throws Exception {
        ByteBuffer msg = createMsg("@Statistics", "DR", 0);
        ClientResponseImpl resp = m_ci.handleRead(msg, m_handler, null);
        assertNull(resp);
        ArgumentCaptor<String> captor = ArgumentCaptor.forClass(String.class);
        verify(m_statsAgent).collectStats(any(Connection.class), anyInt(), captor.capture());
        assertEquals("DR", captor.getValue());
    }

    @Test
    public void testStatisticsProc() throws IOException {
        ByteBuffer msg = createMsg("@Statistics", "table", 0);
        StoredProcedureInvocation invocation =
                readAndCheck(msg, "@Statistics", null, false, true, false, false);
        assertEquals("table", invocation.getParameterAtIndex(0));
    }

    @Test
    public void testLoadSinglePartTable() throws IOException {
        VoltTable table = new VoltTable(new ColumnInfo("i", VoltType.INTEGER));
        table.addRow(1);
        ByteBuffer msg = createMsg("@LoadSinglepartitionTable", "a", table);
        readAndCheck(msg, "@LoadSinglepartitionTable", 1, false, false, true, false);
    }

    @Test
    public void testPausedMode() throws IOException {
        // pause the node
        when(m_volt.getMode()).thenReturn(OperationMode.PAUSED);
        ByteBuffer msg = createMsg("hello", 1);
        ClientResponseImpl resp = m_ci.handleRead(msg, m_handler, null);
        assertNotNull(resp);
        assertEquals(ClientResponse.SERVER_UNAVAILABLE, resp.getStatus());
        when(m_volt.getMode()).thenReturn(OperationMode.RUNNING);
    }

    @Test
    public void testInvalidProcedure() throws IOException {
        ByteBuffer msg = createMsg("hellooooo", 1);
        ClientResponseImpl resp = m_ci.handleRead(msg, m_handler, null);
        assertNotNull(resp);
        assertEquals(ClientResponse.UNEXPECTED_FAILURE, resp.getStatus());
    }

    @Test
    public void testAdminProcsOnNonAdminPort() throws IOException {
        ByteBuffer msg = createMsg("@Pause");
        ClientResponseImpl resp = m_ci.handleRead(msg, m_handler, null);
        assertNotNull(resp);
        assertEquals(ClientResponse.UNEXPECTED_FAILURE, resp.getStatus());

        msg = createMsg("@Resume");
        resp = m_ci.handleRead(msg, m_handler, null);
        assertNotNull(resp);
        assertEquals(ClientResponse.UNEXPECTED_FAILURE, resp.getStatus());
    }

    @Test
    public void testRejectDupInvocation() throws IOException {
        // by default, the mock initiator returns false for createTransaction()
        ByteBuffer msg = createMsg(12345l, "hello", 1);
        ClientResponseImpl resp = m_ci.handleRead(msg, m_handler, null);
        assertNotNull(resp);
        assertEquals(ClientResponse.UNEXPECTED_FAILURE, resp.getStatus());
    }

    @Test
    public void testPolicyRejection() throws IOException {
        // incorrect parameters to @AdHoc proc
        ByteBuffer msg = createMsg("@AdHoc", 1, 3, 3);
        ClientResponseImpl resp = m_ci.handleRead(msg, m_handler, null);
        assertNotNull(resp);
        assertEquals(ClientResponse.GRACEFUL_FAILURE, resp.getStatus());
    }

}<|MERGE_RESOLUTION|>--- conflicted
+++ resolved
@@ -69,7 +69,6 @@
 import org.voltdb.compiler.AdHocPlannerWork;
 import org.voltdb.compiler.CatalogChangeResult;
 import org.voltdb.compiler.CatalogChangeWork;
-import org.voltdb.compiler.ExplainPlannerWork;
 import org.voltdb.compiler.VoltProjectBuilder;
 import org.voltdb.dtxn.MailboxPublisher;
 import org.voltdb.dtxn.TransactionInitiator;
@@ -254,11 +253,7 @@
         assertNull(resp);
         ArgumentCaptor<LocalObjectMessage> captor = ArgumentCaptor.forClass(LocalObjectMessage.class);
         verify(m_messenger).send(eq(32L), captor.capture());
-<<<<<<< HEAD
-        assertTrue(captor.getValue().payload instanceof ExplainPlannerWork );
-=======
         assertTrue(captor.getValue().payload instanceof AdHocPlannerWork );
->>>>>>> b1301e1d
         System.out.println( captor.getValue().payload.toString() );
         assertTrue(captor.getValue().payload.toString().contains("partition param: null"));
     }
