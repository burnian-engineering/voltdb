/* This file is part of VoltDB.
 * Copyright (C) 2008-2012 VoltDB Inc.
 *
 * This file contains original code and/or modifications of original code.
 * Any modifications made by VoltDB Inc. are licensed under the following
 * terms and conditions:
 *
 * Permission is hereby granted, free of charge, to any person obtaining
 * a copy of this software and associated documentation files (the
 * "Software"), to deal in the Software without restriction, including
 * without limitation the rights to use, copy, modify, merge, publish,
 * distribute, sublicense, and/or sell copies of the Software, and to
 * permit persons to whom the Software is furnished to do so, subject to
 * the following conditions:
 *
 * The above copyright notice and this permission notice shall be
 * included in all copies or substantial portions of the Software.
 *
 * THE SOFTWARE IS PROVIDED "AS IS", WITHOUT WARRANTY OF ANY KIND,
 * EXPRESS OR IMPLIED, INCLUDING BUT NOT LIMITED TO THE WARRANTIES OF
 * MERCHANTABILITY, FITNESS FOR A PARTICULAR PURPOSE AND NONINFRINGEMENT.
 * IN NO EVENT SHALL THE AUTHORS BE LIABLE FOR ANY CLAIM, DAMAGES OR
 * OTHER LIABILITY, WHETHER IN AN ACTION OF CONTRACT, TORT OR OTHERWISE,
 * ARISING FROM, OUT OF OR IN CONNECTION WITH THE SOFTWARE OR THE USE OR
 * OTHER DEALINGS IN THE SOFTWARE.
 */
/* Copyright (C) 2008 by H-Store Project
 * Brown University
 * Massachusetts Institute of Technology
 * Yale University
 *
 * Permission is hereby granted, free of charge, to any person obtaining
 * a copy of this software and associated documentation files (the
 * "Software"), to deal in the Software without restriction, including
 * without limitation the rights to use, copy, modify, merge, publish,
 * distribute, sublicense, and/or sell copies of the Software, and to
 * permit persons to whom the Software is furnished to do so, subject to
 * the following conditions:
 *
 * The above copyright notice and this permission notice shall be
 * included in all copies or substantial portions of the Software.
 *
 * THE SOFTWARE IS PROVIDED "AS IS", WITHOUT WARRANTY OF ANY KIND,
 * EXPRESS OR IMPLIED, INCLUDING BUT NOT LIMITED TO THE WARRANTIES OF
 * MERCHANTABILITY, FITNESS FOR A PARTICULAR PURPOSE AND NONINFRINGEMENT
 * IN NO EVENT SHALL THE AUTHORS BE LIABLE FOR ANY CLAIM, DAMAGES OR
 * OTHER LIABILITY, WHETHER IN AN ACTION OF CONTRACT, TORT OR OTHERWISE,
 * ARISING FROM, OUT OF OR IN CONNECTION WITH THE SOFTWARE OR THE USE OR
 * OTHER DEALINGS IN THE SOFTWARE.
 */

#include <boost/foreach.hpp>

#include "harness.h"
#include "common/common.h"
#include "common/NValue.hpp"
#include "common/ValueFactory.hpp"
#include "common/debuglog.h"
#include "common/SerializableEEException.h"
#include "common/tabletuple.h"
#include "storage/table.h"
#include "storage/temptable.h"
#include "storage/persistenttable.h"
#include "storage/tablefactory.h"
#include "storage/tableiterator.h"
#include "storage/tableutil.h"
#include "indexes/tableindex.h"
#include "indexes/tableindexfactory.h"
#include "execution/VoltDBEngine.h"
#include "common/ThreadLocalPool.h"


using namespace std;
using namespace voltdb;

#define NUM_OF_COLUMNS 5
#define NUM_OF_TUPLES 1000
#define NUM_OF_WIDE_TUPLES 5
#define PKEY_ID 100
#define INT_UNIQUE_ID 101
#define INT_MULTI_ID 102
#define INTS_UNIQUE_ID 103
#define INTS_MULTI_ID 104
#define ARRAY_UNIQUE_ID 105

class IndexTest : public Test {
public:
    IndexTest() : table(NULL) {}
    ~IndexTest()
    {
        delete table;
        delete[] m_exceptionBuffer;
        delete m_engine;
    }

    void initWideTable(string name)
    {
        int num_of_columns = 100;
        CatalogId database_id = 1000;
        vector<boost::shared_ptr<const TableColumn> > columns;
        vector<string> columnNames(num_of_columns);

        vector<ValueType> columnTypes(num_of_columns, VALUE_TYPE_BIGINT);
        vector<int32_t> columnLengths(num_of_columns, NValue::getTupleStorageSize(VALUE_TYPE_BIGINT));
        vector<bool> columnAllowNull(num_of_columns, false);

        char buffer[32];
        for (int ctr = 0; ctr < num_of_columns; ctr++)
        {
            snprintf(buffer, 32, "column%02d", ctr);
            columnNames[ctr] = buffer;
        }

        TupleSchema* schema =
            TupleSchema::createTupleSchema(columnTypes,
                                           columnLengths,
                                           columnAllowNull,
                                           true);

        // make up 40 column index (320 byte key). this is intentionally arranged to
        // not be all consecutive columns and not strictly ordered from left to right
        vector<int> pkey_column_indices;
        pkey_column_indices.push_back(0);
        pkey_column_indices.push_back(1);
        pkey_column_indices.push_back(2);
        pkey_column_indices.push_back(3);
        pkey_column_indices.push_back(4);
        pkey_column_indices.push_back(5);
        pkey_column_indices.push_back(6);
        pkey_column_indices.push_back(7);
        pkey_column_indices.push_back(8);
        pkey_column_indices.push_back(9); // 10

        pkey_column_indices.push_back(10);
        pkey_column_indices.push_back(11);
        pkey_column_indices.push_back(12);
        pkey_column_indices.push_back(13);
        pkey_column_indices.push_back(14);
        pkey_column_indices.push_back(15);
        pkey_column_indices.push_back(16);
        pkey_column_indices.push_back(17);
        pkey_column_indices.push_back(18);
        pkey_column_indices.push_back(19);

        pkey_column_indices.push_back(20);
        pkey_column_indices.push_back(21);
        pkey_column_indices.push_back(22);
        pkey_column_indices.push_back(23);
        pkey_column_indices.push_back(24);
        pkey_column_indices.push_back(25);
        pkey_column_indices.push_back(26);
        pkey_column_indices.push_back(27);
        pkey_column_indices.push_back(28);
        pkey_column_indices.push_back(29);

        pkey_column_indices.push_back(30);
        pkey_column_indices.push_back(31);
        pkey_column_indices.push_back(32);
        pkey_column_indices.push_back(33);
        pkey_column_indices.push_back(34);
        pkey_column_indices.push_back(35);
        pkey_column_indices.push_back(36);
        pkey_column_indices.push_back(37);
        pkey_column_indices.push_back(38);
        pkey_column_indices.push_back(39);


        TableIndexScheme pkeyScheme(name,
                                    BALANCED_TREE_INDEX,
<<<<<<< HEAD
                                    pkey_column_indices,
                                    TableIndex::simplyIndexColumns(),
                                    true, true, true, schema);
=======
                                    pkey_column_indices, TableIndex::simplyIndexColumns(),
                                    true, true, schema);
        vector<TableIndexScheme> indexes;
        indexes.push_back(pkeyScheme);
>>>>>>> 2a338156

        m_engine = new VoltDBEngine();
        m_exceptionBuffer = new char[4096];
        m_engine->setBuffers( NULL, 0, NULL, 0, m_exceptionBuffer, 4096);
        m_engine->initialize(0, 0, 0, 0, "", DEFAULT_TEMP_TABLE_MEMORY, 1);
        table = dynamic_cast<PersistentTable*>(
            TableFactory::getPersistentTable(database_id, "test_wide_table",
                                             schema, columnNames,
                                             -1, false, false));

        TableIndex *pkeyIndex = TableIndexFactory::TableIndexFactory::getInstance(pkeyScheme);
        assert(pkeyIndex);
        table->addIndex(pkeyIndex);
        table->setPrimaryKeyIndex(pkeyIndex);

        for (int64_t row = 1; row <= NUM_OF_WIDE_TUPLES; ++row)
        {
            setWideTableToRow(table->tempTuple(), row);
            bool result = table->insertTuple(table->tempTuple());
            assert(result || !"Insert on init wide table failed");
        }
    }

    void makeColsForRow_00(int offset, int64_t row, TableTuple &tuple) {
        for (int i = 0; i < 10; i++, offset++)
            tuple.setNValue(offset, ValueFactory::getBigIntValue(static_cast<int64_t>((row << 32) + i)));
    }
    void makeColsForRow_10(int offset, int64_t row, TableTuple &tuple) {
        for (int i = 10; i < 20; i++, offset++)
            tuple.setNValue(offset, ValueFactory::getBigIntValue(static_cast<int64_t>(i + (row % 2))));
    }
    void makeColsForRow_20(int offset, int64_t row, TableTuple &tuple) {
        for (int i = 20; i < 30; i++, offset++)
            tuple.setNValue(offset, ValueFactory::getBigIntValue(static_cast<int64_t>(i + (row % 3))));
    }
    void makeColsForRow_30(int offset, int64_t row, TableTuple &tuple) {
        for (int i = 30; i < 40; i++, offset++)
            tuple.setNValue(offset, ValueFactory::getBigIntValue(static_cast<int64_t>(i + (row % 4))));
    }
    void makeColsForRow_40(int offset, int64_t row, TableTuple &tuple) {
        for (int i = 40; i < 50; i++, offset++)
            tuple.setNValue(offset, ValueFactory::getBigIntValue(static_cast<int64_t>(i + (row % 5))));
    }
    void makeColsForRow_50(int offset, int64_t row, TableTuple &tuple) {
        for (int i = 50; i < 60; i++, offset++)
            tuple.setNValue(offset, ValueFactory::getBigIntValue(static_cast<int64_t>(i + (row % 6))));
    }
    void makeColsForRow_60(int offset, int64_t row, TableTuple &tuple) {
        for (int i = 60; i < 70; i++, offset++)
            tuple.setNValue(offset, ValueFactory::getBigIntValue(static_cast<int64_t>(i + (row % 7))));
    }
    void makeColsForRow_70(int offset, int64_t row, TableTuple &tuple) {
        for (int i = 70; i < 80; i++, offset++)
            tuple.setNValue(offset, ValueFactory::getBigIntValue(static_cast<int64_t>(i + (row % 8))));
    }
    void makeColsForRow_80(int offset, int64_t row, TableTuple &tuple) {
        for (int i = 80; i < 90; i++, offset++)
            tuple.setNValue(offset, ValueFactory::getBigIntValue(static_cast<int64_t>(i + (row % 9))));
    }
    void makeColsForRow_90(int offset, int64_t row, TableTuple &tuple) {
        for (int i = 90; i < 100; i++, offset++)
            tuple.setNValue(offset, ValueFactory::getBigIntValue(static_cast<int64_t>(i + (row % 10))));
    }

    /*
     * populate a tuple with the wide table schema.
     */
    void setWideTableToRow(TableTuple &tuple, int64_t row) {
        makeColsForRow_00(0, row, tuple);
        makeColsForRow_10(10, row, tuple);
        makeColsForRow_20(20, row, tuple);
        makeColsForRow_30(30, row, tuple);
        makeColsForRow_40(40, row, tuple);
        makeColsForRow_50(50, row, tuple);
        makeColsForRow_60(60, row, tuple);
        makeColsForRow_70(70, row, tuple);
        makeColsForRow_80(80, row, tuple);
        makeColsForRow_90(90, row, tuple);
    }

    /*
     * populate a tuple with the wide index schema using
     * the expression used to generate a table value for the
     * corresponding table columns in init_wide_table
     */
    void setWideIndexToRow(TableTuple &tuple, int64_t row) {
        makeColsForRow_00(0,  row, tuple);
        makeColsForRow_10(10, row, tuple);
        makeColsForRow_20(20, row, tuple);
        makeColsForRow_30(30, row, tuple);
    }

    void init(std::string name, TableIndexType type, std::vector<int32_t> &ix_columnIndices,
              std::vector<ValueType> &ix_columnTypes, bool unique)
    {
<<<<<<< HEAD
        bool intsOnly = true;
=======
>>>>>>> 2a338156
        bool countable = true;
        TupleSchema *initiallyNullTupleSchema = NULL;
        TableIndexScheme index(name, type,
                               ix_columnIndices, TableIndex::simplyIndexColumns(),
<<<<<<< HEAD
                               unique, countable, intsOnly, initiallyNullTupleSchema);
=======
                               unique, countable, initiallyNullTupleSchema);
>>>>>>> 2a338156

        CatalogId database_id = 1000;
        vector<boost::shared_ptr<const TableColumn> > columns;

        vector<string> columnNames(NUM_OF_COLUMNS);

        char buffer[32];
        vector<ValueType> columnTypes(NUM_OF_COLUMNS, VALUE_TYPE_BIGINT);
        vector<int32_t>
            columnLengths(NUM_OF_COLUMNS,
                          NValue::getTupleStorageSize(VALUE_TYPE_BIGINT));
        vector<bool> columnAllowNull(NUM_OF_COLUMNS, false);
        for (int ctr = 0; ctr < NUM_OF_COLUMNS; ctr++)
        {
            snprintf(buffer, 32, "column%02d", ctr);
            columnNames[ctr] = buffer;
        }
        TupleSchema* schema =
            TupleSchema::createTupleSchema(columnTypes,
                                           columnLengths,
                                           columnAllowNull,
                                           true);

        index.tupleSchema = schema;
        vector<int> pkey_column_indices;
        vector<ValueType> pkey_column_types;
        pkey_column_indices.push_back(0);
        pkey_column_indices.push_back(1);
<<<<<<< HEAD
        pkey_column_types.push_back(VALUE_TYPE_BIGINT);
        pkey_column_types.push_back(VALUE_TYPE_BIGINT);
        TableIndexScheme pkeyScheme("idx_pkey",
                                    BALANCED_TREE_INDEX,
                                    pkey_column_indices,
                                    TableIndex::simplyIndexColumns(),
                                    true, true, true, schema);
=======

        TableIndexScheme pkeyScheme("idx_pkey", BALANCED_TREE_INDEX,
                                    pkey_column_indices, TableIndex::simplyIndexColumns(),
                                    true, true, schema);
>>>>>>> 2a338156

        vector<TableIndexScheme> indexes;
        indexes.push_back(index);
        m_engine = new VoltDBEngine();
        m_exceptionBuffer = new char[4096];
        m_engine->setBuffers( NULL, 0, NULL, 0, m_exceptionBuffer, 4096);
        m_engine->initialize(0, 0, 0, 0, "", DEFAULT_TEMP_TABLE_MEMORY, 1);
        table = dynamic_cast<PersistentTable*>(TableFactory::getPersistentTable(database_id, (const string)"test_table", schema, columnNames));

        TableIndex *pkeyIndex = TableIndexFactory::TableIndexFactory::getInstance(pkeyScheme);
        assert(pkeyIndex);
        table->addIndex(pkeyIndex);
        table->setPrimaryKeyIndex(pkeyIndex);

        // add other indexes
        BOOST_FOREACH(TableIndexScheme &scheme, indexes) {
            TableIndex *index = TableIndexFactory::getInstance(scheme);
            assert(index);
            table->addIndex(index);
        }

        for (int64_t i = 1; i <= NUM_OF_TUPLES; ++i)
        {
            TableTuple &tuple = table->tempTuple();
            tuple.setNValue(0, ValueFactory::getBigIntValue(i));
            tuple.setNValue(1, ValueFactory::getBigIntValue(i % 2));
            tuple.setNValue(2, ValueFactory::getBigIntValue(i % 3));
            tuple.setNValue(3, ValueFactory::getBigIntValue(i + 20));
            tuple.setNValue(4, ValueFactory::getBigIntValue(i * 11));
            assert(true == table->insertTuple(tuple));
        }
    }


    void verifyWideRow(TableTuple &tuple, int64_t row) {
        for (int i = 0; i < 10; i++)
            EXPECT_TRUE(ValueFactory::getBigIntValue(static_cast<int64_t>((row << 32) + i))
                        .op_equals(tuple.getNValue(i)).isTrue());

        for (int i = 10; i < 20; i++)
            EXPECT_TRUE(ValueFactory::getBigIntValue(static_cast<int64_t>(i + (row % 2)))
                        .op_equals(tuple.getNValue(i)).isTrue());

        for (int i = 20; i < 30; i++)
            EXPECT_TRUE(ValueFactory::getBigIntValue(static_cast<int64_t>(i + (row % 3)))
                        .op_equals(tuple.getNValue(i)).isTrue());

        for (int i = 30; i < 40; i++)
            EXPECT_TRUE(ValueFactory::getBigIntValue(static_cast<int64_t>(i + (row % 4)))
                        .op_equals(tuple.getNValue(i)).isTrue());

        for (int i = 40; i < 50; i++)
            EXPECT_TRUE(ValueFactory::getBigIntValue(static_cast<int64_t>(i + (row % 5)))
                        .op_equals(tuple.getNValue(i)).isTrue());

        for (int i = 50; i < 60; i++)
            EXPECT_TRUE(ValueFactory::getBigIntValue(static_cast<int64_t>(i + (row % 6)))
                        .op_equals(tuple.getNValue(i)).isTrue());

        for (int i = 60; i < 70; i++)
            EXPECT_TRUE(ValueFactory::getBigIntValue(static_cast<int64_t>(i + (row % 7)))
                        .op_equals(tuple.getNValue(i)).isTrue());

        for (int i = 70; i < 80; i++)
            EXPECT_TRUE(ValueFactory::getBigIntValue(static_cast<int64_t>(i + (row % 8)))
                        .op_equals(tuple.getNValue(i)).isTrue());

        for (int i = 80; i < 90; i++)
            EXPECT_TRUE(ValueFactory::getBigIntValue(static_cast<int64_t>(i + (row % 9)))
                        .op_equals(tuple.getNValue(i)).isTrue());

        for (int i = 90; i < 100; i++)
            EXPECT_TRUE(ValueFactory::getBigIntValue(static_cast<int64_t>(i + (row % 10)))
                        .op_equals(tuple.getNValue(i)).isTrue());
    }

protected:
    PersistentTable* table;
    char* m_exceptionBuffer;
    VoltDBEngine* m_engine;
    ThreadLocalPool m_pool;
};

TEST_F(IndexTest, IntUnique) {
    vector<int> iu_column_indices;
    vector<ValueType> iu_column_types;
    iu_column_indices.push_back(3);
    iu_column_types.push_back(VALUE_TYPE_BIGINT);

    init("iu",
         BALANCED_TREE_INDEX,
         iu_column_indices,
         iu_column_types,
         true);
    TableIndex* index = table->index("iu");
    EXPECT_EQ(true, index != NULL);

    //EXPECT_EQ( 38528, index->getMemoryEstimate());

    // TODO
}

TEST_F(IndexTest, ArrayUnique) {
    vector<int> iu_column_indices;
    vector<ValueType> iu_column_types;
    iu_column_indices.push_back(0);
    iu_column_types.push_back(VALUE_TYPE_BIGINT);
    init("iu2",
         HASH_TABLE_INDEX,
         iu_column_indices,
         iu_column_types,
         true);
    TableIndex* index = table->index("iu2");
    EXPECT_EQ(true, index != NULL);

    TableTuple tuple(table->schema());
    vector<ValueType> keyColumnTypes(1, VALUE_TYPE_BIGINT);
    vector<int32_t>
        keyColumnLengths(1, NValue::getTupleStorageSize(VALUE_TYPE_BIGINT));
    vector<bool> keyColumnAllowNull(1, true);
    TupleSchema* keySchema =
        TupleSchema::createTupleSchema(keyColumnTypes,
                                       keyColumnLengths,
                                       keyColumnAllowNull,
                                       true);
    TableTuple searchkey(keySchema);
    searchkey.move(new char[searchkey.tupleLength()]);
    searchkey.setNValue(0, ValueFactory::getBigIntValue(static_cast<int64_t>(50)));
    EXPECT_TRUE(index->moveToKey(&searchkey));
    tuple = index->nextValueAtKey();
    EXPECT_FALSE(tuple.isNullTuple());

    EXPECT_TRUE(ValueFactory::getBigIntValue(50).op_equals(tuple.getNValue(0)).isTrue());
    EXPECT_TRUE(ValueFactory::getBigIntValue(50 % 2).op_equals(tuple.getNValue(1)).isTrue());
    EXPECT_TRUE(ValueFactory::getBigIntValue(50 % 3).op_equals(tuple.getNValue(2)).isTrue());
    EXPECT_TRUE(ValueFactory::getBigIntValue(50 + 20).op_equals(tuple.getNValue(3)).isTrue());
    EXPECT_TRUE(ValueFactory::getBigIntValue(50 * 11).op_equals(tuple.getNValue(4)).isTrue());

    tuple = index->nextValueAtKey();
    EXPECT_TRUE(tuple.isNullTuple());

    searchkey.setNValue(0, ValueFactory::getBigIntValue(static_cast<int64_t>(1001)));
    EXPECT_FALSE(index->moveToKey(&searchkey));
    tuple = index->nextValueAtKey();
    EXPECT_TRUE(tuple.isNullTuple());

    TableTuple &tmptuple = table->tempTuple();
    tmptuple.
        setNValue(0, ValueFactory::getBigIntValue(static_cast<int64_t>(1234)));
    tmptuple.setNValue(1, ValueFactory::getBigIntValue(0));
    tmptuple.
        setNValue(2, ValueFactory::getBigIntValue(static_cast<int64_t>(3333)));
    tmptuple.
        setNValue(3, ValueFactory::getBigIntValue(static_cast<int64_t>(-200)));
    tmptuple.
        setNValue(4, ValueFactory::getBigIntValue(static_cast<int64_t>(550)));
    EXPECT_EQ(true, table->insertTuple(tmptuple));
    tmptuple.
        setNValue(0, ValueFactory::getBigIntValue(static_cast<int64_t>(1234)));
    tmptuple.
        setNValue(1, ValueFactory::getBigIntValue(0));
    tmptuple.
        setNValue(2, ValueFactory::getBigIntValue(static_cast<int64_t>(50 % 3)));
    tmptuple.
        setNValue(3, ValueFactory::getBigIntValue(static_cast<int64_t>(-200)));
    tmptuple.
        setNValue(4, ValueFactory::getBigIntValue(static_cast<int64_t>(550)));
    TupleSchema::freeTupleSchema(keySchema);
    delete[] searchkey.address();
    bool exceptionThrown = false;
    try
    {
        EXPECT_EQ(false, table->insertTuple(tmptuple));
    }
    catch (SerializableEEException &e)
    {
        exceptionThrown = true;
    }
    EXPECT_TRUE(exceptionThrown);
}

TEST_F(IndexTest, IntMulti) {
    vector<int> im_column_indices;
    vector<ValueType> im_column_types;
    im_column_indices.push_back(3);
    im_column_types.push_back(VALUE_TYPE_BIGINT);
    init("im",
         BALANCED_TREE_INDEX,
         im_column_indices,
         im_column_types,
         false);
    TableIndex* index = table->index("im");
    EXPECT_EQ(true, index != NULL);

    //EXPECT_EQ( 44000, index->getMemoryEstimate());
    // TODO
}

TEST_F(IndexTest, IntsUnique) {
    vector<int> ixu_column_indices;
    vector<ValueType> ixu_column_types;
    ixu_column_indices.push_back(4);
    ixu_column_indices.push_back(2);
    ixu_column_types.push_back(VALUE_TYPE_BIGINT);
    ixu_column_types.push_back(VALUE_TYPE_BIGINT);
    init("ixu",
         BALANCED_TREE_INDEX,
         ixu_column_indices,
         ixu_column_types,
         true);

    TableIndex* index = table->index("ixu");
    EXPECT_EQ(true, index != NULL);

    //EXPECT_EQ( 62520, index->getMemoryEstimate());

    TableTuple tuple(table->schema());
    vector<ValueType> keyColumnTypes(2, VALUE_TYPE_BIGINT);
    vector<int32_t>
        keyColumnLengths(2, NValue::getTupleStorageSize(VALUE_TYPE_BIGINT));
    vector<bool> keyColumnAllowNull(2, true);
    TupleSchema* keySchema =
        TupleSchema::createTupleSchema(keyColumnTypes,
                                       keyColumnLengths,
                                       keyColumnAllowNull,
                                       true);
    TableTuple searchkey(keySchema);
    searchkey.move(new char[searchkey.tupleLength()]);
    searchkey.setNValue(0, ValueFactory::getBigIntValue(static_cast<int64_t>(550)));
    searchkey.setNValue(1, ValueFactory::getBigIntValue(static_cast<int64_t>(2)));
    EXPECT_TRUE(index->moveToKey(&searchkey));

    tuple = index->nextValueAtKey();
    EXPECT_FALSE(tuple.isNullTuple());
    EXPECT_TRUE(ValueFactory::getBigIntValue(50).op_equals(tuple.getNValue(0)).isTrue());
    EXPECT_TRUE(ValueFactory::getBigIntValue(50 % 2).op_equals(tuple.getNValue(1)).isTrue());
    EXPECT_TRUE(ValueFactory::getBigIntValue(50 % 3).op_equals(tuple.getNValue(2)).isTrue());
    EXPECT_TRUE(ValueFactory::getBigIntValue(50 + 20).op_equals(tuple.getNValue(3)).isTrue());
    EXPECT_TRUE(ValueFactory::getBigIntValue(50 * 11).op_equals(tuple.getNValue(4)).isTrue());

    tuple = index->nextValueAtKey();
    EXPECT_TRUE(tuple.isNullTuple());

    searchkey.setNValue(0, ValueFactory::getBigIntValue(static_cast<int64_t>(550)));
    searchkey.setNValue(1, ValueFactory::getBigIntValue(static_cast<int64_t>(1)));
    EXPECT_FALSE(index->moveToKey(&searchkey));
    tuple = index->nextValueAtKey();
    EXPECT_TRUE(tuple.isNullTuple());

    // partial index search test
    searchkey.
        setNValue(0, ValueFactory::getBigIntValue(static_cast<int64_t>(440)));
    searchkey.
        setNValue(1, ValueFactory::getBigIntValue(static_cast<int64_t>(-10000000)));
    index->moveToKeyOrGreater(&searchkey);
    EXPECT_FALSE((tuple = index->nextValue()).isNullTuple());
    EXPECT_TRUE(ValueFactory::getBigIntValue(40).
                op_equals(tuple.getNValue(0)).isTrue());
    EXPECT_TRUE(ValueFactory::getBigIntValue(40 % 2).
                op_equals(tuple.getNValue(1)).isTrue());
    EXPECT_TRUE(ValueFactory::getBigIntValue(40 % 3).
                op_equals(tuple.getNValue(2)).isTrue());
    EXPECT_TRUE(ValueFactory::getBigIntValue(40 + 20).
                op_equals(tuple.getNValue(3)).isTrue());
    EXPECT_TRUE(ValueFactory::getBigIntValue(40 * 11).
                op_equals(tuple.getNValue(4)).isTrue());
    EXPECT_FALSE((tuple = index->nextValue()).isNullTuple());
    EXPECT_TRUE(ValueFactory::getBigIntValue(41).
                op_equals(tuple.getNValue(0)).isTrue());
    EXPECT_TRUE(ValueFactory::getBigIntValue(41 % 2).
                op_equals(tuple.getNValue(1)).isTrue());
    EXPECT_TRUE(ValueFactory::getBigIntValue(41 % 3).
                op_equals(tuple.getNValue(2)).isTrue());
    EXPECT_TRUE(ValueFactory::getBigIntValue(41 + 20).
                op_equals(tuple.getNValue(3)).isTrue());
    EXPECT_TRUE(ValueFactory::getBigIntValue(41 * 11).
                op_equals(tuple.getNValue(4)).isTrue());

    searchkey.
        setNValue(0, ValueFactory::getBigIntValue(static_cast<int64_t>(440)));
    searchkey.
        setNValue(1, ValueFactory::getBigIntValue(static_cast<int64_t>(10000000)));
    index->moveToKeyOrGreater(&searchkey);
    EXPECT_FALSE((tuple = index->nextValue()).isNullTuple());
    EXPECT_TRUE(ValueFactory::getBigIntValue(41).
                op_equals(tuple.getNValue(0)).isTrue());
    EXPECT_TRUE(ValueFactory::getBigIntValue(41 % 2).
                op_equals(tuple.getNValue(1)).isTrue());
    EXPECT_TRUE(ValueFactory::getBigIntValue(41 % 3).
                op_equals(tuple.getNValue(2)).isTrue());
    EXPECT_TRUE(ValueFactory::getBigIntValue(41 + 20).
                op_equals(tuple.getNValue(3)).isTrue());
    EXPECT_TRUE(ValueFactory::getBigIntValue(41 * 11).
                op_equals(tuple.getNValue(4)).isTrue());
    EXPECT_FALSE((tuple = index->nextValue()).isNullTuple());
    EXPECT_TRUE(ValueFactory::getBigIntValue(42).
                op_equals(tuple.getNValue(0)).isTrue());
    EXPECT_TRUE(ValueFactory::getBigIntValue(42 % 2).
                op_equals(tuple.getNValue(1)).isTrue());
    EXPECT_TRUE(ValueFactory::getBigIntValue(42 % 3).
                op_equals(tuple.getNValue(2)).isTrue());
    EXPECT_TRUE(ValueFactory::getBigIntValue(42 + 20).
                op_equals(tuple.getNValue(3)).isTrue());
    EXPECT_TRUE(ValueFactory::getBigIntValue(42 * 11).
                op_equals(tuple.getNValue(4)).isTrue());

    // moveToGreaterThanKey test
    searchkey.
        setNValue(0, ValueFactory::getBigIntValue(static_cast<int64_t>(330)));
    searchkey.
        setNValue(1, ValueFactory::getBigIntValue(static_cast<int64_t>(30%3)));
    index->moveToGreaterThanKey(&searchkey);
    EXPECT_FALSE((tuple = index->nextValue()).isNullTuple());
    EXPECT_TRUE(ValueFactory::getBigIntValue(31).
                op_equals(tuple.getNValue(0)).isTrue());
    EXPECT_TRUE(ValueFactory::getBigIntValue(31 % 2).
                op_equals(tuple.getNValue(1)).isTrue());
    EXPECT_TRUE(ValueFactory::getBigIntValue(31 % 3).
                op_equals(tuple.getNValue(2)).isTrue());
    EXPECT_TRUE(ValueFactory::getBigIntValue(31 + 20).
                op_equals(tuple.getNValue(3)).isTrue());
    EXPECT_TRUE(ValueFactory::getBigIntValue(31 * 11).
                op_equals(tuple.getNValue(4)).isTrue());

    TableTuple &tmptuple = table->tempTuple();
    tmptuple.
        setNValue(0, ValueFactory::getBigIntValue(static_cast<int16_t>(1234)));
    tmptuple.
        setNValue(1, ValueFactory::getBigIntValue(static_cast<int64_t>(0)));
    tmptuple.
        setNValue(2, ValueFactory::getBigIntValue(static_cast<int64_t>(3333)));
    tmptuple.
        setNValue(3, ValueFactory::getBigIntValue(static_cast<int64_t>(-200)));
    tmptuple.
        setNValue(4, ValueFactory::getBigIntValue(static_cast<int64_t>(550)));
    EXPECT_EQ(true, table->insertTuple(tmptuple));
    tmptuple.
        setNValue(0, ValueFactory::getBigIntValue(static_cast<int16_t>(1235)));
    tmptuple.
        setNValue(1, ValueFactory::getBigIntValue(static_cast<int64_t>(0)));
    tmptuple.
        setNValue(2, ValueFactory::getBigIntValue(static_cast<int64_t>(50 % 3)));
    tmptuple.
        setNValue(3, ValueFactory::getBigIntValue(static_cast<int64_t>(-200)));
    tmptuple.
        setNValue(4, ValueFactory::getBigIntValue(static_cast<int64_t>(550)));
    bool exceptionThrown = false;
    try
    {
        EXPECT_EQ(false, table->insertTuple(tmptuple));
    }
    catch (SerializableEEException &e)
    {
        exceptionThrown = true;
    }
    EXPECT_TRUE(exceptionThrown);
    TupleSchema::freeTupleSchema(keySchema);
    delete[] searchkey.address();
}

TEST_F(IndexTest, IntsMulti) {
    vector<int> ixm_column_indices;
    vector<ValueType> ixm_column_types;
    ixm_column_indices.push_back(4);
    ixm_column_indices.push_back(2);
    ixm_column_types.push_back(VALUE_TYPE_BIGINT);
    ixm_column_types.push_back(VALUE_TYPE_BIGINT);
    init("ixm2",
         BALANCED_TREE_INDEX,
         ixm_column_indices,
         ixm_column_types,
         false);

    TableIndex* index = table->index("ixm2");
    EXPECT_EQ(true, index != NULL);

    //EXPECT_EQ( 52000, index->getMemoryEstimate());

    TableTuple tuple(table->schema());
    vector<ValueType> keyColumnTypes(2, VALUE_TYPE_BIGINT);
    vector<int32_t>
        keyColumnLengths(2, NValue::getTupleStorageSize(VALUE_TYPE_BIGINT));
    vector<bool> keyColumnAllowNull(2, true);
    TupleSchema* keySchema =
        TupleSchema::createTupleSchema(keyColumnTypes,
                                       keyColumnLengths,
                                       keyColumnAllowNull,
                                       true);
    TableTuple searchkey(keySchema);
    searchkey.move(new char[searchkey.tupleLength()]);
    searchkey.setNValue(0, ValueFactory::getBigIntValue(static_cast<int64_t>(550)));
    searchkey.setNValue(1, ValueFactory::getBigIntValue(static_cast<int64_t>(2)));
    EXPECT_TRUE(index->moveToKey(&searchkey));

    tuple = index->nextValueAtKey();
    EXPECT_FALSE(tuple.isNullTuple());
    EXPECT_TRUE(ValueFactory::getBigIntValue(50).op_equals(tuple.getNValue(0)).isTrue());
    EXPECT_TRUE(ValueFactory::getBigIntValue(50 % 2).op_equals(tuple.getNValue(1)).isTrue());
    EXPECT_TRUE(ValueFactory::getBigIntValue(50 % 3).op_equals(tuple.getNValue(2)).isTrue());
    EXPECT_TRUE(ValueFactory::getBigIntValue(50 + 20).op_equals(tuple.getNValue(3)).isTrue());
    EXPECT_TRUE(ValueFactory::getBigIntValue(50 * 11).op_equals(tuple.getNValue(4)).isTrue());

    tuple = index->nextValueAtKey();
    EXPECT_TRUE(tuple.isNullTuple());

    searchkey.setNValue(0, ValueFactory::getBigIntValue(static_cast<int64_t>(550)));
    searchkey.setNValue(1, ValueFactory::getBigIntValue(static_cast<int64_t>(1)));
    EXPECT_FALSE(index->moveToKey(&searchkey));
    tuple = index->nextValueAtKey();
    EXPECT_TRUE(tuple.isNullTuple());

    // partial index search test
    searchkey.
        setNValue(0, ValueFactory::getBigIntValue(static_cast<int64_t>(440)));
    searchkey.
        setNValue(1, ValueFactory::getBigIntValue(static_cast<int64_t>(-10000000)));

    index->moveToKeyOrGreater(&searchkey);
    EXPECT_FALSE((tuple = index->nextValue()).isNullTuple());
    EXPECT_TRUE(ValueFactory::getBigIntValue(40).
                op_equals(tuple.getNValue(0)).isTrue());
    EXPECT_TRUE(ValueFactory::getBigIntValue(40 % 2).
                op_equals(tuple.getNValue(1)).isTrue());
    EXPECT_TRUE(ValueFactory::getBigIntValue(40 % 3).
                op_equals(tuple.getNValue(2)).isTrue());
    EXPECT_TRUE(ValueFactory::getBigIntValue(40 + 20).
                op_equals(tuple.getNValue(3)).isTrue());
    EXPECT_TRUE(ValueFactory::getBigIntValue(40 * 11).
                op_equals(tuple.getNValue(4)).isTrue());
    EXPECT_FALSE((tuple = index->nextValue()).isNullTuple());
    EXPECT_TRUE(ValueFactory::getBigIntValue(41).
                op_equals(tuple.getNValue(0)).isTrue());
    EXPECT_TRUE(ValueFactory::getBigIntValue(41 % 2).
                op_equals(tuple.getNValue(1)).isTrue());
    EXPECT_TRUE(ValueFactory::getBigIntValue(41 % 3).
                op_equals(tuple.getNValue(2)).isTrue());
    EXPECT_TRUE(ValueFactory::getBigIntValue(41 + 20).
                op_equals(tuple.getNValue(3)).isTrue());
    EXPECT_TRUE(ValueFactory::getBigIntValue(41 * 11).
                op_equals(tuple.getNValue(4)).isTrue());

    searchkey.
        setNValue(0, ValueFactory::getBigIntValue(static_cast<int64_t>(440)));
    searchkey.
        setNValue(1, ValueFactory::getBigIntValue(static_cast<int64_t>(10000000)));
    index->moveToKeyOrGreater(&searchkey);
    EXPECT_FALSE((tuple = index->nextValue()).isNullTuple());
    EXPECT_TRUE(ValueFactory::getBigIntValue(41).
                op_equals(tuple.getNValue(0)).isTrue());
    EXPECT_TRUE(ValueFactory::getBigIntValue(41 % 2).
                op_equals(tuple.getNValue(1)).isTrue());
    EXPECT_TRUE(ValueFactory::getBigIntValue(41 % 3).
                op_equals(tuple.getNValue(2)).isTrue());
    EXPECT_TRUE(ValueFactory::getBigIntValue(41 + 20).
                op_equals(tuple.getNValue(3)).isTrue());
    EXPECT_TRUE(ValueFactory::getBigIntValue(41 * 11).
                op_equals(tuple.getNValue(4)).isTrue());
    EXPECT_FALSE((tuple = index->nextValue()).isNullTuple());
    EXPECT_TRUE(ValueFactory::getBigIntValue(42).
                op_equals(tuple.getNValue(0)).isTrue());
    EXPECT_TRUE(ValueFactory::getBigIntValue(42 % 2).
                op_equals(tuple.getNValue(1)).isTrue());
    EXPECT_TRUE(ValueFactory::getBigIntValue(42 % 3).
                op_equals(tuple.getNValue(2)).isTrue());
    EXPECT_TRUE(ValueFactory::getBigIntValue(42 + 20).
                op_equals(tuple.getNValue(3)).isTrue());
    EXPECT_TRUE(ValueFactory::getBigIntValue(42 * 11).
                op_equals(tuple.getNValue(4)).isTrue());

    // moveToGreaterThanKey test
    searchkey.
        setNValue(0, ValueFactory::getBigIntValue(static_cast<int64_t>(330)));
    searchkey.
        setNValue(1, ValueFactory::getBigIntValue(static_cast<int64_t>(30%3)));

    index->moveToGreaterThanKey(&searchkey);
    EXPECT_FALSE((tuple = index->nextValue()).isNullTuple());
    EXPECT_TRUE(ValueFactory::getBigIntValue(31).
                op_equals(tuple.getNValue(0)).isTrue());
    EXPECT_TRUE(ValueFactory::getBigIntValue(31 % 2).
                op_equals(tuple.getNValue(1)).isTrue());
    EXPECT_TRUE(ValueFactory::getBigIntValue(31 % 3).
                op_equals(tuple.getNValue(2)).isTrue());
    EXPECT_TRUE(ValueFactory::getBigIntValue(31 + 20).
                op_equals(tuple.getNValue(3)).isTrue());
    EXPECT_TRUE(ValueFactory::getBigIntValue(31 * 11).
                op_equals(tuple.getNValue(4)).isTrue());

    TableTuple& tmptuple = table->tempTuple();
    tmptuple.
        setNValue(0, ValueFactory::getBigIntValue(static_cast<int64_t>(1234)));
    tmptuple.
        setNValue(1, ValueFactory::getBigIntValue(static_cast<int64_t>(0)));
    tmptuple.
        setNValue(2, ValueFactory::getBigIntValue(static_cast<int64_t>(3333)));
    tmptuple.
        setNValue(3, ValueFactory::getBigIntValue(static_cast<int64_t>(-200)));
    tmptuple.
        setNValue(4, ValueFactory::getBigIntValue(static_cast<int64_t>(550)));
    EXPECT_EQ(true, table->insertTuple(tmptuple));
    tmptuple.
        setNValue(0, ValueFactory::getBigIntValue(static_cast<int64_t>(12345)));
    tmptuple.
        setNValue(1, ValueFactory::getBigIntValue(static_cast<int64_t>(0)));
    tmptuple.
        setNValue(2, ValueFactory::getBigIntValue(static_cast<int64_t>(50 %3)));
    tmptuple.
        setNValue(3, ValueFactory::getBigIntValue(static_cast<int64_t>(-200)));
    tmptuple.
        setNValue(4, ValueFactory::getBigIntValue(static_cast<int64_t>(550)));
    EXPECT_EQ(true, table->insertTuple(tmptuple));
    TupleSchema::freeTupleSchema(keySchema);
    delete[] searchkey.address();
}

TEST_F(IndexTest, TupleKeyUnique) {

    // make a tuple with the index key schema
    int indexWidth = 40;
    vector<bool> keyColumnAllowNull(indexWidth, true);
    vector<ValueType> keyColumnTypes(indexWidth, VALUE_TYPE_BIGINT);
    vector<int32_t> keyColumnLengths(indexWidth, NValue::getTupleStorageSize(VALUE_TYPE_BIGINT));
    TupleSchema *keySchema = TupleSchema::createTupleSchema(keyColumnTypes, keyColumnLengths, keyColumnAllowNull, true);
    TableTuple searchkey(keySchema);
    // provide storage for search key tuple
    searchkey.move(new char[searchkey.tupleLength()]);

    // TEST that factory returns an index.
    initWideTable("ixu_wide");
    TableIndex* index = table->index("ixu_wide");
    EXPECT_EQ(true, index != NULL);

    //EXPECT_EQ( 280, index->getMemoryEstimate());

    // make a tuple with the table's schema
    TableTuple tuple(table->schema());
    char tuplestorage[tuple.tupleLength()];

    // TEST checkForIndexChange replaceEntry

    // TEST exists
    tuple.move(tuplestorage);
    setWideTableToRow(tuple, 2);
    EXPECT_TRUE(index->exists(&tuple));

    tuple.move(tuplestorage);
    setWideTableToRow(tuple, 100); // this tuple does not exist.
    EXPECT_FALSE(index->exists(&tuple));

    // TEST moveToKey and nextValueAtKey
    int64_t row = 2;
    setWideIndexToRow(searchkey, row);
    EXPECT_TRUE(index->moveToKey(&searchkey));
    tuple = index->nextValueAtKey();
    EXPECT_FALSE(tuple.isNullTuple());
    verifyWideRow(tuple, row);
    tuple = index->nextValueAtKey();
    EXPECT_TRUE(tuple.isNullTuple());

    // TEST remove tuple
    // remove the tuple found above from the table (which updates the index)
    setWideIndexToRow(searchkey, 2);  // DELETE row 2.
    EXPECT_TRUE(index->moveToKey(&searchkey));
    tuple = index->nextValueAtKey();
    bool deleted = table->deleteTuple(tuple, true);
    EXPECT_TRUE(deleted);

    // and now that tuple is gone
    EXPECT_FALSE(index->moveToKey(&searchkey));
    tuple = index->nextValueAtKey();
    EXPECT_TRUE(tuple.isNullTuple());

    tuple.move(tuplestorage);
    setWideTableToRow(tuple, 2);
    EXPECT_FALSE(index->exists(&tuple));

    // TEST moveToKeyOrGreater nextValue

    // TEST moveToGreaterThanKey

    // TEST moveToEnd



    TupleSchema::freeTupleSchema(keySchema);
    delete[] searchkey.address();
}

int main()
{
    return TestSuite::globalInstance()->runAll();
}<|MERGE_RESOLUTION|>--- conflicted
+++ resolved
@@ -167,16 +167,10 @@
 
         TableIndexScheme pkeyScheme(name,
                                     BALANCED_TREE_INDEX,
-<<<<<<< HEAD
-                                    pkey_column_indices,
-                                    TableIndex::simplyIndexColumns(),
-                                    true, true, true, schema);
-=======
                                     pkey_column_indices, TableIndex::simplyIndexColumns(),
                                     true, true, schema);
         vector<TableIndexScheme> indexes;
         indexes.push_back(pkeyScheme);
->>>>>>> 2a338156
 
         m_engine = new VoltDBEngine();
         m_exceptionBuffer = new char[4096];
@@ -272,19 +266,11 @@
     void init(std::string name, TableIndexType type, std::vector<int32_t> &ix_columnIndices,
               std::vector<ValueType> &ix_columnTypes, bool unique)
     {
-<<<<<<< HEAD
-        bool intsOnly = true;
-=======
->>>>>>> 2a338156
         bool countable = true;
         TupleSchema *initiallyNullTupleSchema = NULL;
         TableIndexScheme index(name, type,
                                ix_columnIndices, TableIndex::simplyIndexColumns(),
-<<<<<<< HEAD
-                               unique, countable, intsOnly, initiallyNullTupleSchema);
-=======
                                unique, countable, initiallyNullTupleSchema);
->>>>>>> 2a338156
 
         CatalogId database_id = 1000;
         vector<boost::shared_ptr<const TableColumn> > columns;
@@ -313,20 +299,10 @@
         vector<ValueType> pkey_column_types;
         pkey_column_indices.push_back(0);
         pkey_column_indices.push_back(1);
-<<<<<<< HEAD
-        pkey_column_types.push_back(VALUE_TYPE_BIGINT);
-        pkey_column_types.push_back(VALUE_TYPE_BIGINT);
-        TableIndexScheme pkeyScheme("idx_pkey",
-                                    BALANCED_TREE_INDEX,
-                                    pkey_column_indices,
-                                    TableIndex::simplyIndexColumns(),
-                                    true, true, true, schema);
-=======
 
         TableIndexScheme pkeyScheme("idx_pkey", BALANCED_TREE_INDEX,
                                     pkey_column_indices, TableIndex::simplyIndexColumns(),
                                     true, true, schema);
->>>>>>> 2a338156
 
         vector<TableIndexScheme> indexes;
         indexes.push_back(index);
