/* This file is part of VoltDB.
 * Copyright (C) 2008-2015 VoltDB Inc.
 *
 * Permission is hereby granted, free of charge, to any person obtaining
 * a copy of this software and associated documentation files (the
 * "Software"), to deal in the Software without restriction, including
 * without limitation the rights to use, copy, modify, merge, publish,
 * distribute, sublicense, and/or sell copies of the Software, and to
 * permit persons to whom the Software is furnished to do so, subject to
 * the following conditions:
 *
 * The above copyright notice and this permission notice shall be
 * included in all copies or substantial portions of the Software.
 *
 * THE SOFTWARE IS PROVIDED "AS IS", WITHOUT WARRANTY OF ANY KIND,
 * EXPRESS OR IMPLIED, INCLUDING BUT NOT LIMITED TO THE WARRANTIES OF
 * MERCHANTABILITY, FITNESS FOR A PARTICULAR PURPOSE AND NONINFRINGEMENT.
 * IN NO EVENT SHALL THE AUTHORS BE LIABLE FOR ANY CLAIM, DAMAGES OR
 * OTHER LIABILITY, WHETHER IN AN ACTION OF CONTRACT, TORT OR OTHERWISE,
 * ARISING FROM, OUT OF OR IN CONNECTION WITH THE SOFTWARE OR THE USE OR
 * OTHER DEALINGS IN THE SOFTWARE.
 */

#include <vector>
#include <string>
#include <stdint.h>
#include <boost/foreach.hpp>

#include "harness.h"
#include "common/TupleSchema.h"
#include "common/types.h"
#include "common/NValue.hpp"
#include "common/ValueFactory.hpp"
#include "execution/VoltDBEngine.h"
#include "storage/persistenttable.h"
#include "storage/tablefactory.h"
#include "storage/tableutil.h"
#include "storage/DRTupleStream.h"
#include "indexes/tableindex.h"

using namespace std;
using namespace voltdb;

class PersistentTableMemStatsTest : public Test {
public:
    PersistentTableMemStatsTest() {
        m_engine = new VoltDBEngine();
        int partitionCount = 1;
        m_engine->initialize(1,1, 0, 0, "", false, DEFAULT_TEMP_TABLE_MEMORY);
        m_engine->updateHashinator( HASHINATOR_LEGACY, (char*)&partitionCount, NULL, 0);

        m_columnNames.push_back("0");
        m_columnNames.push_back("1");
        m_columnNames.push_back("2");

        m_tableSchemaTypes.push_back(VALUE_TYPE_TINYINT);
        m_tableSchemaTypes.push_back(VALUE_TYPE_VARCHAR);
        m_tableSchemaTypes.push_back(VALUE_TYPE_VARCHAR);

        m_tableSchemaColumnSizes.push_back(NValue::getTupleStorageSize(VALUE_TYPE_TINYINT));
        m_tableSchemaColumnSizes.push_back(300);
        m_tableSchemaColumnSizes.push_back(100);

        m_tableSchemaAllowNull.push_back(false);
        m_tableSchemaAllowNull.push_back(false);
        m_tableSchemaAllowNull.push_back(false);

        m_primaryKeyIndexColumns.push_back(0);
        m_primaryKeyIndexColumns.push_back(1);
        m_primaryKeyIndexColumns.push_back(2);

        m_engine->setUndoToken(INT64_MIN + 1);
    }

    ~PersistentTableMemStatsTest() {
        delete m_engine;
        delete m_table;
    }

    void initTable() {
        m_tableSchema = TupleSchema::createTupleSchemaForTest(m_tableSchemaTypes,
                                                       m_tableSchemaColumnSizes,
                                                       m_tableSchemaAllowNull);

        TableIndexScheme indexScheme("primaryKeyIndex",
                                     BALANCED_TREE_INDEX,
                                     m_primaryKeyIndexColumns,
                                     TableIndex::simplyIndexColumns(),
                                     true, true, m_tableSchema);

        vector<TableIndexScheme> indexes;

        m_table = dynamic_cast<PersistentTable*>(
<<<<<<< HEAD
            TableFactory::getPersistentTable(0, "Foo", m_tableSchema, m_columnNames, signature, false, 0));
=======
            TableFactory::getPersistentTable(0, "Foo", m_tableSchema, m_columnNames, signature));
>>>>>>> 7912fb8c

        TableIndex *pkeyIndex = TableIndexFactory::TableIndexFactory::getInstance(indexScheme);
        assert(pkeyIndex);
        m_table->addIndex(pkeyIndex);
        m_table->setPrimaryKeyIndex(pkeyIndex);

        // add other indexes
        BOOST_FOREACH(TableIndexScheme &scheme, indexes) {
            TableIndex *index = TableIndexFactory::getInstance(scheme);
            assert(index);
            m_table->addIndex(index);
        }
    }

    VoltDBEngine *m_engine;
    TupleSchema *m_tableSchema;
    PersistentTable *m_table;
    vector<string> m_columnNames;
    vector<ValueType> m_tableSchemaTypes;
    vector<int32_t> m_tableSchemaColumnSizes;
    vector<bool> m_tableSchemaAllowNull;
    vector<int> m_primaryKeyIndexColumns;
    char signature[20];
};

TEST_F(PersistentTableMemStatsTest, InsertTest) {
    initTable();
    tableutil::addRandomTuples(m_table, 10);
    int64_t orig_size = m_table->nonInlinedMemorySize();
    //cout << "Original non-inline size: " << orig_size << endl;

    TableTuple tuple(m_tableSchema);
    tuple.move(new char[tuple.tupleLength()]);
    tableutil::setRandomTupleValues(m_table, &tuple);
    //cout << "Created random tuple " << endl << tuple.debugNoHeader() << endl;
    size_t added_bytes =
        StringRef::computeStringMemoryUsed(ValuePeeker::peekObjectLength_withoutNull(tuple.getNValue(1))) +
        StringRef::computeStringMemoryUsed(ValuePeeker::peekObjectLength_withoutNull(tuple.getNValue(2)));
    //cout << "Allocating string mem for bytes: " << ValuePeeker::peekObjectLength(tuple.getNValue(1)) + sizeof(int32_t) << endl;
    //cout << "Adding bytes to table: " << added_bytes << endl;

    m_engine->setUndoToken(INT64_MIN + 2);
    // this next line is a testing hack until engine data is
    // de-duplicated with executorcontext data
    m_engine->updateExecutorContextUndoQuantumForTest();

    m_table->insertTuple(tuple);

    m_engine->releaseUndoToken(INT64_MIN + 2);

    ASSERT_EQ(orig_size + added_bytes, m_table->nonInlinedMemorySize());

    tuple.freeObjectColumns();
    delete [] tuple.address();
}

TEST_F(PersistentTableMemStatsTest, InsertThenUndoInsertTest) {
    initTable();
    tableutil::addRandomTuples(m_table, 10);
    int64_t orig_size = m_table->nonInlinedMemorySize();
    //cout << "Original non-inline size: " << orig_size << endl;

    TableTuple tuple(m_tableSchema);
    tuple.move(new char[tuple.tupleLength()]);
    tableutil::setRandomTupleValues(m_table, &tuple);
    //cout << "Created random tuple " << endl << tuple.debugNoHeader() << endl;
    size_t added_bytes =
        StringRef::computeStringMemoryUsed(ValuePeeker::peekObjectLength_withoutNull(tuple.getNValue(1))) +
        StringRef::computeStringMemoryUsed(ValuePeeker::peekObjectLength_withoutNull(tuple.getNValue(2)));
    //cout << "Adding bytes to table: " << added_bytes << endl;

    m_engine->setUndoToken(INT64_MIN + 2);
    // this next line is a testing hack until engine data is
    // de-duplicated with executorcontext data
    m_engine->updateExecutorContextUndoQuantumForTest();

    m_table->insertTuple(tuple);

    //cout << "pre-undo non-inline size: " << m_table->nonInlinedMemorySize() << endl;
    ASSERT_EQ(orig_size + added_bytes, m_table->nonInlinedMemorySize());

    m_engine->undoUndoToken(INT64_MIN + 2);

    //cout << "post-undo non-inline size: " << m_table->nonInlinedMemorySize() << endl;
    ASSERT_EQ(orig_size, m_table->nonInlinedMemorySize());

    tuple.freeObjectColumns();
    delete [] tuple.address();
}

TEST_F(PersistentTableMemStatsTest, UpdateTest) {
    initTable();
    tableutil::addRandomTuples(m_table, 10);
    int64_t orig_size = m_table->nonInlinedMemorySize();
    //cout << "Original non-inline size: " << orig_size << endl;

    TableTuple tuple(m_tableSchema);
    tableutil::getRandomTuple(m_table, tuple);
    //cout << "Retrieved random tuple " << endl << tuple.debugNoHeader() << endl;

    size_t removed_bytes =
        StringRef::computeStringMemoryUsed(ValuePeeker::peekObjectLength_withoutNull(tuple.getNValue(1))) +
        StringRef::computeStringMemoryUsed(ValuePeeker::peekObjectLength_withoutNull(tuple.getNValue(2)));
    //cout << "Removing bytes from table: " << removed_bytes << endl;

    /*
     * A copy of the tuple to modify and use as a source tuple when
     * updating the new tuple.
     */
    TableTuple tempTuple = m_table->tempTuple();
    tempTuple.copy(tuple);
    string strval = "123456";
    NValue new_string = ValueFactory::getStringValue(strval);
    tempTuple.setNValue(1, new_string);
    //cout << "Created updated tuple " << endl << tempTuple.debugNoHeader() << endl;
    size_t added_bytes =
        StringRef::computeStringMemoryUsed(ValuePeeker::peekObjectLength_withoutNull(tempTuple.getNValue(1))) +
        StringRef::computeStringMemoryUsed(ValuePeeker::peekObjectLength_withoutNull(tempTuple.getNValue(2)));
    //cout << "Adding bytes to table: " << added_bytes << endl;

    m_engine->setUndoToken(INT64_MIN + 2);
    // this next line is a testing hack until engine data is
    // de-duplicated with executorcontext data
    m_engine->updateExecutorContextUndoQuantumForTest();

    m_table->updateTuple(tuple, tempTuple);

    m_engine->releaseUndoToken(INT64_MIN + 2);

    ASSERT_EQ(orig_size + added_bytes - removed_bytes, m_table->nonInlinedMemorySize());

    //cout << "final non-inline size: " << m_table->nonInlinedMemorySize() << endl;
    //tuple.freeObjectColumns();
    //tempTuple.freeObjectColumns();
    //delete [] tuple.address();
    //delete[] tempTuple.address();
    new_string.free();
}

TEST_F(PersistentTableMemStatsTest, UpdateAndUndoTest) {
    initTable();
    tableutil::addRandomTuples(m_table, 10);
    int64_t orig_size = m_table->nonInlinedMemorySize();
    //cout << "Original non-inline size: " << orig_size << endl;

    TableTuple tuple(m_tableSchema);
    tableutil::getRandomTuple(m_table, tuple);
    //cout << "Retrieved random tuple " << endl << tuple.debugNoHeader() << endl;

    size_t removed_bytes =
        StringRef::computeStringMemoryUsed(ValuePeeker::peekObjectLength_withoutNull(tuple.getNValue(1))) +
        StringRef::computeStringMemoryUsed(ValuePeeker::peekObjectLength_withoutNull(tuple.getNValue(2)));
    //cout << "Removing bytes from table: " << removed_bytes << endl;

    /*
     * A copy of the tuple to modify and use as a source tuple when
     * updating the new tuple.
     */
    TableTuple tempTuple = m_table->tempTuple();
    tempTuple.copy(tuple);
    string strval = "123456";
    NValue new_string = ValueFactory::getStringValue(strval);
    tempTuple.setNValue(1, new_string);
    //cout << "Created random tuple " << endl << tempTuple.debugNoHeader() << endl;
    size_t added_bytes =
        StringRef::computeStringMemoryUsed(ValuePeeker::peekObjectLength_withoutNull(tempTuple.getNValue(1))) +
        StringRef::computeStringMemoryUsed(ValuePeeker::peekObjectLength_withoutNull(tempTuple.getNValue(2)));
    //cout << "Adding bytes to table: " << added_bytes << endl;

    m_engine->setUndoToken(INT64_MIN + 2);
    // this next line is a testing hack until engine data is
    // de-duplicated with executorcontext data
    m_engine->updateExecutorContextUndoQuantumForTest();

    m_table->updateTuple(tuple, tempTuple);

    ASSERT_EQ(orig_size + added_bytes - removed_bytes, m_table->nonInlinedMemorySize());

    m_engine->undoUndoToken(INT64_MIN + 2);

    ASSERT_EQ(orig_size, m_table->nonInlinedMemorySize());

    //tuple.freeObjectColumns();
    //tempTuple.freeObjectColumns();
    //delete [] tuple.address();
    //delete[] tempTuple.address();
    new_string.free();
}

TEST_F(PersistentTableMemStatsTest, DeleteTest) {
    initTable();
    tableutil::addRandomTuples(m_table, 10);
    int64_t orig_size = m_table->nonInlinedMemorySize();
    //cout << "Original non-inline size: " << orig_size << endl;

    TableTuple tuple(m_tableSchema);
    tableutil::getRandomTuple(m_table, tuple);
    //cout << "Retrieved random tuple " << endl << tuple.debugNoHeader() << endl;

    size_t removed_bytes =
        StringRef::computeStringMemoryUsed(ValuePeeker::peekObjectLength_withoutNull(tuple.getNValue(1))) +
        StringRef::computeStringMemoryUsed(ValuePeeker::peekObjectLength_withoutNull(tuple.getNValue(2)));
    //cout << "Removing bytes from table: " << removed_bytes << endl;

    m_engine->setUndoToken(INT64_MIN + 2);
    // this next line is a testing hack until engine data is
    // de-duplicated with executorcontext data
    m_engine->updateExecutorContextUndoQuantumForTest();

    m_table->deleteTuple(tuple, true);

    m_engine->releaseUndoToken(INT64_MIN + 2);

    //cout << "Final non-inline size: " << m_table->nonInlinedMemorySize() << endl;
    ASSERT_EQ(orig_size - removed_bytes, m_table->nonInlinedMemorySize());

    //tuple.freeObjectColumns();
    //delete [] tuple.address();
}

TEST_F(PersistentTableMemStatsTest, DeleteAndUndoTest) {
    initTable();
    tableutil::addRandomTuples(m_table, 10);
    int64_t orig_size = m_table->nonInlinedMemorySize();
    //cout << "Original non-inline size: " << orig_size << endl;

    TableTuple tuple(m_tableSchema);
    tableutil::getRandomTuple(m_table, tuple);
    //cout << "Retrieved random tuple " << endl << tuple.debugNoHeader() << endl;

    //cout << "Removing bytes from table: " << removed_bytes << endl;

    m_engine->setUndoToken(INT64_MIN + 2);
    // this next line is a testing hack until engine data is
    // de-duplicated with executorcontext data
    m_engine->updateExecutorContextUndoQuantumForTest();

    m_table->deleteTuple(tuple, true);

    ASSERT_EQ(orig_size, m_table->nonInlinedMemorySize());

    m_engine->undoUndoToken(INT64_MIN + 2);

    ASSERT_EQ(orig_size, m_table->nonInlinedMemorySize());

    //tuple.freeObjectColumns();
    //delete [] tuple.address();
}

int main() {
    return TestSuite::globalInstance()->runAll();
}<|MERGE_RESOLUTION|>--- conflicted
+++ resolved
@@ -91,11 +91,7 @@
         vector<TableIndexScheme> indexes;
 
         m_table = dynamic_cast<PersistentTable*>(
-<<<<<<< HEAD
-            TableFactory::getPersistentTable(0, "Foo", m_tableSchema, m_columnNames, signature, false, 0));
-=======
             TableFactory::getPersistentTable(0, "Foo", m_tableSchema, m_columnNames, signature));
->>>>>>> 7912fb8c
 
         TableIndex *pkeyIndex = TableIndexFactory::TableIndexFactory::getInstance(indexScheme);
         assert(pkeyIndex);
