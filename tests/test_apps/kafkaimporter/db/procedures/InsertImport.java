/* This file is part of VoltDB.
 * Copyright (C) 2008-2015 VoltDB Inc.
 *
 * Permission is hereby granted, free of charge, to any person obtaining
 * a copy of this software and associated documentation files (the
 * "Software"), to deal in the Software without restriction, including
 * without limitation the rights to use, copy, modify, merge, publish,
 * distribute, sublicense, and/or sell copies of the Software, and to
 * permit persons to whom the Software is furnished to do so, subject to
 * the following conditions:
 *
 * The above copyright notice and this permission notice shall be
 * included in all copies or substantial portions of the Software.
 *
 * THE SOFTWARE IS PROVIDED "AS IS", WITHOUT WARRANTY OF ANY KIND,
 * EXPRESS OR IMPLIED, INCLUDING BUT NOT LIMITED TO THE WARRANTIES OF
 * MERCHANTABILITY, FITNESS FOR A PARTICULAR PURPOSE AND NONINFRINGEMENT.
 * IN NO EVENT SHALL THE AUTHORS BE LIABLE FOR ANY CLAIM, DAMAGES OR
 * OTHER LIABILITY, WHETHER IN AN ACTION OF CONTRACT, TORT OR OTHERWISE,
 * ARISING FROM, OUT OF OR IN CONNECTION WITH THE SOFTWARE OR THE USE OR
 * OTHER DEALINGS IN THE SOFTWARE.
 */

/*
 * Stored procedure for Kafka import
 *
 * If incoming data is in the mirror table, delete that row.
 *
 * Else add to import table as a record of rows that didn't get
 * into the mirror table, a major error!
 */

package kafkaimporter.db.procedures;

import org.voltdb.SQLStmt;
import org.voltdb.VoltProcedure;

//@ProcInfo(
//        partitionInfo = "ALL_VALUES1.rowid:0",
//        singlePartition = true
//    )

public class InsertImport extends VoltProcedure {
    public final String sqlSuffix = "(key, value) VALUES (?, ?)";
    public final SQLStmt importInsert = new SQLStmt("INSERT INTO kafkaImportTable1 " + sqlSuffix);
    public final SQLStmt deleteMirrorRow = new SQLStmt("DELETE FROM kafkamirrortable1 WHERE key = ? and value = ?");

    public long run(long key, long value)
    {

<<<<<<< HEAD
        voltQueueSQL(deleteMirrorRow, EXPECT_SCALAR_LONG, key);
=======
        voltQueueSQL(deleteMirrorRow, EXPECT_SCALAR_LONG, key, value);
>>>>>>> 9c4aad59
        long deletedCount = voltExecuteSQL()[0].asScalarLong();

        if (deletedCount > 0) {
            voltQueueSQL(importInsert, key, value);
            voltExecuteSQL(true);
        }
        return 0;
    }
}<|MERGE_RESOLUTION|>--- conflicted
+++ resolved
@@ -48,11 +48,7 @@
     public long run(long key, long value)
     {
 
-<<<<<<< HEAD
-        voltQueueSQL(deleteMirrorRow, EXPECT_SCALAR_LONG, key);
-=======
         voltQueueSQL(deleteMirrorRow, EXPECT_SCALAR_LONG, key, value);
->>>>>>> 9c4aad59
         long deletedCount = voltExecuteSQL()[0].asScalarLong();
 
         if (deletedCount > 0) {
