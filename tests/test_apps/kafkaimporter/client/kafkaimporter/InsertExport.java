/* This file is part of VoltDB.
 * Copyright (C) 2008-2015 VoltDB Inc.
 *
 * Permission is hereby granted, free of charge, to any person obtaining
 * a copy of this software and associated documentation files (the
 * "Software"), to deal in the Software without restriction, including
 * without limitation the rights to use, copy, modify, merge, publish,
 * distribute, sublicense, and/or sell copies of the Software, and to
 * permit persons to whom the Software is furnished to do so, subject to
 * the following conditions:
 *
 * The above copyright notice and this permission notice shall be
 * included in all copies or substantial portions of the Software.
 *
 * THE SOFTWARE IS PROVIDED "AS IS", WITHOUT WARRANTY OF ANY KIND,
 * EXPRESS OR IMPLIED, INCLUDING BUT NOT LIMITED TO THE WARRANTIES OF
 * MERCHANTABILITY, FITNESS FOR A PARTICULAR PURPOSE AND NONINFRINGEMENT.
 * IN NO EVENT SHALL THE AUTHORS BE LIABLE FOR ANY CLAIM, DAMAGES OR
 * OTHER LIABILITY, WHETHER IN AN ACTION OF CONTRACT, TORT OR OTHERWISE,
 * ARISING FROM, OUT OF OR IN CONNECTION WITH THE SOFTWARE OR THE USE OR
 * OTHER DEALINGS IN THE SOFTWARE.
 */
package kafkaimporter.client.kafkaimporter;
import java.util.concurrent.atomic.AtomicLong;

import org.voltcore.logging.VoltLogger;
import org.voltdb.client.Client;
import org.voltdb.client.ClientResponse;
import org.voltdb.client.NoConnectionsException;
import org.voltdb.client.ProcedureCallback;

public class InsertExport {
    static VoltLogger log = new VoltLogger("Benchmark.insertExport");
    final Client m_client;
    static AtomicLong m_rowsAdded;
    final static String INSERT_PN = "InsertFinal";
<<<<<<< HEAD
    final static String EXPORT_PN = "InsertExport2";

    public InsertExport(Client client, AtomicLong rowsAdded) {
=======
    static String m_export_sp;

    public InsertExport(boolean alltypes, Client client, AtomicLong rowsAdded) {
>>>>>>> 1175e243
        m_client = client;
        m_rowsAdded = rowsAdded;
        m_export_sp = alltypes ? "InsertExport2" : "InsertExport";
        log.info("Insert Export SP is: " + m_export_sp);
    }

    public void insertExport(long key, long value) {
        try {
            m_client.callProcedure(new InsertCallback(m_export_sp, key, value), m_export_sp, key, value);
        } catch (NoConnectionsException e) {
            log.warn("NoConnectionsException calling stored procedure" + m_export_sp);
            try {
                Thread.sleep(3);
            } catch (InterruptedException ex) { }
        } catch (Exception e) {
            log.warn("Exception calling stored procedure" + m_export_sp, e);
        }
    }

    public void insertFinal(long key, long value) {
        try {
            m_client.callProcedure(new InsertCallback(INSERT_PN, key, value), INSERT_PN, key, value);
        } catch (Exception e) {
            log.info("Exception calling stored procedure InsertFinal", e);
            System.exit(-1);
        }
    }

    static class InsertCallback implements ProcedureCallback {
        final String proc;
        final long key;
        final long value;

        InsertCallback(String proc, long key, long value) {
            this.proc = proc;
            this.key = key;
            this.value = value;
        }

        @Override
        public void clientCallback(ClientResponse clientResponse)
                throws Exception {
            if (clientResponse.getStatus() != ClientResponse.SUCCESS) {
                if (!clientResponse.getStatusString().contains("Server is paused and is available in read-only mode") &&
                        !clientResponse.getStatusString().contains("was lost before a response was received")) {
                    String msg = String.format("%s k: %12d, v: %12d callback fault: %s", proc, key, value, clientResponse.getStatusString());
                    log.warn(msg);
                }
            } else {
                m_rowsAdded.incrementAndGet();
            }
        }

    }
}<|MERGE_RESOLUTION|>--- conflicted
+++ resolved
@@ -34,15 +34,9 @@
     final Client m_client;
     static AtomicLong m_rowsAdded;
     final static String INSERT_PN = "InsertFinal";
-<<<<<<< HEAD
-    final static String EXPORT_PN = "InsertExport2";
-
-    public InsertExport(Client client, AtomicLong rowsAdded) {
-=======
     static String m_export_sp;
 
     public InsertExport(boolean alltypes, Client client, AtomicLong rowsAdded) {
->>>>>>> 1175e243
         m_client = client;
         m_rowsAdded = rowsAdded;
         m_export_sp = alltypes ? "InsertExport2" : "InsertExport";
