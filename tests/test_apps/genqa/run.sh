#!/usr/bin/env bash

APPNAME="genqa"
APPNAME2="genqa2"

# find voltdb binaries in either installation or distribution directory.
if [ -n "$(which voltdb 2> /dev/null)" ]; then
    VOLTDB_BIN=$(dirname "$(which voltdb)")
else
    VOLTDB_BIN="$(pwd)/../../../bin"
fi
# installation layout has all libraries in $VOLTDB_ROOT/lib/voltdb
if [ -d "$VOLTDB_BIN/../lib/voltdb" ]; then
    VOLTDB_BASE=$(dirname "$VOLTDB_BIN")
    VOLTDB_LIB="$VOLTDB_BASE/lib/voltdb"
    VOLTDB_VOLTDB="$VOLTDB_LIB"
# distribution layout has libraries in separate lib and voltdb directories
else
    VOLTDB_LIB="`pwd`/../../../lib"
    VOLTDB_VOLTDB="`pwd`/../../../voltdb"
fi

CLASSPATH=$({ \
    \ls -1 "$VOLTDB_VOLTDB"/voltdb-*.jar; \
    \ls -1 "$VOLTDB_LIB"/*.jar; \
    \ls -1 "$VOLTDB_LIB"/extension/*.jar; \
} 2> /dev/null | paste -sd ':' - )
VOLTDB="$VOLTDB_BIN/voltdb"
VOLTDB="$VOLTDB_BIN/voltdb"
LOG4J="$VOLTDB_VOLTDB/log4j.xml"
LICENSE="$VOLTDB_VOLTDB/license.xml"
HOST="localhost"
EXPORTDATA="exportdata"
EXPORTDATAREMOTE="localhost:${PWD}/${EXPORTDATA}"
CLIENTLOG="clientlog"

# remove build artifacts
function clean() {
    rm -rf obj debugoutput $APPNAME.jar $APPNAME2.jar voltdbroot voltdbroot
    rm -f $VOLTDB_LIB/extension/customexport.jar
}

# compile the source code for procedures and the client
function srccompile() {
    mkdir -p obj
    javac -classpath $CLASSPATH -d obj \
        src/$APPNAME/*.java \
        src/$APPNAME/procedures/*.java
    javac -classpath $CLASSPATH -d obj \
        src/$APPNAME2/procedures/*.java
    javac -classpath $CLASSPATH -d obj \
        src/customexport/*.java
    # stop if compilation fails
    if [ $? != 0 ]; then exit; fi
}

# build an application catalog
function catalog() {
    srccompile
    $VOLTDB compile --classpath obj -o $APPNAME.jar -p project.xml
    $VOLTDB compile --classpath obj -o $APPNAME2.jar -p project2.xml
    # stop if compilation fails
    rm -rf $EXPORTDATA
    mkdir $EXPORTDATA
    rm -fR $CLIENTLOG
    mkdir $CLIENTLOG
    if [ $? != 0 ]; then exit; fi
}

# run the voltdb server locally
function server() {
    # if a catalog doesn't exist, build one
    if [ ! -f $APPNAME.jar ]; then catalog; fi
    # run the server
    $VOLTDB create -d deployment.xml -l $LICENSE -H $HOST $APPNAME.jar
}

<<<<<<< HEAD
# run the voltdb server locally
function server-legacy() {
    # if a catalog doesn't exist, build one
    if [ ! -f $APPNAME.jar ]; then catalog; fi
    # run the server
    $VOLTDB create -d deployment_legacy.xml -l $LICENSE -H $HOST $APPNAME.jar
}

=======
>>>>>>> 3ac195a6
function server-custom() {
    # if a catalog doesn't exist, build one
    if [ ! -f $APPNAME.jar ]; then catalog; fi
    # Get custom class in jar
    cd obj
    jar cvf ../customexport.jar customexport/*
    cd ..
    cp customexport.jar $VOLTDB_LIB/extension/customexport.jar
    # run the server
    $VOLTDB create -d deployment_custom.xml -l $LICENSE -H $HOST $APPNAME.jar
}

# run the voltdb server locally
function server1() {
    # if a catalog doesn't exist, build one
    if [ ! -f $APPNAME.jar ]; then catalog; fi
    # run the server
    $VOLTDB create -d deployment_multinode.xml -l $LICENSE -H $HOST:3021 --internalport=3024 $APPNAME.jar
}

function server2() {
    # if a catalog doesn't exist, build one
    if [ ! -f $APPNAME.jar ]; then catalog; fi
    # run the server
<<<<<<< HEAD
    $VOLTDB create -d deployment_multinode.xml -l $LICENSE -H $HOST:21216 --adminport=21215 --internalport=3022 --zkport=2182 $APPNAME.jar
=======
    $VOLTDB create catalog $APPNAME.jar deployment deployment_multinode.xml \
        license $LICENSE host $HOST:3021 internalport 3022 adminport 21215 port 21216 zkport 2182
>>>>>>> 3ac195a6
}

function server3() {
    # if a catalog doesn't exist, build one
    if [ ! -f $APPNAME.jar ]; then catalog; fi
    # run the server
<<<<<<< HEAD
    $VOLTDB create -d deployment_multinode.xml -l $LICENSE -H $HOST:3021 --internalport==3023 --adminport=21213 --port=21214 --zkport=2183 $APPNAME.jar
=======
    $VOLTDB create catalog $APPNAME.jar deployment deployment_multinode.xml \
        license $LICENSE host $HOST:3021 internalport 3023 adminport 21213 port 21214 zkport 2183
>>>>>>> 3ac195a6
}


# run the client that drives the example
function client() {
    async-benchmark
}

# Asynchronous benchmark sample
# Use this target for argument help
function async-benchmark-help() {
    srccompile
    java -classpath obj:$CLASSPATH:obj genqa.AsyncBenchmark --help
}

function async-benchmark() {
    srccompile
    java -classpath obj:$CLASSPATH:obj genqa.AsyncBenchmark \
        --displayinterval=5 \
        --duration=120 \
        --servers=localhost \
        --port=21212 \
        --procedure=JiggleSinglePartition \
        --poolsize=100000 \
        --wait=0 \
        --ratelimit=100000 \
        --autotune=true \
        --latencytarget=10
}

function async-export() {
    srccompile
    rm -rf $CLIENTLOG/*
    mkdir $CLIENTLOG
    echo file:/${PWD}/../../log4j-allconsole.xml
    java -classpath obj:$CLASSPATH:obj genqa.AsyncExportClient \
        --displayinterval=5 \
        --duration=900 \
        --servers=localhost \
        --port=21212 \
        --poolsize=100000 \
        --ratelimit=10000 \
        --autotune=false \
        --catalogswap=false \
        --latencytarget=10
}

# Multi-threaded synchronous benchmark sample
# Use this target for argument help
function sync-benchmark-help() {
    srccompile
    java -classpath obj:$CLASSPATH:obj genqa.SyncBenchmark --help
}

function sync-benchmark() {
    srccompile
    java -classpath obj:$CLASSPATH:obj genqa.SyncBenchmark \
        --threads=40 \
        --displayinterval=5 \
        --duration=120 \
        --servers=localhost \
        --port=21212 \
        --procedure=JiggleSinglePartition \
        --poolsize=100000 \
        --wait=0
}

# JDBC benchmark sample
# Use this target for argument help
function jdbc-benchmark-help() {
    srccompile
    java -classpath obj:$CLASSPATH:obj genqa.JDBCBenchmark --help
}

function jdbc-benchmark() {
    srccompile
    java -classpath obj:$CLASSPATH:obj genqa.JDBCBenchmark \
        --threads=40 \
        --displayinterval=5 \
        --duration=120 \
        --servers=localhost \
        --port=21212 \
        --procedure=JiggleSinglePartition \
        --poolsize=100000 \
        --wait=0
}

function export-on-server-verify() {
    java -XX:+HeapDumpOnOutOfMemoryError -XX:HeapDumpPath=/tmp -Xmx512m -classpath obj:$CLASSPATH:obj genqa.ExportOnServerVerifier \
        $EXPORTDATAREMOTE \
        4 \
        $CLIENTLOG
}

function help() {
    echo "Usage: ./run.sh {clean|catalog|server|async-benchmark|async-benchmark-help|...}"
    echo "       {...|sync-benchmark|sync-benchmark-help|jdbc-benchmark|jdbc-benchmark-help}"
}

# Run the target passed as the first arg on the command line
# If no first arg, run server
if [ $# -gt 1 ]; then help; exit; fi
if [ $# = 1 ]; then $1; else server; fi<|MERGE_RESOLUTION|>--- conflicted
+++ resolved
@@ -75,7 +75,6 @@
     $VOLTDB create -d deployment.xml -l $LICENSE -H $HOST $APPNAME.jar
 }
 
-<<<<<<< HEAD
 # run the voltdb server locally
 function server-legacy() {
     # if a catalog doesn't exist, build one
@@ -84,8 +83,6 @@
     $VOLTDB create -d deployment_legacy.xml -l $LICENSE -H $HOST $APPNAME.jar
 }
 
-=======
->>>>>>> 3ac195a6
 function server-custom() {
     # if a catalog doesn't exist, build one
     if [ ! -f $APPNAME.jar ]; then catalog; fi
@@ -110,24 +107,14 @@
     # if a catalog doesn't exist, build one
     if [ ! -f $APPNAME.jar ]; then catalog; fi
     # run the server
-<<<<<<< HEAD
     $VOLTDB create -d deployment_multinode.xml -l $LICENSE -H $HOST:21216 --adminport=21215 --internalport=3022 --zkport=2182 $APPNAME.jar
-=======
-    $VOLTDB create catalog $APPNAME.jar deployment deployment_multinode.xml \
-        license $LICENSE host $HOST:3021 internalport 3022 adminport 21215 port 21216 zkport 2182
->>>>>>> 3ac195a6
 }
 
 function server3() {
     # if a catalog doesn't exist, build one
     if [ ! -f $APPNAME.jar ]; then catalog; fi
     # run the server
-<<<<<<< HEAD
     $VOLTDB create -d deployment_multinode.xml -l $LICENSE -H $HOST:3021 --internalport==3023 --adminport=21213 --port=21214 --zkport=2183 $APPNAME.jar
-=======
-    $VOLTDB create catalog $APPNAME.jar deployment deployment_multinode.xml \
-        license $LICENSE host $HOST:3021 internalport 3023 adminport 21213 port 21214 zkport 2183
->>>>>>> 3ac195a6
 }
 
 
