--- conflicted
+++ resolved
@@ -228,14 +228,7 @@
         # and basic-compoundex-joins "extended" test suites (see ENG-10775)
         if (config_name == 'basic-joins' or config_name == 'basic-index-joins' or
               config_name == 'basic-compoundex-joins'):
-<<<<<<< HEAD
-            max_mismatches = 4620
-=======
             max_mismatches = 5280
-        # Known failures in the numeric-decimals "extended" test suite (see ENG-10546)
-        elif config_name == 'numeric-decimals':
-            max_mismatches = 300
->>>>>>> fb1e686a
         # Known failures in the joined-matview-* test suites ...
         # Failures in joined-matview-default-full due to ENG-11086
         elif config_name == 'joined-matview-default-full':
