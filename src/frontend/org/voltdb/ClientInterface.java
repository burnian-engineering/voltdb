/* This file is part of VoltDB.
 * Copyright (C) 2008-2017 VoltDB Inc.
 *
 * This program is free software: you can redistribute it and/or modify
 * it under the terms of the GNU Affero General Public License as
 * published by the Free Software Foundation, either version 3 of the
 * License, or (at your option) any later version.
 *
 * This program is distributed in the hope that it will be useful,
 * but WITHOUT ANY WARRANTY; without even the implied warranty of
 * MERCHANTABILITY or FITNESS FOR A PARTICULAR PURPOSE.  See the
 * GNU Affero General Public License for more details.
 *
 * You should have received a copy of the GNU Affero General Public License
 * along with VoltDB.  If not, see <http://www.gnu.org/licenses/>.
 */

package org.voltdb;

import java.io.IOException;
import java.io.PrintWriter;
import java.io.StringWriter;
import java.net.InetAddress;
import java.net.InetSocketAddress;
import java.nio.ByteBuffer;
import java.nio.channels.ServerSocketChannel;
import java.nio.channels.SocketChannel;
import java.util.ArrayList;
import java.util.HashMap;
import java.util.Iterator;
import java.util.List;
import java.util.Map;
import java.util.Set;
import java.util.concurrent.Callable;
import java.util.concurrent.ConcurrentHashMap;
import java.util.concurrent.CopyOnWriteArrayList;
import java.util.concurrent.ExecutionException;
import java.util.concurrent.ExecutorService;
import java.util.concurrent.Future;
import java.util.concurrent.FutureTask;
import java.util.concurrent.LinkedBlockingQueue;
import java.util.concurrent.RejectedExecutionException;
import java.util.concurrent.ScheduledFuture;
import java.util.concurrent.TimeUnit;
import java.util.concurrent.atomic.AtomicBoolean;
import java.util.concurrent.atomic.AtomicInteger;
import java.util.concurrent.atomic.AtomicReference;

import javax.net.ssl.SSLContext;
import javax.net.ssl.SSLEngine;

import org.HdrHistogram_voltpatches.AbstractHistogram;
import org.apache.zookeeper_voltpatches.ZooKeeper;
import org.json_voltpatches.JSONObject;
import org.voltcore.logging.Level;
import org.voltcore.logging.VoltLogger;
import org.voltcore.messaging.BinaryPayloadMessage;
import org.voltcore.messaging.HostMessenger;
import org.voltcore.messaging.Mailbox;
import org.voltcore.messaging.VoltMessage;
import org.voltcore.network.CipherExecutor;
import org.voltcore.network.Connection;
import org.voltcore.network.NIOReadStream;
import org.voltcore.network.QueueMonitor;
import org.voltcore.network.ReverseDNSPolicy;
import org.voltcore.network.VoltNetworkPool;
import org.voltcore.network.VoltPort;
import org.voltcore.network.VoltProtocolHandler;
import org.voltcore.network.WriteStream;
import org.voltcore.utils.CoreUtils;
import org.voltcore.utils.DeferredSerialization;
import org.voltcore.utils.EstTime;
import org.voltcore.utils.Pair;
import org.voltcore.utils.RateLimitedLogger;
import org.voltcore.utils.ssl.MessagingChannel;
import org.voltcore.utils.ssl.SSLConfiguration;
import org.voltdb.AuthSystem.AuthProvider;
import org.voltdb.AuthSystem.AuthUser;
import org.voltdb.CatalogContext.ProcedurePartitionInfo;
import org.voltdb.ClientInterfaceHandleManager.Iv2InFlight;
import org.voltdb.SystemProcedureCatalog.Config;
import org.voltdb.catalog.Procedure;
import org.voltdb.catalog.SnapshotSchedule;
import org.voltdb.client.ClientAuthScheme;
import org.voltdb.client.ClientResponse;
import org.voltdb.client.ProcedureCallback;
import org.voltdb.client.TLSHandshaker;
import org.voltdb.common.Constants;
import org.voltdb.dtxn.InitiatorStats.InvocationInfo;
import org.voltdb.iv2.Cartographer;
import org.voltdb.iv2.Iv2Trace;
import org.voltdb.messaging.FastDeserializer;
import org.voltdb.messaging.InitiateResponseMessage;
import org.voltdb.messaging.Iv2EndOfLogMessage;
import org.voltdb.messaging.Iv2InitiateTaskMessage;
import org.voltdb.messaging.LocalMailbox;
import org.voltdb.security.AuthenticationRequest;
import org.voltdb.utils.MiscUtils;

import com.google_voltpatches.common.base.Charsets;
import com.google_voltpatches.common.base.Predicate;
import com.google_voltpatches.common.base.Supplier;
import com.google_voltpatches.common.base.Throwables;
import com.google_voltpatches.common.collect.ImmutableSet;
import com.google_voltpatches.common.collect.Sets;
import com.google_voltpatches.common.util.concurrent.ListenableFuture;

/**
 * Represents VoltDB's connection to client libraries outside the cluster.
 * This class accepts new connections and manages existing connections through
 * <code>ClientConnection</code> instances.
 *
 */
public class ClientInterface implements SnapshotDaemon.DaemonInitiator {

    static long TOPOLOGY_CHANGE_CHECK_MS = Long.getLong("TOPOLOGY_CHANGE_CHECK_MS", 5000);
    static long AUTH_TIMEOUT_MS = Long.getLong("AUTH_TIMEOUT_MS", 30000);

    //Same as in Distributer.java
    public static final long ASYNC_TOPO_HANDLE = Long.MAX_VALUE - 1;

    // reasons a connection can fail
    public static final byte AUTHENTICATION_FAILURE = Constants.AUTHENTICATION_FAILURE;
    public static final byte MAX_CONNECTIONS_LIMIT_ERROR = Constants.MAX_CONNECTIONS_LIMIT_ERROR;
    public static final byte WIRE_PROTOCOL_TIMEOUT_ERROR = Constants.WIRE_PROTOCOL_TIMEOUT_ERROR;
    public static final byte WIRE_PROTOCOL_FORMAT_ERROR = Constants.WIRE_PROTOCOL_FORMAT_ERROR;
    public static final byte AUTHENTICATION_FAILURE_DUE_TO_REJOIN = Constants.AUTHENTICATION_FAILURE_DUE_TO_REJOIN;
    public static final byte EXPORT_DISABLED_REJECTION = Constants.EXPORT_DISABLED_REJECTION;

    // authentication handshake codes
    public static final byte AUTH_HANDSHAKE_VERSION = Constants.AUTH_HANDSHAKE_VERSION;
    public static final byte AUTH_SERVICE_NAME = Constants.AUTH_SERVICE_NAME;
    public static final byte AUTH_HANDSHAKE = Constants.AUTH_HANDSHAKE;

    // connection IDs used by internal adapters
    public static final long RESTORE_AGENT_CID          = Long.MIN_VALUE + 1;
    public static final long SNAPSHOT_UTIL_CID          = Long.MIN_VALUE + 2;
    public static final long ELASTIC_JOIN_CID           = Long.MIN_VALUE + 3;
    // public static final long UNUSED_CID (was DR)     = Long.MIN_VALUE + 4;
    // public static final long UNUSED_CID              = Long.MIN_VALUE + 5;
    public static final long EXECUTE_TASK_CID           = Long.MIN_VALUE + 6;
    public static final long DR_DISPATCHER_CID          = Long.MIN_VALUE + 7;
    public static final long RESTORE_SCHEMAS_CID        = Long.MIN_VALUE + 8;
    public static final long SHUTDONW_SAVE_CID          = Long.MIN_VALUE + 9;
    public static final long NT_REMOTE_PROC_CID         = Long.MIN_VALUE + 10;

    // Leave CL_REPLAY_BASE_CID at the end, it uses this as a base and generates more cids
    // PerPartition cids
    private static long setBaseValue(int offset) { return offset << 14; }
    public static final long CL_REPLAY_BASE_CID                = Long.MIN_VALUE + setBaseValue(1);
    public static final long DR_REPLICATION_SNAPSHOT_BASE_CID  = Long.MIN_VALUE + setBaseValue(2);
    public static final long DR_REPLICATION_NORMAL_BASE_CID    = Long.MIN_VALUE + setBaseValue(3);
    public static final long DR_REPLICATION_MP_BASE_CID        = Long.MIN_VALUE + setBaseValue(4);
    public static final long INTERNAL_CID                      = Long.MIN_VALUE + setBaseValue(5);

    private static final VoltLogger log = new VoltLogger(ClientInterface.class.getName());
    private static final VoltLogger authLog = new VoltLogger("AUTH");
    private static final VoltLogger hostLog = new VoltLogger("HOST");
    private static final VoltLogger networkLog = new VoltLogger("NETWORK");
    private static final RateLimitedLogger m_rateLimitedLogger =  new RateLimitedLogger(TimeUnit.MINUTES.toMillis(60), authLog, Level.WARN);


    /** Ad hoc async work is either regular planning, ad hoc explain, or default proc explain. */
    public enum ExplainMode {
        NONE, EXPLAIN_ADHOC, EXPLAIN_DEFAULT_PROC;
    }

    private final ClientAcceptor m_acceptor;
    private ClientAcceptor m_adminAcceptor;

    private final SnapshotDaemon m_snapshotDaemon;
    private final SnapshotDaemonAdapter m_snapshotDaemonAdapter;
    private final InternalConnectionHandler m_internalConnectionHandler;
    private final SimpleClientResponseAdapter m_executeTaskAdpater;

    // Atomically allows the catalog reference to change between access
    private final AtomicReference<CatalogContext> m_catalogContext = new AtomicReference<CatalogContext>(null);

    /**
     * Counter of the number of client connections. Used to enforce a limit on the maximum number of connections
     */
    private final AtomicInteger m_numConnections = new AtomicInteger(0);

    /**
     * ZooKeeper is used for @Promote to trigger a truncation snapshot.
     */
    ZooKeeper m_zk;

    /**
     * The CIHM is unique to the connection and the ACG is shared by all connections
     * serviced by the associated network thread. They are paired so as to only do a single
     * lookup.
     */
    private final ConcurrentHashMap<Long, ClientInterfaceHandleManager> m_cihm =
            new ConcurrentHashMap<Long, ClientInterfaceHandleManager>(2048, .75f, 128);

    private final RateLimitedClientNotifier m_notifier = new RateLimitedClientNotifier();

    private final Cartographer m_cartographer;

    //Dispatched stored procedure invocations
    final InvocationDispatcher m_dispatcher;

    /*
     * This list of ACGs is iterated to retrieve initiator statistics in IV2.
     * They are thread local, and the ACG happens to be thread local, and if you squint
     * right admission control seems like a reasonable place to store stats about
     * what has been admitted.
     */
    private final CopyOnWriteArrayList<AdmissionControlGroup> m_allACGs =
            new CopyOnWriteArrayList<AdmissionControlGroup>();

    /*
     * A thread local is a convenient way to keep the ACG out of volt core. The lookup is paired
     * with the CIHM in m_connectionSpecificStuff in fast path code.
     *
     * With these initial values if you have 16 hardware threads you will end up with 4  ACGs
     * and 32 megs/4k transactions and double that with 32 threads.
     */
    private final ThreadLocal<AdmissionControlGroup> m_acg = new ThreadLocal<AdmissionControlGroup>() {
        @Override
        public AdmissionControlGroup initialValue() {
            AdmissionControlGroup acg = new AdmissionControlGroup( 1024 * 1024 * 8, 1000);
            m_allACGs.add(acg);
            return acg;
        }
    };

    final long m_siteId;
    final long m_plannerSiteId;

    final Mailbox m_mailbox;

    /**
     * This boolean allows the DTXN to communicate to the
     * ClientInputHandler the presence of DTXN backpressure.
     * The m_connections ArrayList is used as the synchronization
     * point to ensure that modifications to read interest ops
     * that are based on the status of this information are atomic.
     * Additionally each connection must be synchronized on before modification
     * because the disabling of read selection for an individual connection
     * due to backpressure (not DTXN backpressure, client backpressure due to a client
     * that refuses to read responses) occurs inside the SimpleDTXNInitiator which
     * doesn't have access to m_connections
     */
    private final boolean m_hasDTXNBackPressure = false;

    // MAX_CONNECTIONS is updated to be (FD LIMIT - 300) after startup
    private final AtomicInteger MAX_CONNECTIONS = new AtomicInteger(800);
    private ScheduledFuture<?> m_maxConnectionUpdater;

    private final AtomicBoolean m_isAcceptingConnections = new AtomicBoolean(false);

    /** A port that accepts client connections */
    public class ClientAcceptor implements Runnable {
        private final int m_port;
        private final ServerSocketChannel m_serverSocket;
        private final VoltNetworkPool m_network;
        private volatile boolean m_running = true;
        private Thread m_thread = null;
        private final boolean m_isAdmin;
        private final InetAddress m_interface;
        private final SSLContext m_sslContext;

        /**
         * Used a cached thread pool to accept new connections.
         */
        private final ExecutorService m_executor = CoreUtils.getBoundedThreadPoolExecutor(128, 10L, TimeUnit.SECONDS,
                        CoreUtils.getThreadFactory("Client authentication threads", "Client authenticator"));

        ClientAcceptor(InetAddress intf, int port, VoltNetworkPool network, boolean isAdmin, SSLContext sslContext)
        {
            m_interface = intf;
            m_network = network;
            m_port = port;
            m_isAdmin = isAdmin;
            ServerSocketChannel socket;
            try {
                socket = ServerSocketChannel.open();
            } catch (IOException e) {
                if (m_isAdmin) {
                    hostLog.fatal("Failed to open admin wire protocol listener on port "
                            + m_port + "(" + e.getMessage() + ")");
                }
                else {
                    hostLog.fatal("Failed to open native wire protocol listener on port "
                            + m_port + "(" + e.getMessage() + ")");
                }
                throw new RuntimeException(e);
            }
            m_serverSocket = socket;
            m_sslContext = sslContext;
        }

        public void start() throws IOException {
            if (m_thread != null) {
                throw new IllegalStateException("A thread for this ClientAcceptor is already running");
            }
            if (!m_serverSocket.socket().isBound()) {
                try {
                    if (m_interface != null) {
                        m_serverSocket.socket().bind(new InetSocketAddress(m_interface, m_port));
                    } else {
                        m_serverSocket.socket().bind(new InetSocketAddress(m_port));
                    }
                }
                catch (IOException e) {
                    String msg = "Client interface failed to bind to"
                            + (m_isAdmin ? " Admin " : " ") + "port: " + m_port;
                    CoreUtils.printPortsInUse(hostLog);
                    VoltDB.crashLocalVoltDB(msg, false, e);
                }
            }
            m_running = true;
            String threadName = m_isAdmin ? "AdminPort connection acceptor" : "ClientPort connection acceptor";
            m_thread = new Thread( null, this, threadName, 262144);
            m_thread.setDaemon(true);
            m_thread.start();
        }

        public void shutdown() throws InterruptedException {
            //sync prevents interruption while shuttown down executor
            if (m_thread != null) {
                synchronized (this) {
                    m_running = false;
                    m_thread.interrupt();
                }
                m_thread.join();
            }
        }

        //Thread for Running authentication of client.
        class AuthRunnable implements Runnable {
            final SocketChannel m_socket;

            AuthRunnable(SocketChannel socket) {
                this.m_socket = socket;
            }

            @Override
            public void run() {
                if (m_socket != null) {

                    SSLEngine sslEngine = null;
                    ByteBuffer remnant = ByteBuffer.wrap(new byte[0]);

                    if (m_sslContext != null) {
                        try {
                            sslEngine = m_sslContext.createSSLEngine();
                        } catch (Exception e) {
                            networkLog.warn("Rejected accepting new connection, failed to create SSLEngine; " +
                                    "indicates problem with SSL configuration: " + e.getMessage());
                            return;
                        }
                        sslEngine.setUseClientMode(false);
                        sslEngine.setNeedClientAuth(false);

                        Set<String> enabled = ImmutableSet.copyOf(sslEngine.getEnabledCipherSuites());
                        Set<String> intersection = Sets.intersection(SSLConfiguration.PREFERRED_CIPHERS, enabled);
                        if (intersection.isEmpty()) {
                            hostLog.warn("Preferred cipher suites are not available");
                            intersection = enabled;
                        }
                        sslEngine.setEnabledCipherSuites(intersection.toArray(new String[0]));
                        // blocking needs to be false for handshaking.
                        boolean handshakeStatus;

                        try {
                            // m_socket.configureBlocking(false);
                            m_socket.socket().setTcpNoDelay(true);
                            TLSHandshaker handshaker = new TLSHandshaker(m_socket, sslEngine);
                            handshakeStatus = handshaker.handshake();
                            /*
                             * The JDK caches SSL sessions when the participants are the same (i.e.
                             * multiple connection requests from the same peer). Once a session is cached
                             * the client side ends its handshake session quickly, and is able to send
                             * the login Volt message before the server finishes its handshake. This message
                             * is caught in the servers last handshake network read.
                             */
                            remnant = handshaker.getRemnant();

                        } catch (IOException e) {
                            try {
                                m_socket.close();
                            } catch (IOException e1) {
                                hostLog.warn("failed to close channel",e1);
                            }
                            networkLog.warn("Rejected accepting new connection, SSL handshake failed: " + e.getMessage(), e);
                            return;
                        }
                        if (!handshakeStatus) {
                            try {
                                m_socket.close();
                            } catch (IOException e) {
                            }
                            networkLog.warn("Rejected accepting new connection, SSL handshake failed.");
                            return;
                        }
                        networkLog.info("SSL enabled on connection " + m_socket.socket().getRemoteSocketAddress() +
                                " with protocol " + sslEngine.getSession().getProtocol() + " and with cipher " + sslEngine.getSession().getCipherSuite());
                    }

                    boolean success = false;
                    MessagingChannel messagingChannel = MessagingChannel.get(m_socket, sslEngine);
                    AtomicReference<String> timeoutRef = null;
                    try {

                    /*
                     * Enforce a limit on the maximum number of connections
                     */
                        if (m_numConnections.get() >= MAX_CONNECTIONS.get()) {
                            networkLog.warn("Rejected connection from " +
                                    m_socket.socket().getRemoteSocketAddress() +
                                    " because the connection limit of " + MAX_CONNECTIONS + " has been reached");
                            try {
                            /*
                             * Send rejection message with reason code
                             */
                                ByteBuffer b = ByteBuffer.allocate(1);
                                b.put(MAX_CONNECTIONS_LIMIT_ERROR);
                                b.flip();
                                synchronized(m_socket.blockingLock()) {
                                    m_socket.configureBlocking(true);
                                }
                                for (int ii = 0; ii < 4 && b.hasRemaining(); ii++) {
                                    messagingChannel.writeMessage(b);
                                }
                                m_socket.close();
                            } catch (IOException e) {}//don't care keep running
                            return;
                        }

                    /*
                     * Increment the number of connections even though this one hasn't been authenticated
                     * so that a flood of connection attempts (with many doomed) will not result in
                     * successful authentication of connections that would put us over the limit.
                     */
                        m_numConnections.incrementAndGet();

                        //Populated on timeout
                        timeoutRef = new AtomicReference<String>();
                        final ClientInputHandler handler = authenticate(m_socket, messagingChannel, timeoutRef, remnant);
                        if (handler != null) {
                            synchronized(m_socket.blockingLock()) {
                                m_socket.configureBlocking(false);
                                m_socket.socket().setTcpNoDelay(true);
                                m_socket.socket().setKeepAlive(true);
                            }

                            m_network.registerChannel(
                                    m_socket,
                                    handler,
                                    0,
                                    ReverseDNSPolicy.ASYNCHRONOUS,
                                    CipherExecutor.SERVER,
                                    sslEngine);
                            /*
                             * If IV2 is enabled the logic initially enabling read is
                             * in the started method of the InputHandler
                             */
                            success = true;
                        }
                    } catch (Exception e) {
                        try {
                            m_socket.close();
                        } catch (IOException e1) {
                            //Don't care connection is already lost anyways
                        }
                        if (m_running) {
                            if (timeoutRef.get() != null) {
                                hostLog.warn(timeoutRef.get());
                            } else {
                                hostLog.warn("Exception authenticating and "
                                        + "registering user in ClientAcceptor", e);
                            }
                        }
                    } finally {
                        messagingChannel.cleanUp();
                        if (!success) {
                            m_numConnections.decrementAndGet();
                        }
                    }
                }
            }
        }

        @Override
        public void run() {
            try {
                do {
                    final SocketChannel socket;
                    try
                    {
                        socket = m_serverSocket.accept();
                    }
                    catch (IOException ioe)
                    {
                        if (ioe.getMessage() != null &&
                            ioe.getMessage().contains("Too many open files"))
                        {
                            networkLog.warn("Rejected accepting new connection due to too many open files");
                            continue;
                        }
                        else
                        {
                            throw ioe;
                        }
                    }

                    final AuthRunnable authRunnable = new AuthRunnable(socket);
                    while (true) {
                        try {
                            m_executor.execute(authRunnable);
                            break;
                        } catch (RejectedExecutionException e) {
                            Thread.sleep(1);
                        }
                    }
                } while (m_running);
            } catch (Exception e) {
                if (m_running) {
                    hostLog.error("Exception in ClientAcceptor. The acceptor has died", e);
                }
            } finally {
                try {
                    m_serverSocket.close();
                } catch (IOException e) {
                    hostLog.fatal(null, e);
                }
                //Prevent interruption
                synchronized (this) {
                    Thread.interrupted();
                    m_executor.shutdownNow();
                    try {
                        m_executor.awaitTermination(5, TimeUnit.MINUTES);
                    } catch (InterruptedException e) {
                        String msg = "Client Listener Interrupted while shutting down "
                                + (m_isAdmin ? " Admin " : " ") + "port: " + m_port;
                        VoltDB.crashLocalVoltDB(msg, false, e);
                    }
                }
            }
        }

        /**
         * Attempt to authenticate the user associated with this socket connection
         * @param socket
         * @param timeoutRef Populated with error on timeout
         * @param remnant The JDK caches SSL sessions when the participants are the same (i.e.
         *   multiple connection requests from the same peer). Once a session is cached
         *   the client side ends its handshake session quickly, and is able to send
         *   the login Volt message before the server finishes its handshake. This message
         *   is caught in the servers last handshake network read.
         * @return AuthUser a set of user permissions or null if authentication fails
         * @throws IOException
         */
        private ClientInputHandler
        authenticate(final SocketChannel socket, MessagingChannel messagingChannel, final AtomicReference<String> timeoutRef, ByteBuffer remnant) throws IOException
        {
            ByteBuffer responseBuffer = ByteBuffer.allocate(6);
            byte version = (byte)0;
            responseBuffer.putInt(2);//message length
            responseBuffer.put(version);//version

            /*
             * The login message is a length preceded name string followed by a length preceded
             * SHA-1 single hash of the password.
             */
            synchronized (socket.blockingLock()) {
                socket.configureBlocking(true);
                socket.socket().setTcpNoDelay(true);//Greatly speeds up requests hitting the wire
            }

            if (remnant.hasRemaining() && remnant.remaining() <= 4 && remnant.getInt() < remnant.remaining()) {
                throw new IOException("SSL Handshake remnant is not a valit VoltDB message: " + remnant);
            }

            /*
             * Schedule a timeout to close the socket in case there is no response for the timeout
             * period. This will wake up the current thread that is blocked on reading the login message
             */
            final long start = System.currentTimeMillis();
            ScheduledFuture<?> timeoutFuture =
                    VoltDB.instance().schedulePriorityWork(new Runnable() {
                        @Override
                        public void run() {
                            long delta = System.currentTimeMillis() - start;
                            double seconds = delta / 1000.0;
                            StringBuilder sb = new StringBuilder();
                            sb.append("Timed out authenticating client from ");
                            sb.append(socket.socket().getRemoteSocketAddress().toString());
                            sb.append(String.format(" after %.2f seconds (timeout target is %.2f seconds)", seconds, AUTH_TIMEOUT_MS / 1000.0));
                            timeoutRef.set(sb.toString());
                            try {
                                socket.close();
                            } catch (IOException e) {
                                //Don't care
                            }
                        }
                    }, AUTH_TIMEOUT_MS, 0, TimeUnit.MILLISECONDS);

            ByteBuffer message = remnant.hasRemaining() ? remnant : null;
            if (message != null) {
                byte [] todigest = new byte[message.limit()];
                message.position(0);
                message.get(todigest).position(4);
            }
            long beforeRead = 0;
            try {
                while (message == null) {
                    beforeRead = EstTime.currentTimeMillis();
                    message = messagingChannel.readMessage();
                }
            } catch (IOException e) {
                long opduration = EstTime.currentTimeMillis() - beforeRead;
                if (opduration > (AUTH_TIMEOUT_MS - (AUTH_TIMEOUT_MS/20))) {
                    e = null;
                }
                try {
                    socket.close();
                } catch (IOException e1) {
                }
                if (e != null) {
                    throw e;
                }
                return null;
            }

            /*
             * Since we got the login message, cancel the timeout.
             * If cancellation fails then the socket is dead and the connection lost
             */
            if (!timeoutFuture.cancel(false)) {
                return null;
            }

            int aversion = message.get(); //Get version
            ClientAuthScheme hashScheme = ClientAuthScheme.HASH_SHA1;
            //If auth version is more than zero we read auth hashing scheme.
            if (aversion > 0) {
                try {
                    hashScheme = ClientAuthScheme.get(message.get());
                } catch (IllegalArgumentException ex) {
                    authLog.warn("Failure to authenticate connection Invalid Hash Scheme presented.");
                    //Send negative response
                    responseBuffer.put(WIRE_PROTOCOL_FORMAT_ERROR).flip();
                    messagingChannel.writeMessage(responseBuffer);
                    socket.close();
                    return null;
                }
            }
            //SHA1 is deprecated log it.
            if (hashScheme == ClientAuthScheme.HASH_SHA1) {
                m_rateLimitedLogger.log(EstTime.currentTimeMillis(), Level.WARN, null,
                        "Client connected using deprecated SHA1 hashing. SHA2 is strongly recommended for all client connections. Client IP: %s", socket.socket().getRemoteSocketAddress().toString());
            }
            FastDeserializer fds = new FastDeserializer(message);
            final String service = fds.readString();
            final String username = fds.readString();
            final int digestLen = ClientAuthScheme.getDigestLength(hashScheme);
            final byte password[] = new byte[digestLen];
            //We should be left with SHA bytes only which varies based on scheme.
            if (message.remaining() != digestLen) {
                authLog.warn("Failure to authenticate connection(" + socket.socket().getRemoteSocketAddress()
                        + "): user " + username + " failed authentication.");
                //Send negative response
                responseBuffer.put(AUTHENTICATION_FAILURE).flip();
                messagingChannel.writeMessage(responseBuffer);
                socket.close();
                return null;
            }
            message.get(password);

            CatalogContext context = m_catalogContext.get();

            AuthProvider ap = null;
            try {
                ap = AuthProvider.fromService(service);
            } catch (IllegalArgumentException unkownProvider) {
                // handle it bellow
            }

            if (ap == null) {
                //Send negative response
                responseBuffer.put(EXPORT_DISABLED_REJECTION).flip();
                messagingChannel.writeMessage(responseBuffer);
                socket.close();
                authLog.warn("Rejected user " + username +
                        " attempting to use disabled or unconfigured service " +
                        service + ".");
                authLog.warn("VoltDB Export services are no longer available through clients.");
                return null;
            }

            /*
             * Don't use the auth system during recovery. Not safe to use
             * the node to initiate multi-partition txns during recovery
             */
            if (!VoltDB.instance().rejoining()) {
                AuthenticationRequest arq;
                if (ap == AuthProvider.KERBEROS) {
                    arq = context.authSystem.new KerberosAuthenticationRequest(socket);
                } else {
                    arq = context.authSystem.new HashAuthenticationRequest(username, password);
                }
                /*
                 * Authenticate the user.
                 */
                boolean authenticated = arq.authenticate(hashScheme);

                if (!authenticated) {
                    Exception faex = arq.getAuthenticationFailureException();

                    boolean isItIo = false;
                    for (Throwable cause = faex; faex != null && !isItIo; cause = cause.getCause()) {
                        isItIo = cause instanceof IOException;
                    }

                    if (faex != null) {
                        authLog.warn("Failure to authenticate connection(" + socket.socket().getRemoteSocketAddress() +
                                 "):", faex);
                    } else {
                        authLog.warn("Failure to authenticate connection(" + socket.socket().getRemoteSocketAddress() +
                                     "): user " + username + " failed authentication.");
                    }
                    //Send negative response
                    if (!isItIo) {
                        responseBuffer.put(AUTHENTICATION_FAILURE).flip();
                        messagingChannel.writeMessage(responseBuffer);
                    }
                    socket.close();
                    return null;
                }
            } else {
                authLog.warn("Failure to authenticate connection(" + socket.socket().getRemoteSocketAddress() +
                        "): user " + username + " because this node is rejoining.");
                //Send negative response
                responseBuffer.put(AUTHENTICATION_FAILURE_DUE_TO_REJOIN).flip();
                messagingChannel.writeMessage(responseBuffer);
                socket.close();
                return null;
            }

            /*
             * Create an input handler.
             */
            ClientInputHandler handler = new ClientInputHandler(username, m_isAdmin);

            byte buildString[] = VoltDB.instance().getBuildString().getBytes(Charsets.UTF_8);
            responseBuffer = ByteBuffer.allocate(34 + buildString.length);
            responseBuffer.putInt(30 + buildString.length);//message length
            responseBuffer.put((byte)0);//version

            //Send positive response
            responseBuffer.put((byte)0);
            responseBuffer.putInt(VoltDB.instance().getHostMessenger().getHostId());
            responseBuffer.putLong(handler.connectionId());
            responseBuffer.putLong(VoltDB.instance().getHostMessenger().getInstanceId().getTimestamp());
            responseBuffer.putInt(VoltDB.instance().getHostMessenger().getInstanceId().getCoord());
            responseBuffer.putInt(buildString.length);
            responseBuffer.put(buildString).flip();
            messagingChannel.writeMessage(responseBuffer);
            return handler;
        }
    }

    /** A port that reads client procedure invocations and writes responses */
    public class ClientInputHandler extends VoltProtocolHandler implements AdmissionControlGroup.ACGMember, InvocationClientHandler {
        public static final int MAX_READ = 8192 * 4;

        private Connection m_connection;
        private final boolean m_isAdmin;

        /**
         * Must use username to do a lookup via the auth system
         * rather then caching the AuthUser because the AuthUser
         * can be invalidated on catalog updates
         */
        private final String m_username;

        public ClientInputHandler(String username,
                                  boolean isAdmin)
        {
            m_username = username.intern();
            m_isAdmin = isAdmin;
        }

        @Override
        public boolean isAdmin()
        {
            return m_isAdmin;
        }

        public String getUserName()
        {
            return m_username;
        }

        @Override
        public int getMaxRead() {
            if (m_hasDTXNBackPressure) {
                return 0;
            } else {
                return Math.max( MAX_READ, getNextMessageLength());
            }
        }

        @Override
        public void handleMessage(ByteBuffer message, Connection c) {
            try {
                final ClientResponseImpl error = handleRead(message, this, c);
                if (error != null) {
                    ByteBuffer buf = ByteBuffer.allocate(error.getSerializedSize() + 4);
                    buf.putInt(buf.capacity() - 4);
                    error.flattenToBuffer(buf).flip();
                    c.writeStream().enqueue(buf);
                }
            } catch (Exception e) {
                throw new RuntimeException(e);
            }
        }

        @Override
        public void started(final Connection c) {
            m_connection = c;
            m_cihm.put(c.connectionId(),
                       new ClientInterfaceHandleManager( m_isAdmin, c, null, m_acg.get()));
            m_acg.get().addMember(this);
            if (!m_acg.get().hasBackPressure()) {
                c.enableReadSelection();
            }
        }

        @Override
        public void stopped(Connection c) {
            m_numConnections.decrementAndGet();
            /*
             * It's necessary to free all the resources held by the IV2 ACG tracking.
             * Outstanding requests may actually still be at large
             */
            ClientInterfaceHandleManager cihm = m_cihm.remove(connectionId());
            // might be null if closing the interface in prep for self-kill / graceful shutdown
            if (cihm != null) {
                cihm.freeOutstandingTxns();
                cihm.m_acg.removeMember(this);
            }
            // if null, check to ensure this CI is stopping
            else if (m_isAcceptingConnections.get()) {
                log.error("NULL ClientInterfaceHandleManager for active ClientInterface unexepected.");
            }

            m_notifier.removeConnection(c);
        }

        /*
         * Runnables from returned by offBackPressure and onBackPressure are used
         * by the network when a specific connection signals backpressure
         * as opposed to the more global backpressure signaled by an ACG. The runnables
         * are only intended to enable/disable backpressure for the specific connection
         */
        @Override
        public Runnable offBackPressure() {
            return new Runnable() {
                @Override
                public void run() {
                    if (!m_acg.get().hasBackPressure()) {
                        m_connection.enableReadSelection();
                    }
                }
            };
        }

        @Override
        public Runnable onBackPressure() {
            return new Runnable() {
                @Override
                public void run() {
                    m_connection.disableReadSelection();
                }
            };
        }

        /*
         * Return a monitor for the number of outstanding bytes pending write to this network
         * connection
         */
        @Override
        public QueueMonitor writestreamMonitor() {
            return new QueueMonitor() {
                @Override
                public boolean queue(int bytes) {
                    return m_acg.get().queue(bytes);
                }
            };
        }

        /*
         * IV2 versions of backpressure management invoked by AdmissionControlGroup while
         * globally enabling/disabling backpressure.
         */
        @Override
        public void onBackpressure() {
            m_connection.disableReadSelection();
        }

        @Override
        public void offBackpressure() {
            m_connection.enableReadSelection();
        }
    }

    /**
     * Runs on the network thread to prepare client response. If a transaction needs to be
     * restarted, it will get restarted here.
     */
    public class ClientResponseWork implements DeferredSerialization {
        private final ClientInterfaceHandleManager cihm;
        private final InitiateResponseMessage response;
        private final Procedure catProc;
        private ClientResponseImpl clientResponse;

        private ClientResponseWork(InitiateResponseMessage response,
                                   ClientInterfaceHandleManager cihm,
                                   Procedure catProc)
        {
            this.response = response;
            this.clientResponse = response.getClientResponseData();
            this.cihm = cihm;
            this.catProc = catProc;
        }

        @Override
        public void serialize(ByteBuffer buf) throws IOException
        {
            buf.putInt(buf.capacity() - 4);
            clientResponse.flattenToBuffer(buf);
        }

        @Override
        public void cancel() {
        }

        @Override
        public int getSerializedSize() throws IOException {
            // HACK-O-RIFFIC
            // For now, figure out if this is a transaction that was ignored
            // by the ReplaySequencer and just remove the handle from the CIHM
            // without removing any handles before it which we haven't seen yet.
            ClientInterfaceHandleManager.Iv2InFlight clientData;
            if (clientResponse != null &&
                    clientResponse.getStatusString() != null &&
                    clientResponse.getStatusString().equals(ClientResponseImpl.IGNORED_TRANSACTION)) {
                clientData = cihm.removeHandle(response.getClientInterfaceHandle());
            }
            else {
                clientData = cihm.findHandle(response.getClientInterfaceHandle());
            }
            if (clientData == null) {
                return DeferredSerialization.EMPTY_MESSAGE_LENGTH;
            }

            // Reuse the creation time of the original invocation to have accurate internal latency
            if (restartTransaction(clientData.m_messageSize, clientData.m_creationTimeNanos)) {
                // If the transaction is successfully restarted, don't send a response to the
                // client yet.
                return DeferredSerialization.EMPTY_MESSAGE_LENGTH;
            }

            final long now = System.nanoTime();
            final long delta = now - clientData.m_creationTimeNanos;

            /*
             * Log initiator stats
             */
            cihm.m_acg.logTransactionCompleted(
                    cihm.connection.connectionId(clientData.m_clientHandle),
                    cihm.connection.getHostnameOrIP(clientData.m_clientHandle),
                    clientData.m_procName,
                    delta,
                    clientResponse.getStatus());

            clientResponse.setClientHandle(clientData.m_clientHandle);
            clientResponse.setClusterRoundtrip((int)TimeUnit.NANOSECONDS.toMillis(delta));
            clientResponse.setHash(null); // not part of wire protocol

            return clientResponse.getSerializedSize() + 4;
        }

        @Override
        public String toString() {
            return clientResponse.getClass().getName();
        }

        public ClientResponseImpl getClientResponse() {
            return clientResponse;
        }

        /**
         * Checks if the transaction needs to be restarted, if so, restart it.
         * @param messageSize the original message size when the invocation first came in
         * @return true if the transaction is restarted successfully, false otherwise.
         */
        private boolean restartTransaction(int messageSize, long nowNanos)
        {
            if (response.isMispartitioned()) {
                // Restart a mis-partitioned transaction
                assert response.getInvocation() != null;
                assert response.getCurrentHashinatorConfig() != null;
                assert(catProc != null);

                // before rehashing, update the hashinator
                TheHashinator.updateHashinator(
                        TheHashinator.getConfiguredHashinatorClass(),
                        response.getCurrentHashinatorConfig().getFirst(), // version
                        response.getCurrentHashinatorConfig().getSecond(), // config bytes
                        false); // cooked (true for snapshot serialization only)

                // if we are recovering, the mispartitioned txn must come from the log,
                // don't restart it. The correct txn will be replayed by another node.
                if (VoltDB.instance().getMode() == OperationMode.INITIALIZING) {
                    return false;
                }

                boolean isReadonly = catProc.getReadonly();

                try {
                    ProcedurePartitionInfo ppi = (ProcedurePartitionInfo)catProc.getAttachment();
                    int partition = InvocationDispatcher.getPartitionForProcedure(ppi.index,
                            ppi.type, response.getInvocation());
                    createTransaction(cihm.connection.connectionId(),
                            response.getInvocation(),
                            isReadonly,
                            true, // Only SP could be mis-partitioned
                            false, // Only SP could be mis-partitioned
                            partition,
                            messageSize,
                            nowNanos);
                    return true;
                } catch (Exception e) {
                    // unable to hash to a site, return an error
                    assert(clientResponse == null);
                    clientResponse = getMispartitionedErrorResponse(response.getInvocation(), catProc, e);
                }
            }

            return false;
        }
    }

    CatalogContext getCatalogContext() {
        return m_catalogContext.get();
    }

    // Wrap API to SimpleDtxnInitiator - mostly for the future
    public boolean createTransaction(
            final long connectionId,
            final StoredProcedureInvocation invocation,
            final boolean isReadOnly,
            final boolean isSinglePartition,
            final boolean isEveryPartition,
            final int partition,
            final int messageSize,
            final long nowNanos)
    {
        return m_dispatcher.createTransaction(
                connectionId,
                Iv2InitiateTaskMessage.UNUSED_MP_TXNID,
                0, //unused timestammp
                invocation,
                isReadOnly,
                isSinglePartition,
                isEveryPartition,
                partition,
                messageSize,
                nowNanos,
                false);  // is for replay.
    }

    // Wrap API to SimpleDtxnInitiator - mostly for the future
    public boolean createTransaction(
            final long connectionId,
            final long txnId,
            final long uniqueId,
            final StoredProcedureInvocation invocation,
            final boolean isReadOnly,
            final boolean isSinglePartition,
            final boolean isEveryPartition,
            final int partition,
            final int messageSize,
            long nowNanos,
            final boolean isForReplay)
    {
        return m_dispatcher.createTransaction(
                connectionId,
                txnId,
                uniqueId,
                invocation,
                isReadOnly,
                isSinglePartition,
                isEveryPartition,
                partition,
                messageSize,
                nowNanos,
                isForReplay);
    }

    /**
     * Static factory method to easily create a ClientInterface with the default
     * settings.
     * @throws Exception
     */
    public static ClientInterface create(
            HostMessenger messenger,
            CatalogContext context,
            ReplicationRole replicationRole,
            Cartographer cartographer,
            InetAddress clientIntf,
            int clientPort,
            InetAddress adminIntf,
            int adminPort,
            SSLContext sslContext) throws Exception {

        /*
         * Construct the runnables so they have access to the list of connections
         */
        final ClientInterface ci = new ClientInterface(
                clientIntf, clientPort, adminIntf, adminPort, context, messenger, replicationRole, cartographer, sslContext);

        return ci;
    }

    ClientInterface(InetAddress clientIntf, int clientPort, InetAddress adminIntf, int adminPort,
                    CatalogContext context, HostMessenger messenger, ReplicationRole replicationRole,
                    Cartographer cartographer) throws Exception {
        this(clientIntf, clientPort, adminIntf, adminPort, context, messenger, replicationRole, cartographer, null);
    }

    ClientInterface(InetAddress clientIntf, int clientPort, InetAddress adminIntf, int adminPort,
            CatalogContext context, HostMessenger messenger, ReplicationRole replicationRole,
            Cartographer cartographer, SSLContext sslContext) throws Exception {
        m_catalogContext.set(context);
        m_snapshotDaemon = new SnapshotDaemon(context);
        m_snapshotDaemonAdapter = new SnapshotDaemonAdapter();
        m_cartographer = cartographer;

        // pre-allocate single partition array
        m_acceptor = new ClientAcceptor(clientIntf, clientPort, messenger.getNetwork(), false, sslContext);
        m_adminAcceptor = null;
        m_adminAcceptor = new ClientAcceptor(adminIntf, adminPort, messenger.getNetwork(), true, sslContext);

        // Create the per-partition adapters before creating the mailbox. Once
        // the mailbox is created, the master promotion notification may race
        // with this.
        m_internalConnectionHandler = new InternalConnectionHandler();
        for (int pid : m_cartographer.getPartitions()) {
            m_internalConnectionHandler.addAdapter(pid, createInternalAdapter(pid));
        }

        m_mailbox = new LocalMailbox(messenger,  messenger.getHSIdForLocalSite(HostMessenger.CLIENT_INTERFACE_SITE_ID)) {
            /** m_d only used in test */
            LinkedBlockingQueue<VoltMessage> m_d = new LinkedBlockingQueue<VoltMessage>();

            @Override
            public void deliver(final VoltMessage message) {
                if (message instanceof InitiateResponseMessage) {
                    final CatalogContext catalogContext = m_catalogContext.get();
                    // forward response; copy is annoying. want slice of response.
                    InitiateResponseMessage response = (InitiateResponseMessage)message;
                    StoredProcedureInvocation invocation = response.getInvocation();

                    // handle all host NT procedure callbacks
                    if (response.getClientConnectionId() == NT_REMOTE_PROC_CID) {
                        //int hostId = VoltDB.instance().getHostMessenger().getHostId();
                        //System.out.printf("HostID %d got a response from an all-host NT proc\n", hostId);
                        //System.out.flush();

                        m_dispatcher.handleAllHostNTProcedureResponse(response.getClientResponseData());
                        return;
                    }

                    Iv2Trace.logFinishTransaction(response, m_mailbox.getHSId());
                    ClientInterfaceHandleManager cihm = m_cihm.get(response.getClientConnectionId());
                    Procedure procedure = null;

                    if (invocation != null) {
                        procedure = getProcedureFromName(invocation.getProcName(), catalogContext);
                        assert (procedure != null);
                    }

                    //Can be null on hangup
                    if (cihm != null) {
                        //Pass it to the network thread like a ninja
                        //Only the network can use the CIHM
                        cihm.connection.writeStream().fastEnqueue(new ClientResponseWork(response, cihm, procedure));
                    }
                }
                else if (message instanceof BinaryPayloadMessage) {
                    handlePartitionFailOver((BinaryPayloadMessage)message);
                }
                else if (message instanceof Iv2InitiateTaskMessage) {
                    // todo

                    final Iv2InitiateTaskMessage itm = (Iv2InitiateTaskMessage) message;
                    final StoredProcedureInvocation invocation = itm.getStoredProcedureInvocation();

                    // get hostid for this node
                    final int hostId = CoreUtils.getHostIdFromHSId(m_mailbox.getHSId());

                    final ProcedureCallback cb = new ProcedureCallback() {
                        @Override
                        public void clientCallback(ClientResponse clientResponse) throws Exception {
                            InitiateResponseMessage responseMessage = new InitiateResponseMessage(itm);
                            // use the app status string to store the host id (as a string)
                            ((ClientResponseImpl) clientResponse).setAppStatusString(String.valueOf(hostId));
                            responseMessage.setResults((ClientResponseImpl) clientResponse);
                            responseMessage.setClientHandle(invocation.clientHandle);
                            responseMessage.setConnectionId(NT_REMOTE_PROC_CID);
                            m_mailbox.send(itm.m_sourceHSId, responseMessage);
                        }
                    };

                    System.out.printf("HostID %d got a request for an all-host NT proc\n", hostId);
                    System.out.flush();

                    m_internalConnectionHandler.callProcedure(m_catalogContext.get().authSystem.getInternalAdminUser(),
                                                              true,
                                                              1000 * 120,
                                                              cb,
                                                              true, // priority NT
                                                              invocation.getProcName(),
                                                              itm.getParameters());
                }
                else {
                    // m_d is for test only
                    m_d.offer(message);
                }
            }

            /** This method only used in test */
            @Override
            public VoltMessage recv() {
                return m_d.poll();
            }
        };
        messenger.createMailbox(m_mailbox.getHSId(), m_mailbox);
        m_plannerSiteId = messenger.getHSIdForLocalSite(HostMessenger.ASYNC_COMPILER_SITE_ID);
        m_zk = messenger.getZK();
        m_siteId = m_mailbox.getHSId();

        m_internalConnectionHandler = new InternalConnectionHandler();
        for (int pid : m_cartographer.getPartitions()) {
            m_internalConnectionHandler.addAdapter(pid, createInternalAdapter(pid));
        }

        m_executeTaskAdpater = new SimpleClientResponseAdapter(ClientInterface.EXECUTE_TASK_CID, "ExecuteTaskAdapter", true);
        bindAdapter(m_executeTaskAdpater, null);

        m_dispatcher = InvocationDispatcher.builder()
                .snapshotDaemon(m_snapshotDaemon)
                .replicationRole(replicationRole)
                .cartographer(m_cartographer)
                .catalogContext(m_catalogContext)
                .mailbox(m_mailbox)
                .clientInterfaceHandleManagerMap(m_cihm)
                .plannerSiteId(m_plannerSiteId)
                .siteId(m_siteId)
                .internalConnectionHandler(m_internalConnectionHandler)
                .build();
<<<<<<< HEAD
=======

        m_executeTaskAdpater = new SimpleClientResponseAdapter(ClientInterface.EXECUTE_TASK_CID, "ExecuteTaskAdapter", true);
        bindAdapter(m_executeTaskAdpater, null);
>>>>>>> 71ad1361
    }

    private InternalClientResponseAdapter createInternalAdapter(int pid) {
        InternalClientResponseAdapter internalAdapter = new InternalClientResponseAdapter(INTERNAL_CID + pid);
        bindAdapter(internalAdapter, null, true);
        return internalAdapter;
    }

    public InternalConnectionHandler getInternalConnectionHandler() {
        return m_internalConnectionHandler;
    }

    private void handlePartitionFailOver(BinaryPayloadMessage message) {
        try {
            JSONObject jsObj = new JSONObject(new String(message.m_payload, "UTF-8"));
            final int partitionId = jsObj.getInt(Cartographer.JSON_PARTITION_ID);
            final long initiatorHSId = jsObj.getLong(Cartographer.JSON_INITIATOR_HSID);
            for (final ClientInterfaceHandleManager cihm : m_cihm.values()) {
                try {
                    cihm.connection.queueTask(new Runnable() {
                        @Override
                        public void run() {
                            failOverConnection(partitionId, initiatorHSId, cihm.connection);
                        }
                    });
                } catch (UnsupportedOperationException ignore) {
                    // In case some internal connections don't implement queueTask()
                    failOverConnection(partitionId, initiatorHSId, cihm.connection);
                }
            }

            // Create adapters here so that it works for elastic add.
            if (!m_internalConnectionHandler.hasAdapter(partitionId)) {
                m_internalConnectionHandler.addAdapter(partitionId, createInternalAdapter(partitionId));
            }
        } catch (Exception e) {
            hostLog.warn("Error handling partition fail over at ClientInterface, continuing anyways", e);
        }
    }

    /*
     * When partition mastership for a partition changes, check all outstanding
     * requests for that partition and if they aren't for the current partition master,
     * drop them and send an error response.
     */
    private void failOverConnection(Integer partitionId, Long initiatorHSId, Connection c) {
        ClientInterfaceHandleManager cihm = m_cihm.get(c.connectionId());
        if (cihm == null) {
            return;
        }

        List<Iv2InFlight> transactions =
                cihm.removeHandlesForPartitionAndInitiator(partitionId, initiatorHSId);

        for (Iv2InFlight inFlight : transactions) {
            ClientResponseImpl response =
                    new ClientResponseImpl(
                            ClientResponseImpl.RESPONSE_UNKNOWN,
                            ClientResponse.UNINITIALIZED_APP_STATUS_CODE,
                            null,
                            new VoltTable[0],
                            "Transaction dropped due to change in mastership. " +
                            "It is possible the transaction was committed");
            response.setClientHandle(inFlight.m_clientHandle);
            ByteBuffer buf = ByteBuffer.allocate(response.getSerializedSize() + 4);
            buf.putInt(buf.capacity() - 4);
            response.flattenToBuffer(buf);
            buf.flip();
            c.writeStream().enqueue(buf);
        }

        if (cihm.repairCallback != null) {
            cihm.repairCallback.repairCompleted(partitionId, initiatorHSId);
        }
    }

    /**
     * Called when the replication role of the cluster changes.
     * @param role
     */
    public void setReplicationRole(ReplicationRole role) {
        m_dispatcher.setReplicationRole(role);
    }

    /**
     * Initializes the snapshot daemon so that it's ready to take snapshots
     */
    public void initializeSnapshotDaemon(HostMessenger messenger, GlobalServiceElector gse) {
        m_snapshotDaemon.init(this, messenger, new Runnable() {
            @Override
            public void run() {
                bindAdapter(m_snapshotDaemonAdapter, null);
            }
        },
        gse);
    }

    /**
     * Tell the clientInterface about a connection adapter.
     */
    public ClientInterfaceHandleManager bindAdapter(final Connection adapter, final ClientInterfaceRepairCallback repairCallback) {
        return bindAdapter(adapter, repairCallback, false);
    }

    private ClientInterfaceHandleManager bindAdapter(final Connection adapter, final ClientInterfaceRepairCallback repairCallback, boolean addAcg) {
        if (m_cihm.get(adapter.connectionId()) == null) {
            AdmissionControlGroup acg = AdmissionControlGroup.getDummy();
            ClientInterfaceHandleManager cihm = ClientInterfaceHandleManager.makeThreadSafeCIHM(true, adapter, repairCallback, acg);
            if (addAcg) {
                m_allACGs.add(acg);
            }
            m_cihm.put(adapter.connectionId(), cihm);
        }
        return m_cihm.get(adapter.connectionId());
    }

    public void unbindAdapter(final Connection adapter) {
        ClientInterfaceHandleManager cihm = m_cihm.remove(adapter.connectionId());
        if (cihm != null) {
            m_numConnections.decrementAndGet();
            /*
             * It's necessary to free all the resources held
             * Outstanding requests may actually still be at large
             */
            m_allACGs.remove(cihm.m_acg);
            m_notifier.removeConnection(adapter);
            cihm.freeOutstandingTxns();
        }
    }

    // if this ClientInterface's site ID is the lowest non-execution site ID
    // in the cluster, make our SnapshotDaemon responsible for snapshots
    public void mayActivateSnapshotDaemon() {
        SnapshotSchedule schedule = m_catalogContext.get().database.getSnapshotschedule().get("default");
        if (schedule != null)
        {
            final ListenableFuture<Void> future = m_snapshotDaemon.mayGoActiveOrInactive(schedule);
            future.addListener(new Runnable() {
                @Override
                public void run() {
                    try {
                        future.get();
                    } catch (InterruptedException e) {
                        VoltDB.crashLocalVoltDB("Failed to make SnapshotDaemon active", false, e);
                    } catch (ExecutionException e) {
                        VoltDB.crashLocalVoltDB("Failed to make SnapshotDaemon active", false, e);
                    }
                }
            }, CoreUtils.SAMETHREADEXECUTOR);
        }
    }

    /**
     * Returns the {@link InvocationDispatcher} used to route and issue {@link StoredProcedureInvocation}s
     * @return the {@link InvocationDispatcher} used to route and issue {@link StoredProcedureInvocation}s
     */
    public final InvocationDispatcher getDispatcher() {
        return m_dispatcher;
    }

    /**
     * Set the flag that tells this client interface to update its
     * catalog when it's threadsafe.
     */
    public void notifyOfCatalogUpdate() {
        m_catalogContext.set(VoltDB.instance().getCatalogContext());
        m_dispatcher.notifyOfCatalogUpdate();
        /*
         * Update snapshot daemon settings.
         *
         * Don't do it if the system is still initializing (CL replay),
         * because snapshot daemon may call @SnapshotScan on activation and
         * it will mess replaying txns up.
         */
        if (VoltDB.instance().getMode() != OperationMode.INITIALIZING) {
            mayActivateSnapshotDaemon();
        }
    }

    private ClientResponseImpl errorResponse(Connection c, long handle, byte status, String reason, Exception e, boolean log) {
        String realReason = reason;
        if (e != null) {
            StringWriter sw = new StringWriter();
            PrintWriter pw = new PrintWriter(sw);
            e.printStackTrace(pw);
            realReason = sw.toString();
        }
        if (log) {
            hostLog.warn(realReason);
        }
        return new ClientResponseImpl(status,
                new VoltTable[0], realReason, handle);
    }

    /**
     *
     * * return True if an error was generated and needs to be returned to the client
     */
    final ClientResponseImpl handleRead(ByteBuffer buf, ClientInputHandler handler, Connection ccxn) {
        StoredProcedureInvocation task = new StoredProcedureInvocation();
        try {
            task.initFromBuffer(buf);
        } catch (Exception ex) {
            return new ClientResponseImpl(
                    ClientResponseImpl.UNEXPECTED_FAILURE,
                    new VoltTable[0], ex.getMessage(), ccxn.connectionId());
        }
        AuthUser user =  m_catalogContext.get().authSystem.getUser(handler.getUserName());
        if (user == null) {
            String errorMessage = "User " + handler.getUserName() + " has been removed from the system via a catalog update";
            authLog.info(errorMessage);
            return errorResponse(ccxn, task.clientHandle, ClientResponse.UNEXPECTED_FAILURE, errorMessage, null, false);
        }

        return m_dispatcher.dispatch(task, handler, ccxn, user, null, false);
    }

    public Procedure getProcedureFromName(String procName, CatalogContext catalogContext) {
        return InvocationDispatcher.getProcedureFromName(procName, catalogContext);
    }

    private ScheduledFuture<?> m_deadConnectionFuture;
    private ScheduledFuture<?> m_topologyCheckFuture;
    public void schedulePeriodicWorks() {
        m_deadConnectionFuture = VoltDB.instance().scheduleWork(new Runnable() {
            @Override
            public void run() {
                try {
                    //Using the current time makes this vulnerable to NTP weirdness...
                    checkForDeadConnections(EstTime.currentTimeMillis());
                } catch (Exception ex) {
                    log.warn("Exception while checking for dead connections", ex);
                }
            }
        }, 200, 200, TimeUnit.MILLISECONDS);
        /*
         * Every five seconds check if the topology of the cluster has changed,
         * and if it has push an update to the clients. This should be an inexpensive operation
         * that operates on cached data and it ensures that clients eventually converge on the current
         * topology
         */
        m_topologyCheckFuture = VoltDB.instance().scheduleWork(new Runnable() {
            @Override
            public void run() {
                checkForTopologyChanges();
            }
        }, 0, TOPOLOGY_CHANGE_CHECK_MS, TimeUnit.MILLISECONDS);
    }

    /*
     * Boiler plate for a supplier to provide to the client notifier that allows new versions of
     * the topology to be published to the supplier
     *
     * Also a predicate for filtering out clients that don't actually want the updates
     */
    private final AtomicReference<DeferredSerialization> m_currentTopologyValues =
            new AtomicReference<>(null);
    private final Supplier<DeferredSerialization> m_currentTopologySupplier = new Supplier<DeferredSerialization>() {
        @Override
        public DeferredSerialization get() {
            return m_currentTopologyValues.get();
        }
    };

    /*
     * A predicate to allow the client notifier to skip clients
     * that don't want a specific kind of update
     */
    private final Predicate<ClientInterfaceHandleManager> m_wantsTopologyUpdatesPredicate =
            new Predicate<ClientInterfaceHandleManager>() {
                @Override
                public boolean apply(ClientInterfaceHandleManager input) {
                    return input.wantsTopologyUpdates();
                }};

    /*
     * Submit a task to the stats agent to retrieve the topology. Supply a dummy
     * client response adapter to fake a connection. The adapter converts the response
     * to a listenable future and we add a listener to pick up the resulting topology
     * and check if it has changed. If it has changed, queue a task to the notifier
     * to propagate the update to clients.
     */
    private void checkForTopologyChanges() {
        final Pair<SimpleClientResponseAdapter, ListenableFuture<ClientResponseImpl>> p =
                SimpleClientResponseAdapter.getAsListenableFuture();
        final ListenableFuture<ClientResponseImpl> fut = p.getSecond();
        fut.addListener(new Runnable() {
            @Override
            public void run() {
                try {
                    final ClientResponseImpl r = fut.get();
                    if (r.getStatus() != ClientResponse.SUCCESS) {
                        hostLog.warn("Received error response retrieving topology: " + r.getStatusString());
                        return;
                    }

                    final int size = r.getSerializedSize();
                    final ByteBuffer buf = ByteBuffer.allocate(size + 4);
                    buf.putInt(size);
                    r.flattenToBuffer(buf);
                    buf.flip();

                    //Check for no change
                    ByteBuffer oldValue = null;
                    DeferredSerialization ds = m_currentTopologyValues.get();
                    if (ds != null) {
                        oldValue = ByteBuffer.allocate(ds.getSerializedSize());
                        ds.serialize(oldValue);
                        oldValue.flip();
                    }

                    if (buf.equals(oldValue)) {
                        return;
                    }

                    m_currentTopologyValues.set(new DeferredSerialization() {
                        @Override
                        public void serialize(ByteBuffer outbuf) throws IOException {
                            outbuf.put(buf.duplicate());
                        }
                        @Override
                        public void cancel() {}

                        @Override
                        public int getSerializedSize() {
                            return buf.remaining();
                        }
                    });
                    if (oldValue != null) {
                        m_notifier.queueNotification(
                                m_cihm.values(),
                                m_currentTopologySupplier,
                                m_wantsTopologyUpdatesPredicate);
                    }

                } catch (Throwable t) {
                    hostLog.error("Error checking for topology updates", Throwables.getRootCause(t));
                }
            }
        }, CoreUtils.SAMETHREADEXECUTOR);
        final StoredProcedureInvocation spi = new StoredProcedureInvocation();
        spi.setProcName("@Statistics");
        spi.setParams("TOPO", 0);
        spi.setClientHandle(ASYNC_TOPO_HANDLE);
        InvocationDispatcher.dispatchStatistics(OpsSelector.STATISTICS, spi, p.getFirst());
    }

    private static final long CLIENT_HANGUP_TIMEOUT = Long.getLong("CLIENT_HANGUP_TIMEOUT", 30000);

    /**
     * Check for dead connections by providing each connection with the current
     * time so it can calculate the delta between now and the time the oldest message was
     * queued for sending.
     * @param now Current time in milliseconds
     */
    private final void checkForDeadConnections(final long now) {
        final ArrayList<Pair<Connection, Integer>> connectionsToRemove = new ArrayList<Pair<Connection, Integer>>();
        for (final ClientInterfaceHandleManager cihm : m_cihm.values()) {
            // Internal connections don't implement calculatePendingWriteDelta(), so check for real connection first
            if (VoltPort.class == cihm.connection.getClass()) {
                final int delta = cihm.connection.writeStream().calculatePendingWriteDelta(now);
                if (delta > CLIENT_HANGUP_TIMEOUT) {
                    connectionsToRemove.add(Pair.of(cihm.connection, delta));
                }
            }
        }

        for (final Pair<Connection, Integer> p : connectionsToRemove) {
            Connection c = p.getFirst();
            networkLog.warn("Closing connection to " + c +
                    " because it hasn't read a response that was pending for " +  p.getSecond() + " milliseconds");
            c.unregister();
        }
    }

    // BUG: this needs some more serious thinking
    // probably should be able to schedule a shutdown event
    // to the dispatcher..  Or write a "stop reading and flush
    // all your read buffers" events .. or something ..
    protected void shutdown() throws InterruptedException {
        if (m_deadConnectionFuture != null) {
            m_deadConnectionFuture.cancel(false);
            try {m_deadConnectionFuture.get();} catch (Throwable t) {}
        }
        if (m_topologyCheckFuture != null) {
            m_topologyCheckFuture.cancel(false);
            try {m_topologyCheckFuture.get();} catch (Throwable t) {}
        }
        if (m_maxConnectionUpdater != null) {
            m_maxConnectionUpdater.cancel(false);
        }
        if (m_acceptor != null) {
            m_acceptor.shutdown();
        }
        if (m_adminAcceptor != null)
        {
            m_adminAcceptor.shutdown();
        }
        if (m_snapshotDaemon != null) {
            m_snapshotDaemon.shutdown();
        }
        m_notifier.shutdown();
    }

    public void startAcceptingConnections() throws IOException {
        Future<?> replicaFuture = m_dispatcher.asynchronouslyDetermineLocalReplicas();

        /*
         * Periodically check the limit on the number of open files
         */
        m_maxConnectionUpdater = VoltDB.instance().scheduleWork(new Runnable() {
            @Override
            public void run() {
                Integer limit = org.voltdb.utils.CLibrary.getOpenFileLimit();
                if (limit != null) {
                    //Leave 300 files open for "stuff"
                    MAX_CONNECTIONS.set(limit - 300);
                }
            }
        }, 0, 10, TimeUnit.MINUTES);
        m_acceptor.start();
        if (m_adminAcceptor != null)
        {
            m_adminAcceptor.start();
        }
        mayActivateSnapshotDaemon();
        m_notifier.start();

        try {
            replicaFuture.get();
        } catch (InterruptedException e) {
            throw new IOException("Interrupted while determining local replicas",e);
        } catch (ExecutionException e) {
            throw new IOException("Failed to determine local replicas", e.getCause());
        }

        m_isAcceptingConnections.compareAndSet(false, true);
    }

    public boolean isAcceptingConnections() {
        return m_isAcceptingConnections.get();
    }

    @Override
    public void initiateSnapshotDaemonWork(final String procedureName, long clientData, final Object params[]) {
        final Config sysProc = SystemProcedureCatalog.listing.get(procedureName);
        if (sysProc == null) {
            throw new RuntimeException("SnapshotDaemon attempted to invoke " + procedureName +
            " which is not a known procedure");
        }
        Procedure catProc = sysProc.asCatalogProcedure();
        StoredProcedureInvocation spi = new StoredProcedureInvocation();
        spi.setProcName(procedureName);
        spi.params = new FutureTask<ParameterSet>(new Callable<ParameterSet>() {
            @Override
            public ParameterSet call() {
                ParameterSet paramSet = ParameterSet.fromArrayWithCopy(params);
                return paramSet;
            }
        });
        spi.clientHandle = clientData;
        // Ugh, need to consolidate this with handleRead() somehow but not feeling it at the moment
        if (procedureName.equals("@SnapshotScan")) {
            InvocationDispatcher.dispatchStatistics(OpsSelector.SNAPSHOTSCAN, spi, m_snapshotDaemonAdapter);
            return;
        }
        else if (procedureName.equals("@SnapshotDelete")) {
            InvocationDispatcher.dispatchStatistics(OpsSelector.SNAPSHOTDELETE, spi, m_snapshotDaemonAdapter);
            return;
        }
        // initiate the transaction
        createTransaction(m_snapshotDaemonAdapter.connectionId(),
                spi, catProc.getReadonly(),
                catProc.getSinglepartition(), catProc.getEverysite(),
                0,
                0, System.nanoTime());
    }

    /**
     * A dummy connection to provide to the DTXN. It routes
     * ClientResponses back to the daemon
     *
     */
    private class SnapshotDaemonAdapter implements Connection, WriteStream {

        @Override
        public void disableReadSelection() {
            throw new UnsupportedOperationException();
        }

        @Override
        public void enableReadSelection() {
            throw new UnsupportedOperationException();
        }

        @Override
        public NIOReadStream readStream() {
            throw new UnsupportedOperationException();
        }

        @Override
        public WriteStream writeStream() {
            return this;
        }

        @Override
        public int calculatePendingWriteDelta(long now) {
            throw new UnsupportedOperationException();
        }

        @Override
        public boolean hadBackPressure() {
            throw new UnsupportedOperationException();
        }

        @Override
        public boolean isEmpty() {
            throw new UnsupportedOperationException();
        }

        @Override
        public String getHostnameAndIPAndPort() {
            return "SnapshotDaemon";
        }

        @Override
        public String getHostnameOrIP() {
            return "SnapshotDaemon";
        }

        @Override
        public String getHostnameOrIP(long clientHandle) {
            return getHostnameOrIP();
        }

        @Override
        public int getRemotePort() {
            return -1;
        }

        @Override
        public InetSocketAddress getRemoteSocketAddress() {
            return null;
        }

        @Override
        public Future<?> unregister() {
            return null;
        }

        @Override
        public long connectionId()
        {
            return Long.MIN_VALUE;
        }

        @Override
        public long connectionId(long clientHandle) {
            return connectionId();
        }

        @Override
        public int getOutstandingMessageCount()
        {
            throw new UnsupportedOperationException();
        }

        @Override
        public void fastEnqueue(final org.voltcore.utils.DeferredSerialization ds) {
            enqueue(ds);
        }

        @Override
        public void enqueue(final org.voltcore.utils.DeferredSerialization ds)
        {

            m_snapshotDaemon.processClientResponse(new Callable<ClientResponseImpl>() {
                @Override
                public ClientResponseImpl call() throws Exception {
                    ClientResponseImpl resp = new ClientResponseImpl();
                    ByteBuffer b = ByteBuffer.allocate(ds.getSerializedSize());
                    ds.serialize(b);
                    b.position(4);
                    resp.initFromBuffer(b);
                    return resp;
                }
            });
        }

        @Override
        public void enqueue(final ByteBuffer b)
        {
            m_snapshotDaemon.processClientResponse(new Callable<ClientResponseImpl>() {
                @Override
                public ClientResponseImpl call() throws Exception {
                    ClientResponseImpl resp = new ClientResponseImpl();
                    b.position(4);
                    resp.initFromBuffer(b);
                    return resp;
                }
            });
        }

        @Override
        public void enqueue(ByteBuffer[] b)
        {
            if (b.length == 1)
            {
                // Buffer chains are currently not used, just hand the first
                // buffer to the single buffer handler
                enqueue(b[0]);
            }
            else
            {
                log.error("Something is using buffer chains with enqueue");
            }
        }

        @Override
        public void queueTask(Runnable r) {
            // Called when node failure happens
            r.run();
        }
    }

    public Map<Long, Pair<String, long[]>> getLiveClientStats()
    {
        final Map<Long, Pair<String, long[]>> client_stats =
            new HashMap<Long, Pair<String, long[]>>();

        // m_cihm hashes connectionId to a ClientInterfaceHandleManager
        // ClientInterfaceHandleManager has the connection object.
        for (Map.Entry<Long, ClientInterfaceHandleManager> e : m_cihm.entrySet()) {
            // The internal CI adapters report negative connection ids and
            // aren't included in public stats.
            if (e.getKey() > 0) {
                long adminMode = e.getValue().isAdmin ? 1 : 0;
                long readWait = e.getValue().connection.readStream().dataAvailable();
                long writeWait = e.getValue().connection.writeStream().getOutstandingMessageCount();
                long outstandingTxns = e.getValue().getOutstandingTxns();
                client_stats.put(
                        e.getKey(), new Pair<String, long[]>(
                            e.getValue().connection.getHostnameOrIP(),
                            new long[] {adminMode, readWait, writeWait, outstandingTxns}));
            }
        }
        return client_stats;
    }

    public SnapshotDaemon getSnapshotDaemon() {
        return m_snapshotDaemon;
    }

    /**
     * Send a command log replay sentinel to the given partition.
     * @param uniqueId
     * @param partitionId
     */
    public void sendSentinel(long uniqueId, int partitionId) {
        m_dispatcher.sendSentinel(uniqueId, partitionId);
    }

    /**
     * Sends an end of log message to the master of that partition. This should
     * only be called at the end of replay.
     *
     * @param partitionId
     */
    public void sendEOLMessage(int partitionId) {
        final long initiatorHSId = m_cartographer.getHSIdForMaster(partitionId);
        Iv2EndOfLogMessage message = new Iv2EndOfLogMessage(partitionId);
        m_mailbox.send(initiatorHSId, message);
    }

    public List<Iterator<Map.Entry<Long, Map<String, InvocationInfo>>>> getIV2InitiatorStats() {
        ArrayList<Iterator<Map.Entry<Long, Map<String, InvocationInfo>>>> statsIterators =
                new ArrayList<Iterator<Map.Entry<Long, Map<String, InvocationInfo>>>>();
        for(AdmissionControlGroup acg : m_allACGs) {
            statsIterators.add(acg.getInitiationStatsIterator());
        }
        return statsIterators;
    }

    public List<AbstractHistogram> getLatencyStats() {
        List<AbstractHistogram> latencyStats = new ArrayList<AbstractHistogram>();
        for (AdmissionControlGroup acg : m_allACGs) {
            latencyStats.add(acg.getLatencyInfo());
        }
        return latencyStats;
    }

    //Generate a mispartitioned response also log the message.
    private ClientResponseImpl getMispartitionedErrorResponse(StoredProcedureInvocation task,
            Procedure catProc, Exception ex) {
        Object invocationParameter = null;
        try {
            invocationParameter = task.getParameterAtIndex(catProc.getPartitionparameter());
        } catch (Exception ex2) {
        }
        String exMsg = "Unknown";
        if (ex != null) {
            exMsg = ex.getMessage();
        }
        String errorMessage = "Error sending procedure " + task.getProcName()
                + " to the correct partition. Make sure parameter values are correct."
                + " Parameter value " + invocationParameter
                + ", partition column " + catProc.getPartitioncolumn().getName()
                + " type " + catProc.getPartitioncolumn().getType()
                + " Message: " + exMsg;
        authLog.warn(errorMessage);
        ClientResponseImpl clientResponse = new ClientResponseImpl(ClientResponse.UNEXPECTED_FAILURE,
                new VoltTable[0], errorMessage, task.clientHandle);
        return clientResponse;
    }

    /**
     * Call @ExecuteTask to generate a MP transaction.
     *
     * @param timeoutMS  timeout in milliseconds
     * @param params  actual parameter(s) for sub task to run
     * @return
     * @throws IOException
     * @throws InterruptedException
     */
    public ClientResponse callExecuteTask(long timeoutMS, byte[] params) throws IOException, InterruptedException {
        SimpleClientResponseAdapter.SyncCallback syncCb = new SimpleClientResponseAdapter.SyncCallback();
        callExecuteTaskAsync(syncCb, params);
        return syncCb.getResponse(timeoutMS);
    }

    /**
     * Asynchronous version, call @ExecuteTask to generate a MP transaction.
     *
     * @param cb  maximum timeout in milliseconds
     * @param params  actual parameter(s) for sub task to run
     * @return
     * @throws IOException
     * @throws InterruptedException
     */
    public void callExecuteTaskAsync(SimpleClientResponseAdapter.Callback cb, byte[] params) throws IOException {
        final String procedureName = "@ExecuteTask";
        Config procedureConfig = SystemProcedureCatalog.listing.get(procedureName);
        Procedure proc = procedureConfig.asCatalogProcedure();
        StoredProcedureInvocation spi = new StoredProcedureInvocation();
        spi.setProcName(procedureName);
        spi.setParams(params);
        spi.setClientHandle(m_executeTaskAdpater.registerCallback(cb));
        if (spi.getSerializedParams() == null) {
            spi = MiscUtils.roundTripForCL(spi);
        }
        synchronized (m_executeTaskAdpater) {
            createTransaction(m_executeTaskAdpater.connectionId(), spi,
                    proc.getReadonly(), proc.getSinglepartition(), proc.getEverysite(),
                    0 /* Can provide anything for multi-part */,
                    spi.getSerializedSize(), System.nanoTime());
        }
    }

    /**
     * This is not designed to be a safe shutdown.
     * This is designed to stop sending messages to clients as fast as possible.
     * It is currently called from VoltDB.crash...
     *
     * Note: this really needs to work. We CAN'T respond back to the client anything
     * after we've decided to crash or it might break some of our contracts.
     *
     * @return false if we can't be assured this safely worked
     */
    public boolean ceaseAllPublicFacingTrafficImmediately() {
        try {
            if (m_acceptor != null) {
                // This call seems to block until the shutdown is done
                // which is good becasue we assume there will be no new
                // connections afterward
                m_acceptor.shutdown();
            }
            if (m_adminAcceptor != null) {
                m_adminAcceptor.shutdown();
            }
        }
        catch (InterruptedException e) {
            // this whole method is really a best effort kind of thing...
            log.error(e);
            // if we didn't succeed, let the caller know and take action
            return false;
        }
        finally {
            m_isAcceptingConnections.set(false);
            // this feels like an unclean thing to do... but should work
            // for the purposes of cutting all responses right before we deliberately
            // end the process
            // m_cihm itself is threadsafe, and the regular shutdown code won't
            // care if it's empty... so... this.
            m_cihm.clear();
        }

        return true;
    }

    public AuthUser getInternalUser() {
        return m_catalogContext.get().authSystem.getInternalAdminUser();
    }

    void handleFailedHosts(Set<Integer> failedHosts) {
        m_dispatcher.handleFailedHosts(failedHosts);
    }
}<|MERGE_RESOLUTION|>--- conflicted
+++ resolved
@@ -1247,11 +1247,6 @@
         m_zk = messenger.getZK();
         m_siteId = m_mailbox.getHSId();
 
-        m_internalConnectionHandler = new InternalConnectionHandler();
-        for (int pid : m_cartographer.getPartitions()) {
-            m_internalConnectionHandler.addAdapter(pid, createInternalAdapter(pid));
-        }
-
         m_executeTaskAdpater = new SimpleClientResponseAdapter(ClientInterface.EXECUTE_TASK_CID, "ExecuteTaskAdapter", true);
         bindAdapter(m_executeTaskAdpater, null);
 
@@ -1266,12 +1261,6 @@
                 .siteId(m_siteId)
                 .internalConnectionHandler(m_internalConnectionHandler)
                 .build();
-<<<<<<< HEAD
-=======
-
-        m_executeTaskAdpater = new SimpleClientResponseAdapter(ClientInterface.EXECUTE_TASK_CID, "ExecuteTaskAdapter", true);
-        bindAdapter(m_executeTaskAdpater, null);
->>>>>>> 71ad1361
     }
 
     private InternalClientResponseAdapter createInternalAdapter(int pid) {
