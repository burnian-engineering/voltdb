--- conflicted
+++ resolved
@@ -963,7 +963,7 @@
             }
 
             // Reuse the creation time of the original invocation to have accurate internal latency
-            if (response.isMispartitioned()) {
+            if (response.isMispartitioned() || response.isMisrouted()) {
                 // If the transaction is restarted, don't send a response to the client yet.
                 if (restartTransaction(clientData.m_messageSize, clientData.m_creationTimeNanos)) {
                     return DeferredSerialization.EMPTY_MESSAGE_LENGTH;
@@ -1012,50 +1012,8 @@
          * @param messageSize the original message size when the invocation first came in
          * @return true if the transaction is restarted successfully, false otherwise.
          */
-        private boolean restartTransaction(int messageSize, long nowNanos)
-        {
-<<<<<<< HEAD
-            if (response.isMispartitioned() || response.isMisrouted()) {
-                // Restart a mis-partitioned or mis-routed transaction
-                assert response.getInvocation() != null;
-                assert response.getCurrentHashinatorConfig() != null;
-                assert(catProc != null);
-
-                // before rehashing, update the hashinator
-                TheHashinator.updateHashinator(
-                        TheHashinator.getConfiguredHashinatorClass(),
-                        response.getCurrentHashinatorConfig().getFirst(), // version
-                        response.getCurrentHashinatorConfig().getSecond(), // config bytes
-                        false); // cooked (true for snapshot serialization only)
-
-                // if we are recovering, the mispartitioned txn must come from the log,
-                // don't restart it. The correct txn will be replayed by another node.
-                if (VoltDB.instance().getMode() == OperationMode.INITIALIZING) {
-                    return false;
-                }
-
-                try {
-                    ProcedurePartitionInfo ppi = (ProcedurePartitionInfo)catProc.getAttachment();
-                    int partition = InvocationDispatcher.getPartitionForProcedureParameter(ppi.index,
-                            ppi.type, response.getInvocation());
-                    m_dispatcher.createTransaction(cihm.connection.connectionId(),
-                            response.getInvocation(),
-                            catProc.getReadonly(),
-                            partition != MpInitiator.MP_INIT_PID, // Only SP could be mis-partitioned
-                            false, // Only SP could be mis-partitioned
-                            new int [] { partition },
-                            messageSize,
-                            nowNanos);
-                    return true;
-                } catch (Exception e) {
-                    // unable to hash to a site, return an error
-                    assert(clientResponse == null);
-                    clientResponse = getMispartitionedErrorResponse(response.getInvocation(), catProc, e);
-                }
-            }
-            return false;
-=======
-            // Restart a mis-partitioned transaction
+        private boolean restartTransaction(int messageSize, long nowNanos) {
+            // Restart a mis-partitioned or mis-routed transaction
             assert response.getInvocation() != null;
             assert response.getCurrentHashinatorConfig() != null;
             assert(catProc != null);
@@ -1073,16 +1031,14 @@
                 return false;
             }
 
-            boolean isReadonly = catProc.getReadonly();
-
             try {
                 ProcedurePartitionInfo ppi = (ProcedurePartitionInfo)catProc.getAttachment();
                 int partition = InvocationDispatcher.getPartitionForProcedureParameter(ppi.index,
                         ppi.type, response.getInvocation());
                 m_dispatcher.createTransaction(cihm.connection.connectionId(),
                         response.getInvocation(),
-                        isReadonly,
-                        true, // Only SP could be mis-partitioned
+                        catProc.getReadonly(),
+                        partition != MpInitiator.MP_INIT_PID, // Only SP could be mis-partitioned
                         false, // Only SP could be mis-partitioned
                         new int [] { partition },
                         messageSize,
@@ -1093,7 +1049,6 @@
                 clientResponse = getMispartitionedErrorResponse(response.getInvocation(), catProc, e);
             }
             return true;
->>>>>>> 6a608492
         }
     }
 
