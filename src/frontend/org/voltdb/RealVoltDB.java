/* This file is part of VoltDB.
 * Copyright (C) 2008-2012 VoltDB Inc.
 *
 * VoltDB is free software: you can redistribute it and/or modify
 * it under the terms of the GNU General Public License as published by
 * the Free Software Foundation, either version 3 of the License, or
 * (at your option) any later version.
 *
 * VoltDB is distributed in the hope that it will be useful,
 * but WITHOUT ANY WARRANTY; without even the implied warranty of
 * MERCHANTABILITY or FITNESS FOR A PARTICULAR PURPOSE.  See the
 * GNU General Public License for more details.
 *
 * You should have received a copy of the GNU General Public License
 * along with VoltDB.  If not, see <http://www.gnu.org/licenses/>.
 */

package org.voltdb;

import java.io.BufferedWriter;
import java.io.ByteArrayInputStream;
import java.io.File;
import java.io.FileInputStream;
import java.io.FileWriter;
import java.io.IOException;
import java.io.InputStream;
import java.io.PrintStream;
import java.io.UnsupportedEncodingException;
import java.lang.management.ManagementFactory;
import java.net.Inet4Address;
import java.net.Inet6Address;
import java.net.InetAddress;
import java.net.NetworkInterface;
import java.net.SocketException;
import java.util.ArrayDeque;
import java.util.ArrayList;
import java.util.Enumeration;
import java.util.HashMap;
import java.util.HashSet;
import java.util.LinkedList;
import java.util.List;
import java.util.Map;
import java.util.Random;
import java.util.Set;
import java.util.TreeSet;
import java.util.concurrent.CountDownLatch;
import java.util.concurrent.ExecutorService;
import java.util.concurrent.Executors;
import java.util.concurrent.ScheduledFuture;
import java.util.concurrent.ScheduledThreadPoolExecutor;
import java.util.concurrent.Semaphore;
import java.util.concurrent.ThreadFactory;
import java.util.concurrent.TimeUnit;
import java.util.concurrent.atomic.AtomicBoolean;
import java.util.zip.CRC32;

import org.apache.zookeeper_voltpatches.CreateMode;
import org.apache.zookeeper_voltpatches.KeeperException;
import org.apache.zookeeper_voltpatches.ZooDefs.Ids;
import org.apache.zookeeper_voltpatches.ZooKeeper;
import org.apache.zookeeper_voltpatches.data.Stat;
import org.json_voltpatches.JSONArray;
import org.json_voltpatches.JSONObject;
import org.json_voltpatches.JSONStringer;
import org.voltcore.logging.Level;
import org.voltcore.logging.VoltLogger;
import org.voltcore.messaging.HostMessenger;
import org.voltcore.messaging.Mailbox;
import org.voltcore.utils.CoreUtils;
import org.voltcore.utils.Pair;
import org.voltcore.zk.ZKUtil;
import org.voltdb.VoltDB.START_ACTION;
import org.voltdb.VoltZK.MailboxType;
import org.voltdb.catalog.Catalog;
import org.voltdb.catalog.Cluster;
import org.voltdb.catalog.Database;
import org.voltdb.compiler.AsyncCompilerAgent;
import org.voltdb.compiler.ClusterConfig;
import org.voltdb.compiler.deploymentfile.DeploymentType;
import org.voltdb.compiler.deploymentfile.HeartbeatType;
import org.voltdb.compiler.deploymentfile.UsersType;
import org.voltdb.dtxn.DtxnInitiatorMailbox;
import org.voltdb.dtxn.ExecutorTxnIdSafetyState;
import org.voltdb.dtxn.MailboxPublisher;
import org.voltdb.dtxn.MailboxTracker;
import org.voltdb.dtxn.MailboxUpdateHandler;
import org.voltdb.dtxn.SimpleDtxnInitiator;
import org.voltdb.dtxn.SiteTracker;
import org.voltdb.dtxn.TransactionInitiator;
import org.voltdb.export.ExportManager;
import org.voltdb.fault.FaultDistributor;
import org.voltdb.fault.FaultDistributorInterface;
import org.voltdb.fault.SiteFailureFault;
import org.voltdb.fault.VoltFault.FaultType;
import org.voltdb.licensetool.LicenseApi;
import org.voltdb.messaging.VoltDbMessageFactory;
import org.voltdb.utils.CatalogUtil;
import org.voltdb.utils.HTTPAdminListener;
import org.voltdb.utils.LogKeys;
import org.voltdb.utils.MiscUtils;
import org.voltdb.utils.PlatformProperties;
import org.voltdb.utils.ResponseSampler;
import org.voltdb.utils.SystemStatsCollector;
import org.voltdb.utils.VoltSampler;

/**
 * RealVoltDB initializes global server components, like the messaging
 * layer, ExecutionSite(s), and ClientInterface. It provides accessors
 * or references to those global objects. It is basically the global
 * namespace. A lot of the global namespace is described by VoltDBInterface
 * to allow test mocking.
 */
public class RealVoltDB implements VoltDBInterface, RestoreAgent.Callback, MailboxUpdateHandler
{
    private static final VoltLogger log = new VoltLogger(VoltDB.class.getName());
    private static final VoltLogger hostLog = new VoltLogger("HOST");
    private static final VoltLogger consoleLog = new VoltLogger("CONSOLE");

    /** Default deployment file contents if path to deployment is null */
    private static final String[] defaultDeploymentXML = {
        "<?xml version=\"1.0\"?>",
        "<!-- IMPORTANT: This file is an auto-generated default deployment configuration.",
        "                Changes to this file will be overwritten. Copy it elsewhere if you",
        "                want to use it as a starting point for a custom configuration. -->",
        "<deployment>",
        "   <cluster hostcount=\"1\" sitesperhost=\"2\" />",
        "   <httpd enabled=\"true\">",
        "      <jsonapi enabled=\"true\" />",
        "   </httpd>",
        "</deployment>"
    };

    public VoltDB.Configuration m_config = new VoltDB.Configuration();
    private volatile boolean m_validateConfiguredNumberOfPartitionsOnMailboxUpdate;
    private int m_configuredNumberOfPartitions;
    CatalogContext m_catalogContext;
    volatile SiteTracker m_siteTracker;
    MailboxPublisher m_mailboxPublisher;
    MailboxTracker m_mailboxTracker;
    private String m_buildString;
    private static final String m_defaultVersionString = "2.6";
    private String m_versionString = m_defaultVersionString;
    HostMessenger m_messenger = null;
    final ArrayList<ClientInterface> m_clientInterfaces = new ArrayList<ClientInterface>();
    final ArrayList<SimpleDtxnInitiator> m_dtxns = new ArrayList<SimpleDtxnInitiator>();
    private Map<Long, ExecutionSite> m_localSites;
    HTTPAdminListener m_adminListener;
    private Map<Long, Thread> m_siteThreads;
    private ArrayList<ExecutionSiteRunner> m_runners;
    private ExecutionSite m_currentThreadSite;
    private StatsAgent m_statsAgent = new StatsAgent();
    private AsyncCompilerAgent m_asyncCompilerAgent = new AsyncCompilerAgent();
    public AsyncCompilerAgent getAsyncCompilerAgent() { return m_asyncCompilerAgent; }
    FaultDistributor m_faultManager;
    private PartitionCountStats m_partitionCountStats = null;
    private IOStats m_ioStats = null;
    private MemoryStats m_memoryStats = null;
    private StatsManager m_statsManager = null;
    private SnapshotCompletionMonitor m_snapshotCompletionMonitor;
    int m_myHostId;
    long m_depCRC = -1;
    String m_serializedCatalog;
    String m_httpPortExtraLogMessage = null;
    boolean m_jsonEnabled;
    DeploymentType m_deployment;

    // Should the execution sites be started in recovery mode
    // (used for joining a node to an existing cluster)
    // If CL is enabled this will be set to true
    // by the CL when the truncation snapshot completes
    // and this node is viable for replay
    volatile boolean m_recovering = false;
    boolean m_replicationActive = false;

    //Only restrict recovery completion during test
    static Semaphore m_testBlockRecoveryCompletion = new Semaphore(Integer.MAX_VALUE);
    private long m_executionSiteRecoveryFinish;
    private long m_executionSiteRecoveryTransferred;

    // id of the leader, or the host restore planner says has the catalog
    int m_hostIdWithStartupCatalog;
    String m_pathToStartupCatalog;

    // Synchronize initialize and shutdown.
    private final Object m_startAndStopLock = new Object();

    // Synchronize updates of catalog contexts with context accessors.
    private final Object m_catalogUpdateLock = new Object();

    // add a random number to the sampler output to make it likely to be unique for this process.
    private final VoltSampler m_sampler = new VoltSampler(10, "sample" + String.valueOf(new Random().nextInt() % 10000) + ".txt");
    private final AtomicBoolean m_hasStartedSampler = new AtomicBoolean(false);

    final VoltDBSiteFailureFaultHandler m_faultHandler = new VoltDBSiteFailureFaultHandler(this);

    RestoreAgent m_restoreAgent = null;

    private volatile boolean m_isRunning = false;

    @Override
    public boolean recovering() { return m_recovering; }

    private long m_recoveryStartTime;

    CommandLog m_commandLog;

    private volatile OperationMode m_mode = OperationMode.INITIALIZING;
    private OperationMode m_startMode = null;

    volatile String m_localMetadata = "";

    private ExecutorService m_computationService;

    // methods accessed via the singleton
    @Override
    public void startSampler() {
        if (m_hasStartedSampler.compareAndSet(false, true)) {
            m_sampler.start();
        }
    }

    HeartbeatThread heartbeatThread;
    private ScheduledThreadPoolExecutor m_periodicWorkThread;

    // The configured license api: use to decide enterprise/cvommunity edition feature enablement
    LicenseApi m_licenseApi;

    @Override
    public LicenseApi getLicenseApi() {
        return m_licenseApi;
    }


    /**
     * Initialize all the global components, then initialize all the m_sites.
     */
    @Override
    public void initialize(VoltDB.Configuration config) {
        synchronized(m_startAndStopLock) {
            consoleLog.l7dlog( Level.INFO, LogKeys.host_VoltDB_StartupString.name(), null);

            // If there's no deployment provide a default and put it under voltdbroot.
            if (config.m_pathToDeployment == null) {
                try {
                    config.m_pathToDeployment = setupDefaultDeployment();
                } catch (IOException e) {
                    VoltDB.crashLocalVoltDB("Failed to write default deployment.", false, null);
                }
            }

            // set the mode first thing
            m_mode = OperationMode.INITIALIZING;
            m_config = config;
            m_startMode = null;

            // set a bunch of things to null/empty/new for tests
            // which reusue the process
            m_clientInterfaces.clear();
            m_dtxns.clear();
            m_adminListener = null;
            m_commandLog = new DummyCommandLog();
            m_deployment = null;
            m_messenger = null;
            m_startMode = null;
            m_statsAgent = new StatsAgent();
            m_asyncCompilerAgent = new AsyncCompilerAgent();
            m_faultManager = null;
            m_validateConfiguredNumberOfPartitionsOnMailboxUpdate = false;
            m_snapshotCompletionMonitor = null;
            m_catalogContext = null;
            m_partitionCountStats = null;
            m_ioStats = null;
            m_memoryStats = null;
            m_statsManager = null;
            m_restoreAgent = null;
            m_siteTracker = null;
            m_mailboxTracker = null;
            m_recoveryStartTime = System.currentTimeMillis();
            m_hostIdWithStartupCatalog = 0;
            m_pathToStartupCatalog = m_config.m_pathToCatalog;
            m_replicationActive = false;

            // set up site structure
            m_localSites = new HashMap<Long, ExecutionSite>();
            m_siteThreads = new HashMap<Long, Thread>();
            m_runners = new ArrayList<ExecutionSiteRunner>();

            m_computationService = Executors.newFixedThreadPool(
                    Runtime.getRuntime().availableProcessors(),
                    new ThreadFactory() {
                        private int threadIndex = 0;
                        @Override
                        public synchronized Thread  newThread(Runnable r) {
                            Thread t = new Thread(null, r, "Computation service thread - " + threadIndex++, 131072);
                            t.setDaemon(true);
                            return t;
                        }

                    });

            // determine if this is a rejoining node
            // (used for license check and later the actual rejoin)
            boolean isRejoin = config.m_rejoinToHostAndPort != null;
            m_recovering = isRejoin;

            // Set std-out/err to use the UTF-8 encoding and fail if UTF-8 isn't supported
            try {
                System.setOut(new PrintStream(System.out, true, "UTF-8"));
                System.setErr(new PrintStream(System.err, true, "UTF-8"));
            } catch (UnsupportedEncodingException e) {
                hostLog.fatal("Support for the UTF-8 encoding is required for VoltDB. This means you are likely running an unsupported JVM. Exiting.");
                System.exit(-1);
            }

            // check that this is a 64 bit VM
            if (System.getProperty("java.vm.name").contains("64") == false) {
                hostLog.fatal("You are running on an unsupported (probably 32 bit) JVM. Exiting.");
                System.exit(-1);
            }

            m_snapshotCompletionMonitor = new SnapshotCompletionMonitor();

            readBuildInfo(config.m_isEnterprise ? "Enterprise Edition" : "Community Edition");

            // start up the response sampler if asked to by setting the env var
            // VOLTDB_RESPONSE_SAMPLE_PATH to a valid path
            ResponseSampler.initializeIfEnabled();

            buildClusterMesh(isRejoin);
            m_mailboxPublisher = new MailboxPublisher(VoltZK.mailboxes + "/" + m_messenger.getHostId());
            final int numberOfNodes = readDeploymentAndCreateStarterCatalogContext();
            if (!isRejoin) {
                m_messenger.waitForGroupJoin(numberOfNodes);
            }

            m_faultManager = new FaultDistributor(this);
            m_faultManager.registerFaultHandler(SiteFailureFault.SITE_FAILURE_CATALOG,
                    m_faultHandler,
                    FaultType.SITE_FAILURE);
            if (!m_faultManager.testPartitionDetectionDirectory(
                    m_catalogContext.cluster.getFaultsnapshots().get("CLUSTER_PARTITION"))) {
                VoltDB.crashLocalVoltDB("Unalbe to create partition detection snapshot directory at" +
                        m_catalogContext.cluster.getFaultsnapshots().get("CLUSTER_PARTITION"), false, null);
            }


            // Create the thread pool here. It's needed by buildClusterMesh()
            final int availableProcessors = Runtime.getRuntime().availableProcessors();
            int poolSize = 1;
            if (availableProcessors > 4) {
                poolSize = 2;
            }
            m_periodicWorkThread = CoreUtils.getScheduledThreadPoolExecutor("Periodic Work", poolSize, 1024 * 128);

            m_licenseApi = MiscUtils.licenseApiFactory(m_config.m_pathToLicense);
            if (m_licenseApi == null) {
                VoltDB.crashLocalVoltDB("Failed to initialize license verifier. " +
                        "See previous log message for details.", false, null);
            }

            /*
             * Construct all the mailboxes for things that need to be globally addressable so they can be published
             * in one atomic shot.
             *
             * The starting state for partition assignments are statically derived from the host id generated
             * by host messenger and the k-factor/host count/sites per host. This starting state
             * is published to ZK as the toplogy metadata node.
             *
             * On rejoin the rejoining node has to inspect the topology meta node to find out what is missing
             * and then update the topology listing itself as a replacement for one of the missing host ids.
             * Then it does a compare and set of the topology.
             */
            ArrayDeque<Mailbox> siteMailboxes = null;
            ClusterConfig clusterConfig = null;
            DtxnInitiatorMailbox initiatorMailbox = null;
            long initiatorHSId = 0;
            try {
                /*
                 * Start mailbox tracker early here because it is required
                 * on rejoin to find the hosts that are missing from the cluster
                 */
                m_mailboxTracker = new MailboxTracker(m_messenger.getZK(), this);
                m_mailboxTracker.start();

                /*
                 * Will count this down at the right point on regular startup as well as rejoin
                 */
                CountDownLatch rejoinCompleteLatch = new CountDownLatch(1);
                Pair<ArrayDeque<Mailbox>, ClusterConfig> p;
                if (isRejoin) {
                    /*
                     * Need to lock the topology metadata
                     * so that it can be changed atomically with publishing the mailbox node
                     * for this process on a rejoin.
                     */
                    createRejoinBarrierAndWatchdog(rejoinCompleteLatch);

                    p = createMailboxesForSitesRejoin();
                    ExecutionSite.recoveringSiteCount.set(p.getFirst().size());
                    System.out.println("Set recovering site count to " + p.getFirst().size());
                } else {
                    p = createMailboxesForSitesStartup();
                }

                siteMailboxes = p.getFirst();
                clusterConfig = p.getSecond();
                // This will set up site tracker
                initiatorHSId = registerInitiatorMailbox();
                final long statsHSId = m_messenger.getHSIdForLocalSite(HostMessenger.STATS_SITE_ID);
                m_messenger.generateMailboxId(statsHSId);
                System.out.println("Registering stats mailbox id " + CoreUtils.hsIdToString(statsHSId));
                m_mailboxPublisher.registerMailbox(MailboxType.StatsAgent, new MailboxNodeContent(statsHSId, null));

                m_mailboxPublisher.publish(m_messenger.getZK());

                /*
                 * Now that we have published our changes to the toplogy it is safe for
                 * another node to come in and manipulate the toplogy metadata
                 */
                rejoinCompleteLatch.countDown();
                if (isRejoin) {
                    m_messenger.getZK().delete(VoltZK.rejoinLock, -1, new ZKUtil.VoidCallback(), null);
                }
            } catch (Exception e) {
                VoltDB.crashLocalVoltDB(e.getMessage(), true, e);
            }

            /*
             * Before this barrier pretty much every remotely visible mailbox id has to have been
             * registered with host messenger and published with mailbox publisher
             */
            boolean siteTrackerInit = false;
            for (int ii = 0; ii < 4000; ii++) {
                boolean predicate = true;
                if (isRejoin) {
                    predicate = !m_siteTracker.getAllHosts().contains(m_messenger.getHostId());
                } else {
                    predicate = m_siteTracker.getAllHosts().size() < m_deployment.getCluster().getHostcount();
                }
                if (predicate) {
                    try {
                        Thread.sleep(5);
                    } catch (InterruptedException e) {
                        e.printStackTrace();
                    }
                } else {
                    siteTrackerInit = true;
                    break;
                }
            }
            if (!siteTrackerInit) {
                VoltDB.crashLocalVoltDB(
                        "Failed to initialize site tracker with all hosts before timeout", true, null);
            }

            initiatorMailbox = createInitiatorMailbox(initiatorHSId);


            // do the many init tasks in the Inits class
            Inits inits = new Inits(this, 1);
            inits.doInitializationWork();

            if (config.m_backend.isIPC) {
                int eeCount = m_siteTracker.getLocalSites().length;
                if (config.m_ipcPorts.size() != eeCount) {
                    hostLog.fatal("Specified an IPC backend but only supplied " + config.m_ipcPorts.size() +
                            " backend ports when " + eeCount + " are required");
                    System.exit(-1);
                }
            }

            collectLocalNetworkMetadata();

            /*
             * Create execution sites runners (and threads) for all exec sites except the first one.
             * This allows the sites to be set up in the thread that will end up running them.
             * Cache the first Site from the catalog and only do the setup once the other threads have been started.
             */
            Mailbox localThreadMailbox = siteMailboxes.poll();
            ((org.voltcore.messaging.SiteMailbox)localThreadMailbox).setCommandLog(m_commandLog);
            m_currentThreadSite = null;
            for (Mailbox mailbox : siteMailboxes) {
                long site = mailbox.getHSId();
                int sitesHostId = SiteTracker.getHostForSite(site);

                // start a local site
                if (sitesHostId == m_myHostId) {
                    ((org.voltcore.messaging.SiteMailbox)mailbox).setCommandLog(m_commandLog);
                    ExecutionSiteRunner runner =
                        new ExecutionSiteRunner(mailbox,
                                m_catalogContext,
                                m_serializedCatalog,
                                m_recovering,
                                m_replicationActive,
                                hostLog,
                                m_configuredNumberOfPartitions);
                    m_runners.add(runner);
                    Thread runnerThread = new Thread(runner, "Site " +
                            org.voltcore.utils.CoreUtils.hsIdToString(site));
                    runnerThread.start();
                    log.l7dlog(Level.TRACE, LogKeys.org_voltdb_VoltDB_CreatingThreadForSite.name(), new Object[] { site }, null);
                    m_siteThreads.put(site, runnerThread);
                }
            }

            /*
             * Now that the runners have been started and are doing setup of the other sites in parallel
             * this thread can set up its own execution site.
             */
            try {
                ExecutionSite siteObj =
                    new ExecutionSite(VoltDB.instance(),
                            localThreadMailbox,
                            m_serializedCatalog,
                            null,
                            m_recovering,
                            m_replicationActive,
                            m_catalogContext.m_transactionId,
                            m_configuredNumberOfPartitions);
                m_localSites.put(localThreadMailbox.getHSId(), siteObj);
                m_currentThreadSite = siteObj;
            } catch (Exception e) {
                VoltDB.crashLocalVoltDB(e.getMessage(), true, e);
            }

            /*
             * Stop and wait for the runners to finish setting up and then put
             * the constructed ExecutionSites in the local site map.
             */
            for (ExecutionSiteRunner runner : m_runners) {
                synchronized (runner) {
                    if (!runner.m_isSiteCreated) {
                        try {
                            runner.wait();
                        } catch (InterruptedException e) {
                            throw new RuntimeException(e);
                        }
                    }
                    assert(runner.m_siteObj != null);
                    m_localSites.put(runner.m_siteId, runner.m_siteObj);
                }
            }

            // Create the client interface
            int portOffset = 0;
            // TODO: fix
            //for (long site : m_siteTracker.getMailboxTracker().getAllInitiators()) {
            for (int i = 0; i < 1; i++) {
                // create DTXN and CI for each local non-EE site
                SimpleDtxnInitiator initiator =
                    new SimpleDtxnInitiator(initiatorMailbox,
                            m_catalogContext,
                            m_messenger,
                            m_myHostId,
                            m_myHostId, // fake initiator ID
                            m_config.m_timestampTestingSalt);

                try {
                    ClientInterface ci =
                        ClientInterface.create(m_messenger,
                                m_catalogContext,
                                m_config.m_replicationRole,
                                initiator,
                                clusterConfig.getPartitionCount(),
                                config.m_port + portOffset,
                                config.m_adminPort + portOffset,
                                m_config.m_timestampTestingSalt);
                    portOffset += 2;
                    m_clientInterfaces.add(ci);
                } catch (Exception e) {
                    VoltDB.crashLocalVoltDB(e.getMessage(), true, e);
                }
                portOffset += 2;
                m_dtxns.add(initiator);
            }

            m_partitionCountStats = new PartitionCountStats( clusterConfig.getPartitionCount());
            m_statsAgent.registerStatsSource(SysProcSelector.PARTITIONCOUNT,
                    0, m_partitionCountStats);
            m_ioStats = new IOStats();
            m_statsAgent.registerStatsSource(SysProcSelector.IOSTATS,
                    0, m_ioStats);
            m_memoryStats = new MemoryStats();
            m_statsAgent.registerStatsSource(SysProcSelector.MEMORY,
                    0, m_memoryStats);
            // Create the statistics manager and register it to JMX registry
            m_statsManager = null;
            try {
                final Class<?> statsManagerClass =
                    Class.forName("org.voltdb.management.JMXStatsManager");
                m_statsManager = (StatsManager)statsManagerClass.newInstance();
                m_statsManager.initialize(new ArrayList<Long>(m_localSites.keySet()));
            } catch (Exception e) {}

            try {
                m_snapshotCompletionMonitor.init(m_messenger.getZK());
            } catch (Exception e) {
                hostLog.fatal("Error initializing snapshot completion monitor", e);
                VoltDB.crashLocalVoltDB("Error initializing snapshot completion monitor", true, e);
            }

            if (m_commandLog != null && isRejoin) {
                m_commandLog.initForRejoin(
                        m_catalogContext, Long.MIN_VALUE, true);
            }

            if (!isRejoin) {
                try {
                    m_messenger.waitForAllHostsToBeReady(m_deployment.getCluster().getHostcount());
                } catch (Exception e) {
                    hostLog.fatal("Failed to announce ready state.");
                    VoltDB.crashLocalVoltDB("Failed to announce ready state.", false, null);
                }
            }
            m_validateConfiguredNumberOfPartitionsOnMailboxUpdate = true;
            if (m_siteTracker.m_numberOfPartitions != m_configuredNumberOfPartitions) {
                for (Map.Entry<Integer, List<Long>> entry : m_siteTracker.m_partitionsToSitesImmutable.entrySet()) {
                    System.out.println(entry.getKey() + " -- "
                            + org.voltcore.utils.CoreUtils.hsIdCollectionToString(entry.getValue()));
                }
                VoltDB.crashGlobalVoltDB("Mismatch between configured number of partitions (" +
                        m_configuredNumberOfPartitions + ") and actual (" +
                        m_siteTracker.m_numberOfPartitions + ")",
                        true, null);
            }

            heartbeatThread = new HeartbeatThread(m_clientInterfaces);
            heartbeatThread.start();
            schedulePeriodicWorks();

            // print out a bunch of useful system info
            logDebuggingInfo(m_config.m_adminPort, m_config.m_httpPort, m_httpPortExtraLogMessage, m_jsonEnabled);

            if (clusterConfig.getReplicationFactor() == 1) {
                hostLog.warn("Running without redundancy (k=0) is not recommended for production use.");
            }

            assert(m_clientInterfaces.size() > 0);
            ClientInterface ci = m_clientInterfaces.get(0);
            ci.initializeSnapshotDaemon(m_messenger.getZK());

            // set additional restore agent stuff
            TransactionInitiator initiator = m_dtxns.get(0);
            if (m_restoreAgent != null) {
                m_restoreAgent.setCatalogContext(m_catalogContext);
                m_restoreAgent.setSiteTracker(m_siteTracker);
                m_restoreAgent.setInitiator(initiator);
            }
        }
    }

    private void createRejoinBarrierAndWatchdog(final CountDownLatch cdl) {
        ZooKeeper zk = m_messenger.getZK();
        String lockPath = null;
        for (int ii = 0; ii < 120; ii++) {
            try {
                lockPath = zk.create(VoltZK.rejoinLock, null, Ids.OPEN_ACL_UNSAFE, CreateMode.EPHEMERAL);
                break;
            } catch (KeeperException.NodeExistsException e) {
                try {
                    Thread.sleep(500);
                } catch (InterruptedException e1) {
                    throw new RuntimeException(e1);
                }
            } catch (Exception e) {
                throw new RuntimeException(e);
            }
        }

        if (lockPath == null) {
            VoltDB.crashLocalVoltDB("Unable to acquire rejoin lock in ZK, " +
                    "it may be necessary to delete the lock from the ZK CLI if " +
                    "you are sure no other rejoin is in progress", false, null);
        }

        new Thread() {
            @Override
            public void run() {
                try {
                    if (!cdl.await(1, TimeUnit.MINUTES)) {
                        VoltDB.crashLocalVoltDB("Rejoin watchdog timed out after 60 seconds, rejoin hung", false, null);
                    }
                } catch (InterruptedException e) {
                    e.printStackTrace();
                }
            }
        }.start();
    }

    private Pair<ArrayDeque<Mailbox>, ClusterConfig> createMailboxesForSitesRejoin() throws Exception {
        ZooKeeper zk = m_messenger.getZK();
        ArrayDeque<Mailbox> mailboxes = new ArrayDeque<Mailbox>();

        Stat stat = new Stat();
        System.out.println(zk.getChildren("/db", false));
        JSONObject topology = new JSONObject(new String(zk.getData(VoltZK.topology, false, stat), "UTF-8"));

        // We're waiting for m_mailboxTracker to start(), which will
        // cause it to do an initial read of the mailboxes from ZK and
        // then create a new and up-to-date m_siteTracker when handleMailboxUpdate()
        // gets called
        while (m_siteTracker == null) {
            Thread.sleep(1);
        }

        Set<Integer> hostIdsInTopology = new HashSet<Integer>();
        JSONArray partitions = topology.getJSONArray("partitions");
        for (int ii = 0; ii < partitions.length(); ii++) {
            JSONObject partition = partitions.getJSONObject(ii);
            JSONArray replicas = partition.getJSONArray("replicas");
            for (int zz = 0; zz < replicas.length(); zz++) {
                hostIdsInTopology.add(replicas.getInt(zz));
            }
        }

        /*
         * Remove all the hosts that are still live
         */
        hostIdsInTopology.removeAll(m_siteTracker.m_allHostsImmutable);

        /*
         * Nothing to replace!
         */
        if (hostIdsInTopology.isEmpty()) {
            VoltDB.crashLocalVoltDB("Rejoin failed because there is no failed node to replace", false, null);
        }

        Integer hostToReplace = hostIdsInTopology.iterator().next();

        /*
         * Log all the partitions to replicate and replace the failed host with self
         */
        Set<Integer> partitionsToReplicate = new TreeSet<Integer>();
        for (int ii = 0; ii < partitions.length(); ii++) {
            JSONObject partition = partitions.getJSONObject(ii);
            JSONArray replicas = partition.getJSONArray("replicas");
            for (int zz = 0; zz < replicas.length(); zz++) {
                if (replicas.getInt(zz) == hostToReplace.intValue()) {
                    partitionsToReplicate.add(partition.getInt("partition_id"));
                    replicas.put(zz, m_messenger.getHostId());
                }
            }
        }

        zk.setData(VoltZK.topology, topology.toString(4).getBytes("UTF-8"), -1, new ZKUtil.StatCallback(), null);
        final int hostcount = topology.getInt("hostcount");
        final int sites_per_host = topology.getInt("sites_per_host");
        final int kfactor = topology.getInt("kfactor");
        ClusterConfig clusterConfig =
            new ClusterConfig(
                    hostcount,
                    sites_per_host,
                    kfactor);
        m_configuredNumberOfPartitions = clusterConfig.getPartitionCount();
        assert(partitionsToReplicate.size() == sites_per_host);
        for (Integer partition : partitionsToReplicate)
        {
            Mailbox mailbox = m_messenger.createMailbox();
            mailboxes.add(mailbox);
            MailboxNodeContent mnc = new MailboxNodeContent(mailbox.getHSId(), partition);
            m_mailboxPublisher.registerMailbox(MailboxType.ExecutionSite, mnc);
        }
        return Pair.of( mailboxes, clusterConfig);
    }

    private Pair<ArrayDeque<Mailbox>, ClusterConfig> createMailboxesForSitesStartup() throws Exception {
        ArrayDeque<Mailbox> mailboxes = new ArrayDeque<Mailbox>();
        int sitesperhost = m_deployment.getCluster().getSitesperhost();
        int hostcount = m_deployment.getCluster().getHostcount();
        int kfactor = m_deployment.getCluster().getKfactor();
        ClusterConfig clusterConfig = new ClusterConfig(hostcount, sitesperhost, kfactor);
        if (!clusterConfig.validate()) {
            VoltDB.crashLocalVoltDB(clusterConfig.getErrorMsg(), false, null);
        }
        JSONObject topo = registerClusterConfig(clusterConfig);
        List<Integer> partitions =
            ClusterConfig.partitionsForHost(topo, m_messenger.getHostId());

        m_configuredNumberOfPartitions = clusterConfig.getPartitionCount();
        assert(partitions.size() == sitesperhost);
        for (Integer partition : partitions)
        {
            Mailbox mailbox = m_messenger.createMailbox();
            mailboxes.add(mailbox);
            MailboxNodeContent mnc = new MailboxNodeContent(mailbox.getHSId(), partition);
            m_mailboxPublisher.registerMailbox(MailboxType.ExecutionSite, mnc);
        }
        return Pair.of( mailboxes, clusterConfig);
    }

    private JSONObject registerClusterConfig(ClusterConfig config)
    {
        // First, race to write the topology to ZK using Highlander rules
        // (In the end, there can be only one)
        JSONObject topo = null;
        try
        {
            topo = config.getTopology(m_messenger.getLiveHostIds());
            byte[] payload = topo.toString(4).getBytes("UTF-8");
            m_messenger.getZK().create(VoltZK.topology, payload,
                    Ids.OPEN_ACL_UNSAFE,
                    CreateMode.PERSISTENT);
        }
        catch (KeeperException.NodeExistsException nee)
        {
            // It's fine if we didn't win, we'll pick up the topology below
        }
        catch (Exception e)
        {
            VoltDB.crashLocalVoltDB("Unable to write topology to ZK, dying",
                    true, e);
        }

        // Then, have everyone read the topology data back from ZK
        try
        {
            byte[] data = m_messenger.getZK().getData(VoltZK.topology, false, null);
            topo = new JSONObject(new String(data, "UTF-8"));
        }
        catch (Exception e)
        {
            VoltDB.crashLocalVoltDB("Unable to read topology from ZK, dying",
                    true, e);
        }
        return topo;
    }

    /*
     * First register, then create.
     */
    private long registerInitiatorMailbox() throws Exception {
        long hsid = m_messenger.generateMailboxId(null);
        MailboxNodeContent mnc = new MailboxNodeContent(hsid, null);
        m_mailboxPublisher.registerMailbox(MailboxType.Initiator, mnc);
        return hsid;
    }

    private DtxnInitiatorMailbox createInitiatorMailbox(long hsid) {
        Map<Long, Integer> siteMap = m_siteTracker.getSitesToPartitions();
        ExecutorTxnIdSafetyState safetyState = new ExecutorTxnIdSafetyState(siteMap);
        DtxnInitiatorMailbox mailbox = new DtxnInitiatorMailbox(safetyState, m_messenger);
        mailbox.setHSId(hsid);
        m_messenger.registerMailbox(mailbox);
        return mailbox;
    }

    /**
     * Schedule all the periodic works
     */
    private void schedulePeriodicWorks() {
        // JMX stats broadcast
        scheduleWork(new Runnable() {
            @Override
            public void run() {
                m_statsManager.sendNotification();
            }
        }, 0, StatsManager.POLL_INTERVAL, TimeUnit.MILLISECONDS);

        // small stats samples
        scheduleWork(new Runnable() {
            @Override
            public void run() {
                SystemStatsCollector.asyncSampleSystemNow(false, false);
            }
        }, 0, 5, TimeUnit.SECONDS);

        // medium stats samples
        scheduleWork(new Runnable() {
            @Override
            public void run() {
                SystemStatsCollector.asyncSampleSystemNow(true, false);
            }
        }, 0, 1, TimeUnit.MINUTES);

        // large stats samples
        scheduleWork(new Runnable() {
            @Override
            public void run() {
                SystemStatsCollector.asyncSampleSystemNow(true, true);
            }
        }, 0, 6, TimeUnit.MINUTES);
    }

    int readDeploymentAndCreateStarterCatalogContext() {
        /*
         * Debate with the cluster what the deployment file should be
         */
        try {
            ZooKeeper zk = m_messenger.getZK();
            byte deploymentBytes[] = org.voltcore.utils.CoreUtils.urlToBytes(m_config.m_pathToDeployment);

            try {
                if (deploymentBytes != null) {
                    zk.create(VoltZK.deploymentBytes, deploymentBytes, Ids.OPEN_ACL_UNSAFE, CreateMode.PERSISTENT);
                    hostLog.info("URL of deployment info: " + m_config.m_pathToDeployment);
                } else {
                    throw new KeeperException.NodeExistsException();
                }
            } catch (KeeperException.NodeExistsException e) {
                byte deploymentBytesTemp[] = zk.getData(VoltZK.deploymentBytes, false, null);
                if (deploymentBytesTemp == null) {
                    throw new RuntimeException(
                            "Deployment file could not be found locally or remotely at "
                            + m_config.m_pathToDeployment);
                }
                CRC32 crc = new CRC32();
                crc.update(deploymentBytes);
                final long checksumHere = crc.getValue();
                crc.reset();
                crc.update(deploymentBytesTemp);
                if (checksumHere != crc.getValue()) {
                    hostLog.info("Deployment configuration was pulled from ZK, and the checksum did not match " +
                    "the locally supplied file");
                } else {
                    hostLog.info("Deployment configuration pulled from ZK");
                }
                deploymentBytes = deploymentBytesTemp;
            }

            m_deployment = CatalogUtil.getDeployment(new ByteArrayInputStream(deploymentBytes));
            // wasn't a valid xml deployment file
            if (m_deployment == null) {
                hostLog.error("Not a valid XML deployment file at URL: " + m_config.m_pathToDeployment);
                VoltDB.crashLocalVoltDB("Not a valid XML deployment file at URL: "
                        + m_config.m_pathToDeployment, false, null);
            }

            // note the heatbeats are specified in seconds in xml, but ms internally
            HeartbeatType hbt = m_deployment.getHeartbeat();
            if (hbt != null)
                m_config.m_deadHostTimeoutMS = hbt.getTimeout() * 1000;

            // create a dummy catalog to load deployment info into
            Catalog catalog = new Catalog();
            Cluster cluster = catalog.getClusters().add("cluster");
            Database db = cluster.getDatabases().add("database");

            // create groups as needed for users
            if (m_deployment.getUsers() != null) {
                for (UsersType.User user : m_deployment.getUsers().getUser()) {
                    String groupsCSV = user.getGroups();
                    String[] groups = groupsCSV.split(",");
                    for (String group : groups) {
                        if (db.getGroups().get(group) == null) {
                            db.getGroups().add(group);
                        }
                    }
                }
            }

            long depCRC = CatalogUtil.compileDeploymentAndGetCRC(catalog, m_deployment,
                    true, true);
            assert(depCRC != -1);
            m_catalogContext = new CatalogContext(0, catalog, null, depCRC, 0, -1);

            int numberOfNodes = m_deployment.getCluster().getHostcount();
            if (numberOfNodes <= 0) {
                hostLog.l7dlog( Level.FATAL, LogKeys.host_VoltDB_InvalidHostCount.name(),
                        new Object[] { numberOfNodes }, null);
                VoltDB.crashLocalVoltDB("Invalid cluster size: " + numberOfNodes, false, null);
            }

            return numberOfNodes;
        } catch (Exception e) {
            throw new RuntimeException(e);
        }
    }

    void collectLocalNetworkMetadata() {
        boolean threw = false;
        JSONStringer stringer = new JSONStringer();
        try {
            stringer.object();
            stringer.key("interfaces").array();

            /*
             * If no interface was specified, do a ton of work
             * to identify all ipv4 or ipv6 interfaces and
             * marshal them into JSON. Always put the ipv4 address first
             * so that the export client will use it
             */
            if (m_config.m_externalInterface.equals("")) {
                LinkedList<NetworkInterface> interfaces = new LinkedList<NetworkInterface>();
                try {
                    Enumeration<NetworkInterface> intfEnum = NetworkInterface.getNetworkInterfaces();
                    while (intfEnum.hasMoreElements()) {
                        NetworkInterface intf = intfEnum.nextElement();
                        if (intf.isLoopback() || !intf.isUp()) {
                            continue;
                        }
                        interfaces.offer(intf);
                    }
                } catch (SocketException e) {
                    throw new RuntimeException(e);
                }

                if (interfaces.isEmpty()) {
                    stringer.value("localhost");
                } else {

                    boolean addedIp = false;
                    while (!interfaces.isEmpty()) {
                        NetworkInterface intf = interfaces.poll();
                        Enumeration<InetAddress> inetAddrs = intf.getInetAddresses();
                        Inet6Address inet6addr = null;
                        Inet4Address inet4addr = null;
                        while (inetAddrs.hasMoreElements()) {
                            InetAddress addr = inetAddrs.nextElement();
                            if (addr instanceof Inet6Address) {
                                inet6addr = (Inet6Address)addr;
                                if (inet6addr.isLinkLocalAddress()) {
                                    inet6addr = null;
                                }
                            } else if (addr instanceof Inet4Address) {
                                inet4addr = (Inet4Address)addr;
                            }
                        }
                        if (inet4addr != null) {
                            stringer.value(inet4addr.getHostAddress());
                            addedIp = true;
                        }
                        if (inet6addr != null) {
                            stringer.value(inet6addr.getHostAddress());
                            addedIp = true;
                        }
                    }
                    if (!addedIp) {
                        stringer.value("localhost");
                    }
                }
            } else {
                stringer.value(m_config.m_externalInterface);
            }
        } catch (Exception e) {
            threw = true;
            hostLog.warn("Error while collecting data about local network interfaces", e);
        }
        try {
            if (threw) {
                stringer = new JSONStringer();
                stringer.object();
                stringer.key("interfaces").array();
                stringer.value("localhost");
                stringer.endArray();
            } else {
                stringer.endArray();
            }
            stringer.key("clientPort").value(m_config.m_port);
            stringer.key("adminPort").value(m_config.m_adminPort);
            stringer.key("httpPort").value(m_config.m_httpPort);
            stringer.key("drPort").value(m_config.m_drAgentPortStart);
            stringer.endObject();
            JSONObject obj = new JSONObject(stringer.toString());
            // possibly atomic swap from null to realz
            m_localMetadata = obj.toString(4);
        } catch (Exception e) {
            hostLog.warn("Failed to collect data about lcoal network interfaces", e);
        }
    }

    /**
     * Start the voltcore HostMessenger. This joins the node
     * to the existing cluster. In the non rejoin case, this
     * function will return when the mesh is complete. If
     * rejoining, it will return when the node and agreement
     * site are synched to the existing cluster.
     */
    void buildClusterMesh(boolean isRejoin) {
        final String leaderAddress = m_config.m_leader;

        org.voltcore.messaging.HostMessenger.Config hmconfig;

        if (m_config.m_rejoinToHostAndPort != null) {
            hmconfig = new org.voltcore.messaging.HostMessenger.Config(
                    MiscUtils.getHostnameFromHostnameColonPort(m_config.m_rejoinToHostAndPort),
                    MiscUtils.getPortFromHostnameColonPort(
                            m_config.m_rejoinToHostAndPort, m_config.m_internalPort));
        } else {
            hmconfig = new org.voltcore.messaging.HostMessenger.Config(
                    leaderAddress,
                    m_config.m_leaderPort != null ? m_config.m_leaderPort : m_config.m_internalPort);
        }
        hmconfig.internalPort = m_config.m_internalPort;
        hmconfig.internalInterface = m_config.m_internalInterface;
        hmconfig.zkInterface = m_config.m_zkInterface;
        hmconfig.deadHostTimeout = m_config.m_deadHostTimeoutMS;
        hmconfig.factory = new VoltDbMessageFactory();

        m_messenger =
            new org.voltcore.messaging.HostMessenger(hmconfig);

        hostLog.info(String.format("Beginning inter-node communication on port %d.", m_config.m_internalPort));

        try {
            m_messenger.start();
        } catch (Exception e) {
            VoltDB.crashLocalVoltDB(e.getMessage(), true, e);
        }

        VoltZK.createPersistentZKNodes(m_messenger.getZK());

        // Use the host messenger's hostId.
        m_myHostId = m_messenger.getHostId();
    }

    void logDebuggingInfo(int adminPort, int httpPort, String httpPortExtraLogMessage, boolean jsonEnabled) {
        String startAction = m_config.m_startAction.toString();
        String startActionLog = "Database start action is " + (startAction.substring(0, 1).toUpperCase() +
                startAction.substring(1).toLowerCase()) + ".";
        if (m_config.m_startAction == START_ACTION.START) {
            startActionLog += " Will create a new database if there is nothing to recover from.";
        }
        hostLog.info(startActionLog);

        // print out awesome network stuff
        hostLog.info(String.format("Listening for native wire protocol clients on port %d.", m_config.m_port));
        hostLog.info(String.format("Listening for admin wire protocol clients on port %d.", adminPort));

        if (m_startMode == OperationMode.PAUSED) {
            hostLog.info(String.format("Started in admin mode. Clients on port %d will be rejected in admin mode.", m_config.m_port));
        }

        if (m_config.m_replicationRole == ReplicationRole.REPLICA) {
            hostLog.info("Started as " + m_config.m_replicationRole.toString().toLowerCase() + " cluster. " +
                             "Clients can only call read-only procedures.");
        }
        if (httpPortExtraLogMessage != null) {
            hostLog.info(httpPortExtraLogMessage);
        }
        if (httpPort != -1) {
            hostLog.info(String.format("Local machine HTTP monitoring is listening on port %d.", httpPort));
        }
        else {
            hostLog.info(String.format("Local machine HTTP monitoring is disabled."));
        }
        if (jsonEnabled) {
            hostLog.info(String.format("Json API over HTTP enabled at path /api/1.0/, listening on port %d.", httpPort));
        }
        else {
            hostLog.info("Json API disabled.");
        }

        // replay command line args that we can see
        List<String> iargs = ManagementFactory.getRuntimeMXBean().getInputArguments();
        StringBuilder sb = new StringBuilder("Available JVM arguments:");
        for (String iarg : iargs)
            sb.append(" ").append(iarg);
        if (iargs.size() > 0) hostLog.info(sb.toString());
        else hostLog.info("No JVM command line args known.");

        // java heap size
        long javamaxheapmem = ManagementFactory.getMemoryMXBean().getHeapMemoryUsage().getMax();
        javamaxheapmem /= (1024 * 1024);
        hostLog.info(String.format("Maximum usable Java heap set to %d mb.", javamaxheapmem));

        m_catalogContext.logDebuggingInfoFromCatalog();

        // print out a bunch of useful system info
        PlatformProperties pp = PlatformProperties.getPlatformProperties();
        String[] lines = pp.toLogLines().split("\n");
        for (String line : lines) {
            hostLog.info(line.trim());
        }

        final ZooKeeper zk = m_messenger.getZK();
        ZKUtil.ByteArrayCallback operationModeFuture = new ZKUtil.ByteArrayCallback();
        /*
         * Publish our cluster metadata, and then retrieve the metadata
         * for the rest of the cluster
         */
        try {
            zk.create(
                    VoltZK.cluster_metadata + "/" + m_messenger.getHostId(),
                    getLocalMetadata().getBytes("UTF-8"),
                    Ids.OPEN_ACL_UNSAFE,
                    CreateMode.EPHEMERAL,
                    new ZKUtil.StringCallback(),
                    null);
            zk.getData(VoltZK.operationMode, false, operationModeFuture, null);
        } catch (Exception e) {
            VoltDB.crashLocalVoltDB("Error creating \"/cluster_metadata\" node in ZK", true, e);
        }

        Map<Integer, String> clusterMetadata = new HashMap<Integer, String>(0);
        /*
         * Spin and attempt to retrieve cluster metadata for all nodes in the cluster.
         */
        HashSet<Integer> metadataToRetrieve = new HashSet<Integer>(m_siteTracker.getAllHosts());
        metadataToRetrieve.remove(m_messenger.getHostId());
        while (!metadataToRetrieve.isEmpty()) {
            Map<Integer, ZKUtil.ByteArrayCallback> callbacks = new HashMap<Integer, ZKUtil.ByteArrayCallback>();
            for (Integer hostId : metadataToRetrieve) {
                ZKUtil.ByteArrayCallback cb = new ZKUtil.ByteArrayCallback();
                zk.getData(VoltZK.cluster_metadata + "/" + hostId, false, cb, null);
                callbacks.put(hostId, cb);
            }

            for (Map.Entry<Integer, ZKUtil.ByteArrayCallback> entry : callbacks.entrySet()) {
                try {
                    ZKUtil.ByteArrayCallback cb = entry.getValue();
                    Integer hostId = entry.getKey();
                    clusterMetadata.put(hostId, new String(cb.getData(), "UTF-8"));
                    metadataToRetrieve.remove(hostId);
                } catch (KeeperException.NoNodeException e) {}
                catch (Exception e) {
                    VoltDB.crashLocalVoltDB("Error retrieving cluster metadata", true, e);
                }
            }

        }

        // print out cluster membership
        hostLog.info("About to list cluster interfaces for all nodes with format [ip1 ip2 ... ipN] client-port:admin-port:http-port");
        for (int hostId : m_siteTracker.getAllHosts()) {
            if (hostId == m_messenger.getHostId()) {
                hostLog.info(
                        String.format(
                                "  Host id: %d with interfaces: %s [SELF]",
                                hostId,
                                MiscUtils.formatHostMetadataFromJSON(getLocalMetadata())));
            }
            else {
                String hostMeta = clusterMetadata.get(hostId);
                hostLog.info(
                        String.format(
                                "  Host id: %d with interfaces: %s [PEER]",
                                hostId,
                                MiscUtils.formatHostMetadataFromJSON(hostMeta)));
            }
        }

        try {
            if (operationModeFuture.getData() != null) {
                String operationModeStr = new String(operationModeFuture.getData(), "UTF-8");
                m_startMode = OperationMode.valueOf(operationModeStr);
            }
        } catch (KeeperException.NoNodeException e) {}
        catch (Exception e) {
            throw new RuntimeException(e);
        }
    }


    public static String[] extractBuildInfo() {
        StringBuilder sb = new StringBuilder(64);
        String buildString = "VoltDB";
        String versionString = m_defaultVersionString;
        byte b = -1;
        try {
            InputStream buildstringStream =
                ClassLoader.getSystemResourceAsStream("buildstring.txt");
            if (buildstringStream == null) {
                throw new RuntimeException("Unreadable or missing buildstring.txt file.");
            }
            while ((b = (byte) buildstringStream.read()) != -1) {
                sb.append((char)b);
            }
            sb.append("\n");
            String parts[] = sb.toString().split(" ", 2);
            if (parts.length != 2) {
                throw new RuntimeException("Invalid buildstring.txt file.");
            }
            versionString = parts[0].trim();
            buildString = parts[1].trim();
        } catch (Exception ignored) {
            try {
                InputStream buildstringStream = new FileInputStream("version.txt");
                while ((b = (byte) buildstringStream.read()) != -1) {
                    sb.append((char)b);
                }
                versionString = sb.toString().trim();
            }
            catch (Exception ignored2) {
                log.l7dlog( Level.ERROR, LogKeys.org_voltdb_VoltDB_FailedToRetrieveBuildString.name(), null);
            }
        }
        return new String[] { versionString, buildString };
    }

    @Override
    public void readBuildInfo(String editionTag) {
        String buildInfo[] = extractBuildInfo();
        m_versionString = buildInfo[0];
        m_buildString = buildInfo[1];
        consoleLog.info(String.format("Build: %s %s %s", m_versionString, m_buildString, editionTag));
    }

    /**
     * Start all the site's event loops. That's it.
     */
    @Override
    public void run() {
        // start the separate EE threads
        for (ExecutionSiteRunner r : m_runners) {
            synchronized (r) {
                assert(r.m_isSiteCreated) : "Site should already have been created by ExecutionSiteRunner";
                r.notifyAll();
            }
        }

        if (m_restoreAgent != null) {
            // start restore process
            m_restoreAgent.restore();
        }
        else {
            onRestoreCompletion(Long.MIN_VALUE);
        }

        // start one site in the current thread
        Thread.currentThread().setName("ExecutionSiteAndVoltDB");
        m_isRunning = true;
        try
        {
            m_currentThreadSite.run();
        }
        catch (Throwable t)
        {
            String errmsg = "ExecutionSite: " + org.voltcore.utils.CoreUtils.hsIdToString(m_currentThreadSite.m_siteId) +
            " encountered an " +
            "unexpected error and will die, taking this VoltDB node down.";
            System.err.println(errmsg);
            t.printStackTrace();
            VoltDB.crashLocalVoltDB(errmsg, true, t);
        }
    }

    /**
     * Try to shut everything down so they system is ready to call
     * initialize again.
     * @param mainSiteThread The thread that m_inititalized the VoltDB or
     * null if called from that thread.
     */
    @Override
    public void shutdown(Thread mainSiteThread) throws InterruptedException {
        synchronized(m_startAndStopLock) {
            m_mode = OperationMode.SHUTTINGDOWN;
            m_mailboxTracker.shutdown();
            // Things are going pear-shaped, tell the fault distributor to
            // shut its fat mouth
            m_faultManager.shutDown();
            m_snapshotCompletionMonitor.shutdown();
            m_periodicWorkThread.shutdown();
            heartbeatThread.interrupt();
            heartbeatThread.join();

            if (m_hasStartedSampler.get()) {
                m_sampler.setShouldStop();
                m_sampler.join();
            }

            // shutdown the web monitoring / json
            if (m_adminListener != null)
                m_adminListener.stop();

            // shut down the client interface
            for (ClientInterface ci : m_clientInterfaces) {
                ci.shutdown();
            }

            // shut down Export and its connectors.
            ExportManager.instance().shutdown();

            // tell all m_sites to stop their runloops
            if (m_localSites != null) {
                for (ExecutionSite site : m_localSites.values())
                    site.startShutdown();
            }

            // try to join all threads but the main one
            // probably want to check if one of these is the current thread
            if (m_siteThreads != null) {
                for (Thread siteThread : m_siteThreads.values()) {
                    if (Thread.currentThread().equals(siteThread) == false) {
                        // don't interrupt here. the site will start shutdown when
                        // it sees the shutdown flag set.
                        siteThread.join();
                    }
                }
            }

            // try to join the main thread (possibly this one)
            if (mainSiteThread != null) {
                if (Thread.currentThread().equals(mainSiteThread) == false) {
                    // don't interrupt here. the site will start shutdown when
                    // it sees the shutdown flag set.
                    mainSiteThread.join();
                }
            }

            // After sites are terminated, shutdown the InvocationBufferServer.
            // The IBS is shared by all sites; don't kill it while any site is active.
            PartitionDRGateway.shutdown();

            // help the gc along
            m_localSites = null;
            m_currentThreadSite = null;
            m_siteThreads = null;
            m_runners = null;
<<<<<<< HEAD
=======
            Thread t = new Thread() {
                @Override
                public void run() {
                    try {
                        if (m_zk != null) {
                            m_zk.close();
                        }
                    } catch (Exception e) {
                        log.warn("Failure while closing internal ZooKeeper connection.", e);
                    }
                }
            };
            t.start();
            m_agreementSite.shutdown();
            t.join();
            m_zk = null;
            m_agreementSite = null;
>>>>>>> 6f76b618

            // shut down the network/messaging stuff
            // Close the host messenger first, which should close down all of
            // the ForeignHost sockets cleanly
            if (m_messenger != null)
            {
                m_messenger.shutdown();
            }
            m_messenger = null;

            //Also for test code that expects a fresh stats agent
            if (m_statsAgent != null) {
                m_statsAgent.shutdown();
                m_statsAgent = null;
            }

            if (m_asyncCompilerAgent != null) {
                m_asyncCompilerAgent.shutdown();
                m_asyncCompilerAgent = null;
            }

            // The network iterates this list. Clear it after network's done.
            m_clientInterfaces.clear();

            ExportManager.instance().shutdown();
            m_computationService.shutdown();
            m_computationService.awaitTermination(1, TimeUnit.DAYS);
            m_computationService = null;
            m_siteTracker = null;
            m_catalogContext = null;
            m_mailboxPublisher = null;

            // probably unnecessary
            System.gc();
            m_isRunning = false;
        }
    }

    /** Last transaction ID at which the logging config updated.
     * Also, use the intrinsic lock to safeguard access from multiple
     * execution site threads */
    private static Long lastLogUpdate_txnId = 0L;
    @Override
    public void logUpdate(String xmlConfig, long currentTxnId)
    {
        synchronized(lastLogUpdate_txnId)
        {
            // another site already did this work.
            if (currentTxnId == lastLogUpdate_txnId) {
                return;
            }
            else if (currentTxnId < lastLogUpdate_txnId) {
                throw new RuntimeException("Trying to update logging config with an old transaction.");
            }
            System.out.println("Updating RealVoltDB logging config from txnid: " +
                    lastLogUpdate_txnId + " to " + currentTxnId);
            lastLogUpdate_txnId = currentTxnId;
            VoltLogger.configure(xmlConfig);
        }
    }

    /** Struct to associate a context with a counter of served sites */
    private static class ContextTracker {
        ContextTracker(CatalogContext context) {
            m_dispensedSites = 1;
            m_context = context;
        }
        long m_dispensedSites;
        CatalogContext m_context;
    }

    /** Associate transaction ids to contexts */
    private final HashMap<Long, ContextTracker>m_txnIdToContextTracker =
        new HashMap<Long, ContextTracker>();

    @Override
    public CatalogContext catalogUpdate(
            String diffCommands,
            byte[] newCatalogBytes,
            int expectedCatalogVersion,
            long currentTxnId,
            long deploymentCRC)
    {
        synchronized(m_catalogUpdateLock) {
            // A site is catching up with catalog updates
            if (currentTxnId <= m_catalogContext.m_transactionId && !m_txnIdToContextTracker.isEmpty()) {
                ContextTracker contextTracker = m_txnIdToContextTracker.get(currentTxnId);
                // This 'dispensed' concept is a little crazy fragile. Maybe it would be better
                // to keep a rolling N catalogs? Or perhaps to keep catalogs for N minutes? Open
                // to opinions here.
                contextTracker.m_dispensedSites++;
                int ttlsites = m_siteTracker.getSitesForHost(m_messenger.getHostId()).size();
                if (contextTracker.m_dispensedSites == ttlsites) {
                    m_txnIdToContextTracker.remove(currentTxnId);
                }
                return contextTracker.m_context;
            }
            else if (m_catalogContext.catalogVersion != expectedCatalogVersion) {
                throw new RuntimeException("Trying to update main catalog context with diff " +
                        "commands generated for an out-of date catalog. Expected catalog version: " +
                        expectedCatalogVersion + " does not match actual version: " + m_catalogContext.catalogVersion);
            }

            // 0. A new catalog! Update the global context and the context tracker
            m_catalogContext =
                m_catalogContext.update(currentTxnId, newCatalogBytes, diffCommands, true, deploymentCRC);
            m_txnIdToContextTracker.put(currentTxnId, new ContextTracker(m_catalogContext));
            m_catalogContext.logDebuggingInfoFromCatalog();

            // 1. update the export manager.
            ExportManager.instance().updateCatalog(m_catalogContext);

            // 2. update client interface (asynchronously)
            //    CI in turn updates the planner thread.
            for (ClientInterface ci : m_clientInterfaces) {
                ci.notifyOfCatalogUpdate();
            }

            // 3. update HTTPClientInterface (asynchronously)
            // This purges cached connection state so that access with
            // stale auth info is prevented.
            if (m_adminListener != null)
            {
                m_adminListener.notifyOfCatalogUpdate();
            }

            return m_catalogContext;
        }
    }

    @Override
    public VoltDB.Configuration getConfig() {
        return m_config;
    }

    @Override
    public String getBuildString() {
        return m_buildString;
    }

    @Override
    public String getVersionString() {
        return m_versionString;
    }

    @Override
    public HostMessenger getHostMessenger() {
        return m_messenger;
    }

    @Override
    public ArrayList<ClientInterface> getClientInterfaces() {
        return m_clientInterfaces;
    }

    @Override
    public Map<Long, ExecutionSite> getLocalSites() {
        return m_localSites;
    }

    @Override
    public StatsAgent getStatsAgent() {
        return m_statsAgent;
    }

    @Override
    public MemoryStats getMemoryStatsSource() {
        return m_memoryStats;
    }

    @Override
    public FaultDistributorInterface getFaultDistributor()
    {
        return m_faultManager;
    }

    @Override
    public CatalogContext getCatalogContext() {
        synchronized(m_catalogUpdateLock) {
            return m_catalogContext;
        }
    }

    /**
     * Tells if the VoltDB is running. m_isRunning needs to be set to true
     * when the run() method is called, and set to false when shutting down.
     *
     * @return true if the VoltDB is running.
     */
    @Override
    public boolean isRunning() {
        return m_isRunning;
    }

    /**
     * Debugging function - creates a record of the current state of the system.
     * @param out PrintStream to write report to.
     */
    public void createRuntimeReport(PrintStream out) {
        // This function may be running in its own thread.

        out.print("MIME-Version: 1.0\n");
        out.print("Content-type: multipart/mixed; boundary=\"reportsection\"");

        out.print("\n\n--reportsection\nContent-Type: text/plain\n\nClientInterface Report\n");
        for (ClientInterface ci : getClientInterfaces()) {
            out.print(ci.toString() + "\n");
        }

        out.print("\n\n--reportsection\nContent-Type: text/plain\n\nLocalSite Report\n");
        for(ExecutionSite es : getLocalSites().values()) {
            out.print(es.toString() + "\n");
        }

        out.print("\n\n--reportsection--");
    }

    @Override
    public BackendTarget getBackendTargetType() {
        return m_config.m_backend;
    }

    @Override
    public synchronized void onExecutionSiteRecoveryCompletion(long transferred) {
        m_executionSiteRecoveryFinish = System.currentTimeMillis();
        m_executionSiteRecoveryTransferred = transferred;
        onRecoveryCompletion();
    }

    private void onRecoveryCompletion() {
        try {
            m_testBlockRecoveryCompletion.acquire();
        } catch (InterruptedException e) {}
        final long delta = ((m_executionSiteRecoveryFinish - m_recoveryStartTime) / 1000);
        final long megabytes = m_executionSiteRecoveryTransferred / (1024 * 1024);
        final double megabytesPerSecond = megabytes / ((m_executionSiteRecoveryFinish - m_recoveryStartTime) / 1000.0);
        for (ClientInterface intf : getClientInterfaces()) {
            intf.mayActivateSnapshotDaemon();
        }
        consoleLog.info(
                "Node data recovery completed after " + delta + " seconds with " + megabytes +
                " megabytes transferred at a rate of " +
                megabytesPerSecond + " megabytes/sec");
        try {
            final ZooKeeper zk = m_messenger.getZK();
            boolean logRecoveryCompleted = false;
            if (getCommandLog().getClass().getName().equals("org.voltdb.CommandLogImpl")) {
                try {
                    zk.create(VoltZK.request_truncation_snapshot, null, Ids.OPEN_ACL_UNSAFE, CreateMode.PERSISTENT);
                } catch (KeeperException.NodeExistsException e) {}
            } else {
                logRecoveryCompleted = true;
            }
            if (logRecoveryCompleted) {
                m_recovering = false;
                consoleLog.info("Node recovery completed");
            }
        } catch (Exception e) {
            VoltDB.crashLocalVoltDB("Unable to log host recovery completion to ZK", true, e);
        }
        hostLog.info("Logging host recovery completion to ZK");
    }

    @Override
    public CommandLog getCommandLog() {
        return m_commandLog;
    }

    @Override
    public OperationMode getMode()
    {
        return m_mode;
    }

    @Override
    public void setMode(OperationMode mode)
    {
        if (m_mode != mode)
        {
            if (mode == OperationMode.PAUSED)
            {
                hostLog.info("Server is entering admin mode and pausing.");
            }
            else if (m_mode == OperationMode.PAUSED)
            {
                hostLog.info("Server is exiting admin mode and resuming operation.");
            }
        }
        m_mode = mode;
    }

    @Override
    public void setStartMode(OperationMode mode) {
        m_startMode = mode;
    }

    @Override
    public OperationMode getStartMode()
    {
        return m_startMode;
    }

    @Override
    public void setReplicationRole(ReplicationRole role)
    {
        if (role == ReplicationRole.NONE && m_config.m_replicationRole == ReplicationRole.REPLICA) {
            consoleLog.info("Promoting replication role from replica to master.");
        }
        m_config.m_replicationRole = role;
        for (ClientInterface ci : m_clientInterfaces) {
            ci.setReplicationRole(m_config.m_replicationRole);
        }
    }

    @Override
    public ReplicationRole getReplicationRole()
    {
        return m_config.m_replicationRole;
    }

    /**
     * Metadata is a JSON object
     */
    @Override
    public String getLocalMetadata() {
        return m_localMetadata;
    }

    @Override
    public void onRestoreCompletion(long txnId) {

        /*
         * Command log is already initialized if this is a rejoin
         */
        if ((m_commandLog != null) && (m_commandLog.needsInitialization())) {
            // Initialize command logger
            m_commandLog.init(m_catalogContext, txnId);
        }

        /*
         * Enable the initiator to send normal heartbeats and accept client
         * connections
         */
        for (SimpleDtxnInitiator dtxn : m_dtxns) {
            dtxn.setSendHeartbeats(true);
        }

        for (ClientInterface ci : m_clientInterfaces) {
            try {
                ci.startAcceptingConnections();
            } catch (IOException e) {
                hostLog.l7dlog(Level.FATAL,
                        LogKeys.host_VoltDB_ErrorStartAcceptingConnections.name(),
                        e);
                VoltDB.crashLocalVoltDB("Error starting client interface.", true, e);
            }
        }

        // Start listening on the DR ports
        prepareReplication();

        if (m_startMode != null) {
            m_mode = m_startMode;
        } else {
            // Shouldn't be here, but to be safe
            m_mode = OperationMode.RUNNING;
        }
        consoleLog.l7dlog( Level.INFO, LogKeys.host_VoltDB_ServerCompletedInitialization.name(), null);
    }

    @Override
    public SnapshotCompletionMonitor getSnapshotCompletionMonitor() {
        return m_snapshotCompletionMonitor;
    }

    @Override
    public synchronized void recoveryComplete() {
        m_recovering = false;
        consoleLog.info("Node recovery completed");
    }

    @Override
    public ScheduledFuture<?> scheduleWork(Runnable work,
            long initialDelay,
            long delay,
            TimeUnit unit) {
        if (delay > 0) {
            return m_periodicWorkThread.scheduleWithFixedDelay(work,
                    initialDelay, delay,
                    unit);
        } else {
            return m_periodicWorkThread.schedule(work, initialDelay, unit);
        }
    }

    @Override
    public ExecutorService getComputationService() {
        return m_computationService;
    }

    private void prepareReplication() {
        if (m_localSites != null && !m_localSites.isEmpty()) {
            // get any site and start the DR server, it's static
            ExecutionSite site = m_localSites.values().iterator().next();
            site.getPartitionDRGateway().start();
        }
    }

    @Override
    public void setReplicationActive(boolean active)
    {
        if (m_replicationActive != active) {
            m_replicationActive = active;
            if (m_localSites != null) {
                for (ExecutionSite s : m_localSites.values()) {
                    s.getPartitionDRGateway().setActive(active);
                }
            }
        }
    }

    @Override
    public boolean getReplicationActive()
    {
        return m_replicationActive;
    }

    @Override
    public void handleMailboxUpdate(Map<MailboxType, List<MailboxNodeContent>> mailboxes) {
        SiteTracker oldTracker = m_siteTracker;
        m_siteTracker = new SiteTracker(m_myHostId, mailboxes, oldTracker != null ? oldTracker.m_version + 1 : 0);

        if (m_validateConfiguredNumberOfPartitionsOnMailboxUpdate) {
            if (m_siteTracker.m_numberOfPartitions != m_configuredNumberOfPartitions) {
                VoltDB.crashGlobalVoltDB(
                        "Configured number of partitions " + m_configuredNumberOfPartitions +
                        " is not the same as the number of partitions present " + m_siteTracker.m_numberOfPartitions,
                        true, null);
            }
            if (m_siteTracker.m_numberOfPartitions != oldTracker.m_numberOfPartitions) {
                VoltDB.crashGlobalVoltDB(
                        "Configured number of partitions in new tracker" + m_siteTracker.m_numberOfPartitions +
                        " is not the same as the number of partitions present " + oldTracker.m_numberOfPartitions,
                        true, null);
            }
        }
        /*
         * Check for sites being removed,
         * added
         */
        if (oldTracker != null) {
            HashSet<Long> deltaRemoved = new HashSet<Long>(oldTracker.m_allSitesImmutable);
            deltaRemoved.removeAll(m_siteTracker.m_allSitesImmutable);
            if (!deltaRemoved.isEmpty()) {
                m_faultManager.reportFault(new SiteFailureFault(new ArrayList<Long>(deltaRemoved)));
                /*
                 * Let fault detection handle the sites being added if any
                 */
                return;
            }

            HashSet<Long> deltaAdded = new HashSet<Long>(m_siteTracker.m_allSitesImmutable);
            deltaAdded.removeAll(oldTracker.m_allSitesImmutable);
            if (!deltaAdded.isEmpty()) {
                for (SimpleDtxnInitiator dtxn : m_dtxns)
                {
                    Set<Long> copy = new HashSet<Long>(m_siteTracker.m_allExecutionSitesImmutable);
                    copy.retainAll(deltaAdded);
                    dtxn.notifyExecutionSiteRejoin(new ArrayList<Long>(copy));
                }
                for (ExecutionSite es : getLocalSites().values()) {
                    es.notifySitesAdded(m_siteTracker);
                }
            }
        }
    }

    @Override
    public SiteTracker getSiteTracker() {
        return m_siteTracker;
    }

    @Override
    public MailboxPublisher getMailboxPublisher() {
        return m_mailboxPublisher;
    }

    /**
     * Create default deployment.xml file in voltdbroot if the deployment path is null.
     *
     * @return path to default deployment file
     * @throws IOException
     */
    static String setupDefaultDeployment() throws IOException {

        // Since there's apparently no deployment to override the path to voltdbroot it should be
        // safe to assume it's under the working directory.
        // CatalogUtil.getVoltDbRoot() creates the voltdbroot directory as needed.
        File voltDbRoot = CatalogUtil.getVoltDbRoot(null);
        String pathToDeployment = voltDbRoot.getPath() + File.separator + "deployment.xml";
        File deploymentXMLFile = new File(pathToDeployment);

        hostLog.info("Generating default deployment file \"" + deploymentXMLFile.getAbsolutePath() + "\"");
        BufferedWriter bw = new BufferedWriter(new FileWriter(deploymentXMLFile));
        for (String line : defaultDeploymentXML) {
            bw.write(line);
            bw.newLine();
        }
        bw.flush();
        bw.close();

        return deploymentXMLFile.getAbsolutePath();
    }
}<|MERGE_RESOLUTION|>--- conflicted
+++ resolved
@@ -1396,26 +1396,6 @@
             m_currentThreadSite = null;
             m_siteThreads = null;
             m_runners = null;
-<<<<<<< HEAD
-=======
-            Thread t = new Thread() {
-                @Override
-                public void run() {
-                    try {
-                        if (m_zk != null) {
-                            m_zk.close();
-                        }
-                    } catch (Exception e) {
-                        log.warn("Failure while closing internal ZooKeeper connection.", e);
-                    }
-                }
-            };
-            t.start();
-            m_agreementSite.shutdown();
-            t.join();
-            m_zk = null;
-            m_agreementSite = null;
->>>>>>> 6f76b618
 
             // shut down the network/messaging stuff
             // Close the host messenger first, which should close down all of
