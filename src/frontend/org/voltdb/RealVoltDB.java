--- conflicted
+++ resolved
@@ -1802,10 +1802,6 @@
                 while ((b = (byte) buildstringStream.read()) != -1) {
                     sb.append((char)b);
                 }
-<<<<<<< HEAD
-                sb.append("\n");
-=======
->>>>>>> f1c0176c
                 String parts[] = sb.toString().split(" ", 2);
                 if (parts.length == 2) {
                     parts[0] = parts[0].trim();
