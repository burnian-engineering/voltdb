/* This file is part of VoltDB.
 * Copyright (C) 2008-2016 VoltDB Inc.
 *
 * This program is free software: you can redistribute it and/or modify
 * it under the terms of the GNU Affero General Public License as
 * published by the Free Software Foundation, either version 3 of the
 * License, or (at your option) any later version.
 *
 * This program is distributed in the hope that it will be useful,
 * but WITHOUT ANY WARRANTY; without even the implied warranty of
 * MERCHANTABILITY or FITNESS FOR A PARTICULAR PURPOSE.  See the
 * GNU Affero General Public License for more details.
 *
 * You should have received a copy of the GNU Affero General Public License
 * along with VoltDB.  If not, see <http://www.gnu.org/licenses/>.
 */

package org.voltdb;

import java.io.BufferedReader;
import java.io.BufferedWriter;
import java.io.ByteArrayInputStream;
import java.io.File;
import java.io.FileFilter;
import java.io.FileInputStream;
import java.io.FileOutputStream;
import java.io.FileReader;
import java.io.FileWriter;
import java.io.IOException;
import java.io.InputStream;
import java.io.PrintStream;
import java.io.PrintWriter;
import java.io.UnsupportedEncodingException;
import java.lang.management.ManagementFactory;
import java.lang.reflect.Constructor;
import java.lang.reflect.Field;
import java.net.Inet4Address;
import java.net.Inet6Address;
import java.net.InetAddress;
import java.net.NetworkInterface;
import java.net.SocketException;
import java.text.SimpleDateFormat;
import java.util.ArrayList;
import java.util.Arrays;
import java.util.Collection;
import java.util.Date;
import java.util.Enumeration;
import java.util.HashMap;
import java.util.HashSet;
import java.util.LinkedList;
import java.util.List;
import java.util.Map;
import java.util.Map.Entry;
import java.util.Random;
import java.util.Set;
import java.util.SortedMap;
import java.util.TreeMap;
import java.util.concurrent.Callable;
import java.util.concurrent.ExecutionException;
import java.util.concurrent.Future;
import java.util.concurrent.ScheduledExecutorService;
import java.util.concurrent.ScheduledFuture;
import java.util.concurrent.ScheduledThreadPoolExecutor;
import java.util.concurrent.Semaphore;
import java.util.concurrent.TimeUnit;
import java.util.concurrent.atomic.AtomicBoolean;

import org.aeonbits.owner.ConfigFactory;
import org.apache.cassandra_voltpatches.GCInspector;
import org.apache.log4j.Appender;
import org.apache.log4j.DailyRollingFileAppender;
import org.apache.log4j.FileAppender;
import org.apache.log4j.Logger;
import org.apache.zookeeper_voltpatches.CreateMode;
import org.apache.zookeeper_voltpatches.KeeperException;
import org.apache.zookeeper_voltpatches.WatchedEvent;
import org.apache.zookeeper_voltpatches.Watcher;
import org.apache.zookeeper_voltpatches.ZooDefs.Ids;
import org.apache.zookeeper_voltpatches.ZooKeeper;
import org.apache.zookeeper_voltpatches.data.Stat;
import org.json_voltpatches.JSONException;
import org.json_voltpatches.JSONObject;
import org.json_voltpatches.JSONStringer;
import org.voltcore.logging.Level;
import org.voltcore.logging.VoltLogger;
import org.voltcore.messaging.HostMessenger;
import org.voltcore.messaging.SiteMailbox;
import org.voltcore.utils.CoreUtils;
import org.voltcore.utils.OnDemandBinaryLogger;
import org.voltcore.utils.Pair;
import org.voltcore.utils.ShutdownHooks;
import org.voltcore.utils.VersionChecker;
import org.voltcore.zk.CoreZK;
import org.voltcore.zk.ZKCountdownLatch;
import org.voltcore.zk.ZKUtil;
import org.voltdb.TheHashinator.HashinatorType;
import org.voltdb.VoltDB.Configuration;
import org.voltdb.catalog.Catalog;
import org.voltdb.catalog.Cluster;
import org.voltdb.catalog.Deployment;
import org.voltdb.catalog.SnapshotSchedule;
import org.voltdb.catalog.Systemsettings;
import org.voltdb.common.Constants;
import org.voltdb.common.NodeState;
import org.voltdb.compiler.AdHocCompilerCache;
import org.voltdb.compiler.AsyncCompilerAgent;
import org.voltdb.compiler.deploymentfile.ClusterType;
import org.voltdb.compiler.deploymentfile.ConsistencyType;
import org.voltdb.compiler.deploymentfile.DeploymentType;
import org.voltdb.compiler.deploymentfile.HeartbeatType;
import org.voltdb.compiler.deploymentfile.PartitionDetectionType;
import org.voltdb.compiler.deploymentfile.PathsType;
import org.voltdb.compiler.deploymentfile.SystemSettingsType;
import org.voltdb.dtxn.InitiatorStats;
import org.voltdb.dtxn.LatencyHistogramStats;
import org.voltdb.dtxn.LatencyStats;
import org.voltdb.dtxn.SiteTracker;
import org.voltdb.export.ExportManager;
import org.voltdb.importer.ImportManager;
import org.voltdb.iv2.BaseInitiator;
import org.voltdb.iv2.Cartographer;
import org.voltdb.iv2.Initiator;
import org.voltdb.iv2.KSafetyStats;
import org.voltdb.iv2.LeaderAppointer;
import org.voltdb.iv2.MpInitiator;
import org.voltdb.iv2.SpInitiator;
import org.voltdb.iv2.SpScheduler.DurableUniqueIdListener;
import org.voltdb.iv2.TxnEgo;
import org.voltdb.jni.ExecutionEngine;
import org.voltdb.join.BalancePartitionsStatistics;
import org.voltdb.join.ElasticJoinService;
import org.voltdb.licensetool.LicenseApi;
import org.voltdb.messaging.VoltDbMessageFactory;
import org.voltdb.modular.ModuleManager;
import org.voltdb.planner.ActivePlanRepository;
import org.voltdb.probe.MeshProber;
import org.voltdb.processtools.ShellTools;
import org.voltdb.rejoin.Iv2RejoinCoordinator;
import org.voltdb.rejoin.JoinCoordinator;
import org.voltdb.settings.ClusterSettings;
import org.voltdb.settings.ClusterSettingsRef;
import org.voltdb.settings.DbSettings;
import org.voltdb.settings.NodeSettings;
import org.voltdb.settings.Settings;
import org.voltdb.settings.SettingsException;
import org.voltdb.sysprocs.saverestore.SnapshotPathType;
import org.voltdb.sysprocs.saverestore.SnapshotUtil;
import org.voltdb.sysprocs.saverestore.SnapshotUtil.Snapshot;
import org.voltdb.utils.CLibrary;
import org.voltdb.utils.CatalogUtil;
import org.voltdb.utils.CatalogUtil.CatalogAndIds;
import org.voltdb.utils.Encoder;
import org.voltdb.utils.HTTPAdminListener;
import org.voltdb.utils.LogKeys;
import org.voltdb.utils.MiscUtils;
import org.voltdb.utils.PlatformProperties;
import org.voltdb.utils.SystemStatsCollector;
import org.voltdb.utils.TopologyZKUtils;
import org.voltdb.utils.VoltFile;
import org.voltdb.utils.VoltSampler;

import com.google_voltpatches.common.base.Charsets;
import com.google_voltpatches.common.base.Joiner;
import com.google_voltpatches.common.base.Preconditions;
import com.google_voltpatches.common.base.Supplier;
import com.google_voltpatches.common.base.Suppliers;
import com.google_voltpatches.common.base.Throwables;
import com.google_voltpatches.common.collect.ImmutableList;
import com.google_voltpatches.common.collect.ImmutableMap;
import com.google_voltpatches.common.collect.Sets;
import com.google_voltpatches.common.net.HostAndPort;
import com.google_voltpatches.common.util.concurrent.ListenableFuture;
import com.google_voltpatches.common.util.concurrent.ListeningExecutorService;
import com.google_voltpatches.common.util.concurrent.SettableFuture;

/**
 * RealVoltDB initializes global server components, like the messaging
 * layer, ExecutionSite(s), and ClientInterface. It provides accessors
 * or references to those global objects. It is basically the global
 * namespace. A lot of the global namespace is described by VoltDBInterface
 * to allow test mocking.
 */
public class RealVoltDB implements VoltDBInterface, RestoreAgent.Callback, HostMessenger.HostWatcher {
    private static final boolean DISABLE_JMX = Boolean.valueOf(System.getProperty("DISABLE_JMX", "true"));

    /** Default deployment file contents if path to deployment is null */
    private static final String[] defaultDeploymentXML = {
        "<?xml version=\"1.0\"?>",
        "<!-- This file is an auto-generated default deployment configuration. -->",
        "<deployment>",
        "    <cluster hostcount=\"1\" />",
        "    <httpd enabled=\"true\">",
        "        <jsonapi enabled=\"true\" />",
        "    </httpd>",
        "</deployment>"
    };

    private final VoltLogger hostLog = new VoltLogger("HOST");
    private final VoltLogger consoleLog = new VoltLogger("CONSOLE");

    private VoltDB.Configuration m_config = new VoltDB.Configuration();
    int m_configuredNumberOfPartitions;
    int m_configuredReplicationFactor;
    // CatalogContext is immutable, just make sure that accessors see a consistent version
    volatile CatalogContext m_catalogContext;
    // Managed voltdb directories settings
    volatile NodeSettings m_nodeSettings;
    // Cluster settings reference and supplier
    final ClusterSettingsRef m_clusterSettings = new ClusterSettingsRef();
    private String m_buildString;
    static final String m_defaultVersionString = "6.9";
    // by default set the version to only be compatible with itself
    static final String m_defaultHotfixableRegexPattern = "^\\Q6.9\\E\\z";
    // these next two are non-static because they can be overrriden on the CLI for test
    private String m_versionString = m_defaultVersionString;
    private String m_hotfixableRegexPattern = m_defaultHotfixableRegexPattern;
    HostMessenger m_messenger = null;
    private ClientInterface m_clientInterface = null;
    HTTPAdminListener m_adminListener;
    private OpsRegistrar m_opsRegistrar = new OpsRegistrar();

    private AsyncCompilerAgent m_asyncCompilerAgent = null;
    public AsyncCompilerAgent getAsyncCompilerAgent() { return m_asyncCompilerAgent; }
    private PartitionCountStats m_partitionCountStats = null;
    private IOStats m_ioStats = null;
    private MemoryStats m_memoryStats = null;
    private CpuStats m_cpuStats = null;
    private CommandLogStats m_commandLogStats = null;
    private StatsManager m_statsManager = null;
    private SnapshotCompletionMonitor m_snapshotCompletionMonitor;
    // These are unused locally, but they need to be registered with the StatsAgent so they're
    // globally available
    @SuppressWarnings("unused")
    private InitiatorStats m_initiatorStats;
    private LiveClientsStats m_liveClientsStats = null;
    int m_myHostId;
    String m_httpPortExtraLogMessage = null;
    boolean m_jsonEnabled;

    // IV2 things
    TreeMap<Integer, Initiator> m_iv2Initiators = new TreeMap<>();
    Cartographer m_cartographer = null;
    LeaderAppointer m_leaderAppointer = null;
    GlobalServiceElector m_globalServiceElector = null;
    MpInitiator m_MPI = null;
    Map<Integer, Long> m_iv2InitiatorStartingTxnIds = new HashMap<>();
    private ScheduledFuture<?> resMonitorWork;


    private NodeStateTracker m_statusTracker;
    // Should the execution sites be started in recovery mode
    // (used for joining a node to an existing cluster)
    // If CL is enabled this will be set to true
    // by the CL when the truncation snapshot completes
    // and this node is viable for replay
    volatile boolean m_rejoining = false;
    // Need to separate the concepts of rejoin data transfer and rejoin
    // completion.  This boolean tracks whether or not the data transfer
    // process is done.  CL truncation snapshots will not flip the all-complete
    // boolean until no mode data is pending.
    // Yes, this is fragile having two booleans.  We could aggregate them into
    // some rejoining state enum at some point.
    volatile boolean m_rejoinDataPending = false;
    // Since m_rejoinDataPending is set asynchronously, sites could have inconsistent
    // view of what the value is during the execution of a sysproc. Use this and
    // m_safeMpTxnId to prevent the race. The m_safeMpTxnId is updated once in the
    // lifetime of the node to reflect the first MP txn that witnessed the flip of
    // m_rejoinDataPending.
    private final Object m_safeMpTxnIdLock = new Object();
    private long m_lastSeenMpTxnId = Long.MIN_VALUE;
    private long m_safeMpTxnId = Long.MAX_VALUE;
    String m_rejoinTruncationReqId = null;

    // Are we adding the node to the cluster instead of rejoining?
    volatile boolean m_joining = false;
    private boolean m_shuttingdown = false;

    long m_clusterCreateTime;
    AtomicBoolean m_replicationActive = new AtomicBoolean(false);
    private ProducerDRGateway m_producerDRGateway = null;
    private ConsumerDRGateway m_consumerDRGateway = null;

    //Only restrict recovery completion during test
    static Semaphore m_testBlockRecoveryCompletion = new Semaphore(Integer.MAX_VALUE);
    private long m_executionSiteRecoveryFinish;
    private long m_executionSiteRecoveryTransferred;

    // Rejoin coordinator
    private JoinCoordinator m_joinCoordinator = null;
    private ElasticJoinService m_elasticJoinService = null;

    // Snapshot IO agent
    private SnapshotIOAgent m_snapshotIOAgent = null;

    // id of the leader, or the host restore planner says has the catalog
    int m_hostIdWithStartupCatalog;
    String m_pathToStartupCatalog;

    // Synchronize initialize and shutdown
    private final Object m_startAndStopLock = new Object();

    // Synchronize updates of catalog contexts across the multiple sites on this host.
    // Ensure that the first site to reach catalogUpdate() does all the work and that no
    // others enter until that's finished.  CatalogContext is immutable and volatile, accessors
    // should be able to always get a valid context without needing this lock.
    private final Object m_catalogUpdateLock = new Object();

    // add a random number to the sampler output to make it likely to be unique for this process.
    private final VoltSampler m_sampler = new VoltSampler(10, "sample" + String.valueOf(new Random().nextInt() % 10000) + ".txt");
    private final AtomicBoolean m_hasStartedSampler = new AtomicBoolean(false);

    List<Integer> m_partitionsToSitesAtStartupForExportInit;

    RestoreAgent m_restoreAgent = null;

    private final ListeningExecutorService m_es = CoreUtils.getCachedSingleThreadExecutor("StartAction ZK Watcher", 15000);

    private volatile boolean m_isRunning = false;
    private boolean m_isRunningWithOldVerb = true;
    private boolean m_isBare = false;
<<<<<<< HEAD
    private static final String SECONDARY_PICONETWORK_THREADS = "secondayPicoNetworkThreads";
=======
    private static final String SECONDARY_PICONETWORK_THREADS = "secondaryPicoNetworkThreads";
>>>>>>> 6c7817ca

    /**
     * Startup snapshot nonce taken on shutdown --save
     */
    String m_terminusNonce = null;

    private int m_maxThreadsCount;

    @Override
    public boolean isRunningWithOldVerbs() {
        return m_isRunningWithOldVerb;
     };

    @Override
    public boolean isShuttingdown() {
        return m_shuttingdown;
    }
    @Override
    public void setShuttingdown(boolean shuttingdown) {
        m_shuttingdown = shuttingdown;
    }

    @Override
    public boolean rejoining() {
        return m_rejoining;
    }

    @Override
    public boolean rejoinDataPending() {
        return m_rejoinDataPending;
    }

    @Override
    public boolean isMpSysprocSafeToExecute(long txnId)
    {
        synchronized (m_safeMpTxnIdLock) {
            if (txnId >= m_safeMpTxnId) {
                return true;
            }

            if (txnId > m_lastSeenMpTxnId) {
                m_lastSeenMpTxnId = txnId;
                if (!rejoinDataPending() && m_safeMpTxnId == Long.MAX_VALUE) {
                    m_safeMpTxnId = txnId;
                }
            }

            return txnId >= m_safeMpTxnId;
        }
    }

    private long m_recoveryStartTime;

    CommandLog m_commandLog;

    private volatile OperationMode m_mode = OperationMode.INITIALIZING;
    private OperationMode m_startMode = null;

    volatile String m_localMetadata = "";

    private ListeningExecutorService m_computationService;

    private Thread m_configLogger;

    // methods accessed via the singleton
    @Override
    public void startSampler() {
        if (m_hasStartedSampler.compareAndSet(false, true)) {
            m_sampler.start();
        }
    }

    private ScheduledThreadPoolExecutor m_periodicWorkThread;
    private ScheduledThreadPoolExecutor m_periodicPriorityWorkThread;

    // The configured license api: use to decide enterprise/community edition feature enablement
    LicenseApi m_licenseApi;
    String m_licenseInformation = "";
    private LatencyStats m_latencyStats;

    private LatencyHistogramStats m_latencyHistogramStats;

    private File getConfigDirectory() {
        return getConfigDirectory(m_config);
    }

    private File getConfigDirectory(Configuration config) {
        return getConfigDirectory(config.m_voltdbRoot);
    }

    private File getConfigDirectory(File voltdbroot) {
        return new VoltFile(voltdbroot, Constants.CONFIG_DIR);
    }

    private File getConfigLogDeployment() {
        return getConfigLogDeployment(m_config);
    }

    private File getConfigLogDeployment(Configuration config) {
        return new VoltFile(getConfigDirectory(config), "deployment.xml");
    }

    @Override
    public LicenseApi getLicenseApi() {
        return m_licenseApi;
    }

    @Override
    public String getLicenseInformation() {
        return m_licenseInformation;
    }

    @Override
    public String getVoltDBRootPath(PathsType.Voltdbroot path) {
        if (isRunningWithOldVerbs()) {
           return path.getPath();
        }
        return m_nodeSettings.getVoltDBRoot().getPath();
    }

    @Override
    public String getCommandLogPath(PathsType.Commandlog path) {
        if (isRunningWithOldVerbs()) {
           return path.getPath();
        }
        return m_nodeSettings.resolve(m_nodeSettings.getCommandLog()).getPath();
    }

    @Override
    public String getCommandLogSnapshotPath(PathsType.Commandlogsnapshot path) {
        if (isRunningWithOldVerbs()) {
           return path.getPath();
        }
        return m_nodeSettings.resolve(m_nodeSettings.getCommandLogSnapshot()).getPath();
    }

    @Override
    public String getSnapshotPath(PathsType.Snapshots path) {
        if (isRunningWithOldVerbs()) {
           return path.getPath();
        }
        return m_nodeSettings.resolve(m_nodeSettings.getSnapshoth()).getPath();
    }

    @Override
    public String getExportOverflowPath(PathsType.Exportoverflow path) {
        if (isRunningWithOldVerbs()) {
           return path.getPath();
        }
        return m_nodeSettings.resolve(m_nodeSettings.getExportOverflow()).getPath();
    }

    @Override
    public String getDROverflowPath(PathsType.Droverflow path) {
        if (isRunningWithOldVerbs()) {
           return path.getPath();
        }
        return m_nodeSettings.resolve(m_nodeSettings.getDROverflow()).getPath();
    }

    @Override
    public String getVoltDBRootPath() {
        return m_nodeSettings.getVoltDBRoot().getPath();
    }

    @Override
    public String getCommandLogPath() {
        return m_nodeSettings.resolve(m_nodeSettings.getCommandLog()).getPath();
    }

    @Override
    public String getCommandLogSnapshotPath() {
        return m_nodeSettings.resolve(m_nodeSettings.getCommandLogSnapshot()).getPath();
    }

    @Override
    public String getSnapshotPath() {
        return m_nodeSettings.resolve(m_nodeSettings.getSnapshoth()).getPath();
    }

    @Override
    public String getExportOverflowPath() {
        return m_nodeSettings.resolve(m_nodeSettings.getExportOverflow()).getPath();
    }

    @Override
    public String getDROverflowPath() {
        return m_nodeSettings.resolve(m_nodeSettings.getDROverflow()).getPath();
    }

    private String managedPathEmptyCheck(String voltDbRoot, String path) {
        VoltFile managedPath;
        if (new File(path).isAbsolute())
            managedPath = new VoltFile(path);
        else
            managedPath = new VoltFile(voltDbRoot, path);
        if (managedPath.exists() && managedPath.list().length > 0)
            return managedPath.getAbsolutePath();
        return null;
    }

    private void managedPathsEmptyCheck(Configuration config) {
        List<String> nonEmptyPaths = managedPathsWithFiles(config, m_catalogContext.getDeployment());
        if (!nonEmptyPaths.isEmpty()) {
            StringBuilder crashMessage =
                    new StringBuilder("Files from a previous database session exist in the managed directories:");
            for (String nonEmptyPath : nonEmptyPaths) {
                crashMessage.append("\n  - " + nonEmptyPath);
            }
            crashMessage.append("\nUse the recover command to restore the previous database or use create --force" +
                " to start a new database session overwriting existing files.");
            VoltDB.crashLocalVoltDB(crashMessage.toString());
        }
    }

    private List<String> managedPathsWithFiles(Configuration config, DeploymentType deployment) {
        ImmutableList.Builder<String> nonEmptyPaths = ImmutableList.builder();
        if (!config.m_isEnterprise) {
            return nonEmptyPaths.build();
        }
        PathsType paths = deployment.getPaths();
        String voltDbRoot = getVoltDBRootPath(paths.getVoltdbroot());
        String path;
        if ((path = managedPathEmptyCheck(voltDbRoot, getSnapshotPath(paths.getSnapshots()))) != null)
            nonEmptyPaths.add(path);
        if ((path = managedPathEmptyCheck(voltDbRoot, getExportOverflowPath(paths.getExportoverflow()))) != null)
            nonEmptyPaths.add(path);
        if ((path = managedPathEmptyCheck(voltDbRoot, getDROverflowPath(paths.getDroverflow()))) != null)
            nonEmptyPaths.add(path);
        if ((path = managedPathEmptyCheck(voltDbRoot, getCommandLogPath(paths.getCommandlog()))) != null)
            nonEmptyPaths.add(path);
        if ((path = managedPathEmptyCheck(voltDbRoot, getCommandLogSnapshotPath(paths.getCommandlogsnapshot()))) != null)
            nonEmptyPaths.add(path);
        return nonEmptyPaths.build();
    }

    private final List<String> pathsWithRecoverableArtifacts(DeploymentType deployment) {
        ImmutableList.Builder<String> nonEmptyPaths = ImmutableList.builder();
        if (!MiscUtils.isPro()) {
            return nonEmptyPaths.build();
        }
        PathsType paths = deployment.getPaths();
        String voltDbRoot = getVoltDBRootPath(paths.getVoltdbroot());
        String path;
        if ((path = managedPathEmptyCheck(voltDbRoot, getSnapshotPath(paths.getSnapshots()))) != null)
            nonEmptyPaths.add(path);
        if ((path = managedPathEmptyCheck(voltDbRoot, getCommandLogPath(paths.getCommandlog()))) != null)
            nonEmptyPaths.add(path);
        if ((path = managedPathEmptyCheck(voltDbRoot, getCommandLogSnapshotPath(paths.getCommandlogsnapshot()))) != null)
            nonEmptyPaths.add(path);
        return nonEmptyPaths.build();
    }

    /**
     * Initialize all the global components, then initialize all the m_sites.
     * @param config configuration that gets passed in from commandline.
     */
    @Override
    public void initialize(Configuration config) {
        ShutdownHooks.enableServerStopLogging();
        synchronized(m_startAndStopLock) {
            // Handle multiple invocations of server thread in the same JVM.
            // by clearing static variables/properties which ModuleManager,
            // and Settings depend on
            ConfigFactory.clearProperty(Settings.CONFIG_DIR);
            ModuleManager.resetCacheRoot();

            m_isRunningWithOldVerb = config.m_startAction.isLegacy();

            // check that this is a 64 bit VM
            if (System.getProperty("java.vm.name").contains("64") == false) {
                hostLog.fatal("You are running on an unsupported (probably 32 bit) JVM. Exiting.");
                System.exit(-1);
            }

            // print the ascii art!
            consoleLog.l7dlog( Level.INFO, LogKeys.host_VoltDB_StartupString.name(), null);

            // load license API
            if (config.m_pathToLicense == null) {
                m_licenseApi = MiscUtils.licenseApiFactory();
                if (m_licenseApi == null) {
                    hostLog.fatal("Unable to open license file in default directories");
                }
            } else {
                m_licenseApi = MiscUtils.licenseApiFactory(config.m_pathToLicense);
                if (m_licenseApi == null) {
                    hostLog.fatal("Unable to open license file in provided path: " + config.m_pathToLicense);
                }
            }

            if (m_licenseApi == null) {
                hostLog.fatal("Please contact sales@voltdb.com to request a license.");
                VoltDB.crashLocalVoltDB(
                        "Failed to initialize license verifier. " + "See previous log message for details.", false,
                        null);
            }

            // determine the edition
            String edition = "Community Edition";
            if (config.m_isEnterprise) {
                if (m_licenseApi.isEnterprise()) edition = "Enterprise Edition";
                if (m_licenseApi.isPro()) edition = "Pro Edition";
                if (m_licenseApi.isTrial()) edition = "Enterprise Edition";
                if (m_licenseApi.isAWSMarketplace()) edition = "AWS Marketplace Pro Edition";
            }

            // this also prints out the license type on the console
            readBuildInfo(edition);

            // print out the licensee on the license
            if (config.m_isEnterprise) {
                String licensee = m_licenseApi.licensee();
                if ((licensee != null) && (licensee.length() > 0)) {
                    consoleLog.info(String.format("Licensed to: %s", licensee));
                }
            }

            // Replay command line args that we can see
            StringBuilder sb = new StringBuilder(2048).append("Command line arguments: ");
            sb.append(System.getProperty("sun.java.command", "[not available]"));
            hostLog.info(sb.toString());

            List<String> iargs = ManagementFactory.getRuntimeMXBean().getInputArguments();
            sb.delete(0, sb.length()).append("Command line JVM arguments:");
            for (String iarg : iargs)
                sb.append(" ").append(iarg);
            if (iargs.size() > 0) hostLog.info(sb.toString());
            else hostLog.info("No JVM command line args known.");

            sb.delete(0, sb.length()).append("Command line JVM classpath: ");
            sb.append(System.getProperty("java.class.path", "[not available]"));
            hostLog.info(sb.toString());

            // config UUID is part of the status tracker that is slated to be an
            // Information source for an http admun endpoint
            m_statusTracker = new NodeStateTracker();

            if (config.m_startAction == StartAction.INITIALIZE) {
                if (config.m_forceVoltdbCreate) {
                    deleteInitializationMarkers(config);
                }
            }

            // If there's no deployment provide a default and put it under voltdbroot.
            if (config.m_pathToDeployment == null) {
                try {
                    config.m_pathToDeployment = setupDefaultDeployment(hostLog, config.m_voltdbRoot);
                    config.m_deploymentDefault = true;
                } catch (IOException e) {
                    VoltDB.crashLocalVoltDB("Failed to write default deployment.", false, null);
                    return;
                }
            }

            ReadDeploymentResults readDepl = readPrimedDeployment(config);

            if (config.m_startAction == StartAction.INITIALIZE) {
                if (config.m_forceVoltdbCreate && m_nodeSettings.clean()) {
                    String msg = "Archived previous snapshot directory to " + m_nodeSettings.getSnapshoth() + ".1";
                    consoleLog.info(msg);
                    hostLog.info(msg);
                }
                stageDeploymemtFileForInitialize(config, readDepl.deployment);
                stageInitializedMarker(config);
                hostLog.info("Initialized VoltDB root directory " + config.m_voltdbRoot.getPath());
                consoleLog.info("Initialized VoltDB root directory " + config.m_voltdbRoot.getPath());
                VoltDB.exit(0);
            }

            if (config.m_startAction.isLegacy()) {
                File rootFH = CatalogUtil.getVoltDbRoot(readDepl.deployment.getPaths());
                File inzFH = new VoltFile(rootFH, VoltDB.INITIALIZED_MARKER);
                if (inzFH.exists()) {
                    VoltDB.crashLocalVoltDB("Cannot use legacy start action "
                            + config.m_startAction + " on voltdbroot "
                            + rootFH + " that was initialized with the init command");
                    return;
                }
                //Case where you give primed deployment with -d look in ../../ for initialized marker.
                //Also check if parents are config and voltdbroot
                File cfile = (new File(config.m_pathToDeployment)).getParentFile();
                if (cfile != null) {
                    rootFH = cfile.getParentFile();
                    if ("config".equals(cfile.getName()) && VoltDB.DBROOT.equals(rootFH.getName())) {
                        inzFH = new VoltFile(rootFH, VoltDB.INITIALIZED_MARKER);
                        if (inzFH.exists()) {
                            VoltDB.crashLocalVoltDB("Can not use legacy start action "
                                    + config.m_startAction + " on voltdbroot "
                                    + rootFH + " that was initialized with the init command");
                            return;
                        }
                    }
                }
            }

            List<String> failed = m_nodeSettings.ensureDirectoriesExist();
            if (!failed.isEmpty()) {
                String msg = "Unable to access or create the following directories:\n  - " +
                        Joiner.on("\n  - ").join(failed);
                VoltDB.crashLocalVoltDB(msg);
                return;
            }

            if (config.m_hostCount == VoltDB.UNDEFINED) {
                config.m_hostCount = readDepl.deployment.getCluster().getHostcount();
            }

            // set the mode first thing
            m_mode = OperationMode.INITIALIZING;
            m_config = config;
            m_startMode = null;

            // set a bunch of things to null/empty/new for tests
            // which reusue the process
            m_safeMpTxnId = Long.MAX_VALUE;
            m_lastSeenMpTxnId = Long.MIN_VALUE;
            m_clientInterface = null;
            m_adminListener = null;
            m_commandLog = new DummyCommandLog();
            m_messenger = null;
            m_opsRegistrar = new OpsRegistrar();
            m_asyncCompilerAgent = null;
            m_snapshotCompletionMonitor = null;
            m_catalogContext = null;
            m_partitionCountStats = null;
            m_ioStats = null;
            m_memoryStats = null;
            m_commandLogStats = null;
            m_statsManager = null;
            m_restoreAgent = null;
            m_recoveryStartTime = System.currentTimeMillis();
            m_hostIdWithStartupCatalog = 0;
            m_pathToStartupCatalog = m_config.m_pathToCatalog;
            m_replicationActive = new AtomicBoolean(false);
            m_configLogger = null;
            ActivePlanRepository.clear();

            updateMaxThreadsLimit();

            // set up site structure
            final int computationThreads = Math.max(2, CoreUtils.availableProcessors() / 4);
            m_computationService =
                    CoreUtils.getListeningExecutorService(
                            "Computation service thread",
                            computationThreads, m_config.m_computationCoreBindings);

            // Set std-out/err to use the UTF-8 encoding and fail if UTF-8 isn't supported
            try {
                System.setOut(new PrintStream(System.out, true, "UTF-8"));
                System.setErr(new PrintStream(System.err, true, "UTF-8"));
            } catch (UnsupportedEncodingException e) {
                hostLog.fatal("Support for the UTF-8 encoding is required for VoltDB. This means you are likely running an unsupported JVM. Exiting.");
                VoltDB.exit(-1);
            }

            m_snapshotCompletionMonitor = new SnapshotCompletionMonitor();

            // use CLI overrides for testing hotfix version compatibility
            if (m_config.m_versionStringOverrideForTest != null) {
                m_versionString = m_config.m_versionStringOverrideForTest;
            }
            if (m_config.m_versionCompatibilityRegexOverrideForTest != null) {
                m_hotfixableRegexPattern = m_config.m_versionCompatibilityRegexOverrideForTest;
            }
            if (m_config.m_buildStringOverrideForTest != null) {
                m_buildString = m_config.m_buildStringOverrideForTest;
            }
            // Prime cluster settings from configuration parameters
            // evaluate properties with the following sources in terms of priority
            // 1) properties from command line options
            // 2) properties from the cluster.properties files
            // 3) properties from the deployment file

            // this reads the file config/cluster.properties
            ClusterSettings fromPropertyFile = ClusterSettings.create();
            // handle case we recover clusters that were elastically expanded
            if (m_config.m_startAction.doesRecover()) {
                m_config.m_hostCount = fromPropertyFile.hostcount();
            }
            Map<String, String> fromCommandLine = m_config.asClusterSettingsMap();
            Map<String, String> fromDeploymentFile = CatalogUtil.
                    asClusterSettingsMap(readDepl.deployment);

            ClusterSettings clusterSettings = ClusterSettings.create(
                    fromCommandLine, fromPropertyFile.asMap(), fromDeploymentFile);

            // persist the merged settings
            clusterSettings.store();

            m_clusterSettings.set(clusterSettings, 1);

            MeshProber.Determination determination = buildClusterMesh(readDepl);
            if (m_config.m_startAction == StartAction.PROBE) {
                String action = "Starting a new database cluster";
                if (determination.startAction.doesRejoin()) {
                    action = "Rejoining a running cluster";
                } else if (determination.startAction == StartAction.JOIN) {
                    action = "Adding this node to a running cluster";
                } else if (determination.startAction.doesRecover()) {
                    action = "Restarting the database cluster from the command logs";
                }
                hostLog.info(action);
                consoleLog.info(action);
            }

            m_config.m_startAction = determination.startAction;
            m_config.m_hostCount = determination.hostCount;

            m_terminusNonce = determination.terminusNonce;

            // determine if this is a rejoining node
            // (used for license check and later the actual rejoin)
            boolean isRejoin = m_config.m_startAction.doesRejoin();
            m_rejoining = isRejoin;
            m_rejoinDataPending = m_config.m_startAction.doesJoin();

            m_joining = m_config.m_startAction == StartAction.JOIN;

            if (isRejoin || m_joining) {
                m_statusTracker.setNodeState(NodeState.REJOINING);
            }
            //Register dummy agents immediately
            m_opsRegistrar.registerMailboxes(m_messenger);

            //Start validating the build string in the background
            final Future<?> buildStringValidation = validateBuildString(getBuildString(), m_messenger.getZK());

            // race to create start action nodes and then verify theirs compatibility.
            m_messenger.getZK().create(VoltZK.start_action, null, Ids.OPEN_ACL_UNSAFE, CreateMode.PERSISTENT, new ZKUtil.StringCallback(), null);
            VoltZK.createStartActionNode(m_messenger.getZK(), m_messenger.getHostId(), m_config.m_startAction);
            validateStartAction();

            readDeploymentAndCreateStarterCatalogContext(config);
            final int numberOfNodes = m_messenger.getLiveHostIds().size();
            if (config.m_isEnterprise && m_config.m_startAction.doesRequireEmptyDirectories()
                    && !config.m_forceVoltdbCreate) {
                    managedPathsEmptyCheck(config);
            }

<<<<<<< HEAD
            Map<Integer, String> hostGroups = null;
            hostGroups = m_messenger.waitForGroupJoin(numberOfNodes);
=======
            Map<Integer, String> hostGroups = m_messenger.waitForGroupJoin(numberOfNodes);
>>>>>>> 6c7817ca
            if (m_messenger.isPaused() || m_config.m_isPaused) {
                setStartMode(OperationMode.PAUSED);
            }

            // Create the thread pool here. It's needed by buildClusterMesh()
            m_periodicWorkThread =
                    CoreUtils.getScheduledThreadPoolExecutor("Periodic Work", 1, CoreUtils.SMALL_STACK_SIZE);
            m_periodicPriorityWorkThread =
                    CoreUtils.getScheduledThreadPoolExecutor("Periodic Priority Work", 1, CoreUtils.SMALL_STACK_SIZE);

            Class<?> snapshotIOAgentClass = MiscUtils.loadProClass("org.voltdb.SnapshotIOAgentImpl", "Snapshot", true);
            if (snapshotIOAgentClass != null) {
                try {
                    m_snapshotIOAgent = (SnapshotIOAgent) snapshotIOAgentClass.getConstructor(HostMessenger.class, long.class)
                            .newInstance(m_messenger, m_messenger.getHSIdForLocalSite(HostMessenger.SNAPSHOT_IO_AGENT_ID));
                    m_messenger.createMailbox(m_snapshotIOAgent.getHSId(), m_snapshotIOAgent);
                } catch (Exception e) {
                    VoltDB.crashLocalVoltDB("Failed to instantiate snapshot IO agent", true, e);
                }
            }

            m_asyncCompilerAgent = new AsyncCompilerAgent(m_licenseApi);

            try {
                SimpleDateFormat sdf = new SimpleDateFormat("EEE MMM d, yyyy");
                JSONObject jo = new JSONObject();
                jo.put("trial", m_licenseApi.isTrial());
                jo.put("hostcount",m_licenseApi.maxHostcount());
                jo.put("commandlogging", m_licenseApi.isCommandLoggingAllowed());
                jo.put("wanreplication", m_licenseApi.isDrReplicationAllowed());
                jo.put("expiration", sdf.format(m_licenseApi.expires().getTime()));
                m_licenseInformation = jo.toString();
            } catch (JSONException ex) {
                //Ignore
            }

            // Create the GlobalServiceElector.  Do this here so we can register the MPI with it
            // when we construct it below
            m_globalServiceElector = new GlobalServiceElector(m_messenger.getZK(), m_messenger.getHostId());
            // Start the GlobalServiceElector.  Not sure where this will actually belong.
            try {
                m_globalServiceElector.start();
            } catch (Exception e) {
                VoltDB.crashLocalVoltDB("Unable to start GlobalServiceElector", true, e);
            }

            // Always create a mailbox for elastic join data transfer
            if (m_config.m_isEnterprise) {
                long elasticHSId = m_messenger.getHSIdForLocalSite(HostMessenger.REBALANCE_SITE_ID);
                m_messenger.createMailbox(elasticHSId, new SiteMailbox(m_messenger, elasticHSId));
            }

            if (m_joining) {
                Class<?> elasticJoinCoordClass =
                        MiscUtils.loadProClass("org.voltdb.join.ElasticJoinNodeCoordinator", "Elastic", false);
                try {
                    Constructor<?> constructor = elasticJoinCoordClass.getConstructor(HostMessenger.class, String.class);
                    m_joinCoordinator = (JoinCoordinator) constructor.newInstance(m_messenger, VoltDB.instance().getVoltDBRootPath());
                    m_messenger.registerMailbox(m_joinCoordinator);
                    m_joinCoordinator.initialize(m_catalogContext.getDeployment().getCluster().getKfactor());
                } catch (Exception e) {
                    VoltDB.crashLocalVoltDB("Failed to instantiate join coordinator", true, e);
                }
            }

            /*
             * Construct all the mailboxes for things that need to be globally addressable so they can be published
             * in one atomic shot.
             *
             * The starting state for partition assignments are statically derived from the host id generated
             * by host messenger and the k-factor/host count/sites per host. This starting state
             * is published to ZK as the topology metadata node.
             *
             * On join and rejoin the node has to inspect the topology meta node to find out what is missing
             * and then update the topology listing itself as the replica for those partitions.
             * Then it does a compare and set of the topology.
             *
             * Ning: topology may not reflect the true partitions in the cluster during join. So if another node
             * is trying to rejoin, it should rely on the cartographer's view to pick the partitions to replace.
             */
            AbstractTopology topo = getTopology(config.m_startAction, hostGroups, m_joinCoordinator);
            m_partitionsToSitesAtStartupForExportInit = new ArrayList<>();
            try {
                // IV2 mailbox stuff
                m_configuredReplicationFactor = m_catalogContext.getDeployment().getCluster().getKfactor();
                m_cartographer = new Cartographer(m_messenger, m_configuredReplicationFactor,
                        m_catalogContext.cluster.getNetworkpartition());
                List<Integer> partitions = null;
                // Create secondary connections within partition group
                if (isRejoin) {
                    m_configuredNumberOfPartitions = m_cartographer.getPartitionCount();
                    partitions = m_cartographer.getIv2PartitionsToReplace(m_configuredReplicationFactor,
                                                                          m_catalogContext.getNodeSettings().getLocalSitesCount());
                    if (partitions.size() == 0) {
                        VoltDB.crashLocalVoltDB("The VoltDB cluster already has enough nodes to satisfy " +
                                "the requested k-safety factor of " +
                                m_configuredReplicationFactor + ".\n" +
                                "No more nodes can join.", false, null);
                    }
                }
                else {
                    m_configuredNumberOfPartitions = topo.getPartitionCount();
                    partitions = topo.getPartitionIdList(m_messenger.getHostId());
                }
                for (int ii = 0; ii < partitions.size(); ii++) {
                    Integer partition = partitions.get(ii);
                    m_iv2InitiatorStartingTxnIds.put( partition, TxnEgo.makeZero(partition).getTxnId());
                }
                m_iv2Initiators = createIv2Initiators(
                        partitions,
                        m_config.m_startAction,
                        m_partitionsToSitesAtStartupForExportInit);
                m_iv2InitiatorStartingTxnIds.put(
                        MpInitiator.MP_INIT_PID,
                        TxnEgo.makeZero(MpInitiator.MP_INIT_PID).getTxnId());
                // Pass the local HSIds to the MPI so it can farm out buddy sites
                // to the RO MP site pool
                List<Long> localHSIds = new ArrayList<>();
                for (Initiator ii : m_iv2Initiators.values()) {
                    localHSIds.add(ii.getInitiatorHSId());
                }
                m_MPI = new MpInitiator(m_messenger, localHSIds, getStatsAgent());
                m_iv2Initiators.put(MpInitiator.MP_INIT_PID, m_MPI);

                // Make a list of HDIds to join
                Map<Integer, Long> partsToHSIdsToRejoin = new HashMap<>();
                for (Initiator init : m_iv2Initiators.values()) {
                    if (init.isRejoinable()) {
                        partsToHSIdsToRejoin.put(init.getPartitionId(), init.getInitiatorHSId());
                    }
                }
                OnDemandBinaryLogger.path = VoltDB.instance().getVoltDBRootPath();
                if (isRejoin) {
                    SnapshotSaveAPI.recoveringSiteCount.set(partsToHSIdsToRejoin.size());
                    hostLog.info("Set recovering site count to " + partsToHSIdsToRejoin.size());

                    m_joinCoordinator = new Iv2RejoinCoordinator(m_messenger,
                            partsToHSIdsToRejoin.values(),
                            VoltDB.instance().getVoltDBRootPath(),
                            m_config.m_startAction == StartAction.LIVE_REJOIN);
                    m_joinCoordinator.initialize(m_catalogContext.getDeployment().getCluster().getKfactor());
                    m_messenger.registerMailbox(m_joinCoordinator);
                    if (m_config.m_startAction == StartAction.LIVE_REJOIN) {
                        hostLog.info("Using live rejoin.");
                    }
                    else {
                        hostLog.info("Using blocking rejoin.");
                    }
                } else if (m_joining) {
                    m_joinCoordinator.setPartitionsToHSIds(partsToHSIdsToRejoin);
                }
            } catch (Exception e) {
                VoltDB.crashLocalVoltDB(e.getMessage(), true, e);
            }

            // do the many init tasks in the Inits class
            Inits inits = new Inits(m_statusTracker, this, 1);
            inits.doInitializationWork();

            // Need the catalog so that we know how many tables so we can guess at the necessary heap size
            // This is done under Inits.doInitializationWork(), so need to wait until we get here.
            // Current calculation needs pro/community knowledge, number of tables, and the sites/host,
            // which is the number of initiators (minus the possibly idle MPI initiator)
            checkHeapSanity(MiscUtils.isPro(), m_catalogContext.tables.size(),
                    (m_iv2Initiators.size() - 1), m_configuredReplicationFactor);

            if (m_joining && m_config.m_replicationRole == ReplicationRole.REPLICA) {
                VoltDB.crashLocalVoltDB("Elastic join is prohibited on a replica cluster.", false, null);
            }

            collectLocalNetworkMetadata();

            /*
             * Construct an adhoc planner for the initial catalog
             */
            final CatalogSpecificPlanner csp = new CatalogSpecificPlanner(m_asyncCompilerAgent, m_catalogContext);

            // Initialize stats
            m_ioStats = new IOStats();
            getStatsAgent().registerStatsSource(StatsSelector.IOSTATS,
                    0, m_ioStats);
            m_memoryStats = new MemoryStats();
            getStatsAgent().registerStatsSource(StatsSelector.MEMORY,
                    0, m_memoryStats);
            getStatsAgent().registerStatsSource(StatsSelector.TOPO, 0, m_cartographer);
            m_partitionCountStats = new PartitionCountStats(m_cartographer);
            getStatsAgent().registerStatsSource(StatsSelector.PARTITIONCOUNT,
                    0, m_partitionCountStats);
            m_initiatorStats = new InitiatorStats(m_myHostId);
            m_liveClientsStats = new LiveClientsStats();
            getStatsAgent().registerStatsSource(StatsSelector.LIVECLIENTS, 0, m_liveClientsStats);
            m_latencyStats = new LatencyStats(m_myHostId);
            getStatsAgent().registerStatsSource(StatsSelector.LATENCY, 0, m_latencyStats);
            m_latencyHistogramStats = new LatencyHistogramStats(m_myHostId);
            getStatsAgent().registerStatsSource(StatsSelector.LATENCY_HISTOGRAM,
                    0, m_latencyHistogramStats);


            BalancePartitionsStatistics rebalanceStats = new BalancePartitionsStatistics();
            getStatsAgent().registerStatsSource(StatsSelector.REBALANCE, 0, rebalanceStats);

            KSafetyStats kSafetyStats = new KSafetyStats();
            getStatsAgent().registerStatsSource(StatsSelector.KSAFETY, 0, kSafetyStats);
            m_cpuStats = new CpuStats();
            getStatsAgent().registerStatsSource(StatsSelector.CPU,
                    0, m_cpuStats);

            // ENG-6321
            m_commandLogStats = new CommandLogStats(m_commandLog);
            getStatsAgent().registerStatsSource(StatsSelector.COMMANDLOG, 0, m_commandLogStats);

            /*
             * Initialize the command log on rejoin and join before configuring the IV2
             * initiators.  This will prevent them from receiving transactions
             * which need logging before the internal file writers are
             * initialized.  Root cause of ENG-4136.
             *
             * If sync command log is on, not initializing the command log before the initiators
             * are up would cause deadlock.
             */
            if ((m_commandLog != null) && (m_commandLog.needsInitialization())) {
                consoleLog.l7dlog(Level.INFO, LogKeys.host_VoltDB_StayTunedForLogging.name(), null);
            }
            else {
                consoleLog.l7dlog(Level.INFO, LogKeys.host_VoltDB_StayTunedForNoLogging.name(), null);
            }
            if (m_commandLog != null && (isRejoin || m_joining)) {
                //On rejoin the starting IDs are all 0 so technically it will load any snapshot
                //but the newest snapshot will always be the truncation snapshot taken after rejoin
                //completes at which point the node will mark itself as actually recovered.
                //
                // Use the partition count from the cluster config instead of the cartographer
                // here. Since the initiators are not started yet, the cartographer still doesn't
                // know about the new partitions at this point.
                m_commandLog.initForRejoin(
                        m_catalogContext.cluster.getLogconfig().get("log").getLogsize(),
                        Long.MIN_VALUE,
                        m_configuredNumberOfPartitions,
                        true,
                        m_config.m_commandLogBinding, m_iv2InitiatorStartingTxnIds);
            }

            // Create the client interface
            try {
                InetAddress clientIntf = null;
                InetAddress adminIntf = null;
                if (!m_config.m_externalInterface.trim().equals("")) {
                    clientIntf = InetAddress.getByName(m_config.m_externalInterface);
                    //client and admin interfaces are same by default.
                    adminIntf = clientIntf;
                }
                //If user has specified on command line host:port override client and admin interfaces.
                if (m_config.m_clientInterface != null && m_config.m_clientInterface.trim().length() > 0) {
                    clientIntf = InetAddress.getByName(m_config.m_clientInterface);
                }
                if (m_config.m_adminInterface != null && m_config.m_adminInterface.trim().length() > 0) {
                    adminIntf = InetAddress.getByName(m_config.m_adminInterface);
                }
                m_clientInterface = ClientInterface.create(m_messenger, m_catalogContext, m_config.m_replicationRole,
                        m_cartographer,
                        clientIntf,
                        config.m_port,
                        adminIntf,
                        config.m_adminPort);
            } catch (Exception e) {
                VoltDB.crashLocalVoltDB(e.getMessage(), true, e);
            }

            // DR overflow directory
            if (VoltDB.instance().getLicenseApi().isDrReplicationAllowed()) {
                try {
                    Class<?> ndrgwClass = null;
                    ndrgwClass = Class.forName("org.voltdb.dr2.DRProducer");
                    Constructor<?> ndrgwConstructor = ndrgwClass.getConstructor(File.class, File.class, boolean.class, int.class, int.class);
                    m_producerDRGateway =
                            (ProducerDRGateway) ndrgwConstructor.newInstance(
                                    new VoltFile(VoltDB.instance().getDROverflowPath()),
                                    new VoltFile(VoltDB.instance().getSnapshotPath()),
                                    m_replicationActive.get(),
                                    m_configuredNumberOfPartitions,m_catalogContext.getClusterSettings().hostcount());
                } catch (Exception e) {
                    VoltDB.crashLocalVoltDB("Unable to load DR system", true, e);
                }
            }
            else {
                // set up empty stats for the DR Producer
                getStatsAgent().registerStatsSource(StatsSelector.DRPRODUCERNODE, 0,
                        new DRProducerStatsBase.DRProducerNodeStatsBase());
                getStatsAgent().registerStatsSource(StatsSelector.DRPRODUCERPARTITION, 0,
                        new DRProducerStatsBase.DRProducerPartitionStatsBase());
            }
            createDRConsumerIfNeeded();

            /*
             * Configure and start all the IV2 sites
             */
            try {
                final String serializedCatalog = m_catalogContext.catalog.serialize();
                for (Initiator iv2init : m_iv2Initiators.values()) {
                    iv2init.configure(
                            getBackendTargetType(),
                            m_catalogContext,
                            serializedCatalog,
                            csp,
                            m_configuredNumberOfPartitions,
                            m_config.m_startAction,
                            getStatsAgent(),
                            m_memoryStats,
                            m_commandLog,
                            m_config.m_executionCoreBindings.poll(),
                            shouldInitiatorCreateMPDRGateway(iv2init));
                }

                // LeaderAppointer startup blocks if the initiators are not initialized.
                // So create the LeaderAppointer after the initiators.
                boolean expectSyncSnapshot = m_config.m_replicationRole == ReplicationRole.REPLICA && config.m_startAction == StartAction.CREATE;
                m_leaderAppointer = new LeaderAppointer(
                        m_messenger,
                        m_configuredNumberOfPartitions,
                        m_catalogContext.getDeployment().getCluster().getKfactor(),
                        m_catalogContext.cluster.getFaultsnapshots().get("CLUSTER_PARTITION"),
                        topo.topologyToJSON(),
                        m_MPI,
                        kSafetyStats,
                        expectSyncSnapshot
                );
                m_globalServiceElector.registerService(m_leaderAppointer);
            } catch (Exception e) {
                Throwable toLog = e;
                if (e instanceof ExecutionException) {
                    toLog = ((ExecutionException)e).getCause();
                }
                VoltDB.crashLocalVoltDB("Error configuring IV2 initiator.", true, toLog);
            }

            // Create the statistics manager and register it to JMX registry
            m_statsManager = null;
            try {
                final Class<?> statsManagerClass =
                        MiscUtils.loadProClass("org.voltdb.management.JMXStatsManager", "JMX", true);
                if (statsManagerClass != null && !DISABLE_JMX) {
                    m_statsManager = (StatsManager)statsManagerClass.newInstance();
                    m_statsManager.initialize();
                }
            } catch (Exception e) {
                //JMXStatsManager will log and we continue.
            }

            try {
                m_snapshotCompletionMonitor.init(m_messenger.getZK());
            } catch (Exception e) {
                hostLog.fatal("Error initializing snapshot completion monitor", e);
                VoltDB.crashLocalVoltDB("Error initializing snapshot completion monitor", true, e);
            }

            /*
             * Make sure the build string successfully validated
             * before continuing to do operations
             * that might return wrongs answers or lose data.
             */
            try {
                buildStringValidation.get();
            } catch (Exception e) {
                VoltDB.crashLocalVoltDB("Failed to validate cluster build string", false, e);
            }

            if (!isRejoin && !m_joining) {
                try {
                    m_messenger.waitForAllHostsToBeReady(m_catalogContext.getClusterSettings().hostcount());
                } catch (Exception e) {
                    hostLog.fatal("Failed to announce ready state.");
                    VoltDB.crashLocalVoltDB("Failed to announce ready state.", false, null);
                }
            }
            createSecondaryConnections(isRejoin);

            // Create secondary connections within partition group
            createSecondaryConnections(isRejoin);

            if (!m_joining && (m_cartographer.getPartitionCount()) != m_configuredNumberOfPartitions) {
                for (Map.Entry<Integer, ImmutableList<Long>> entry :
                    getSiteTrackerForSnapshot().m_partitionsToSitesImmutable.entrySet()) {
                    hostLog.info(entry.getKey() + " -- "
                            + CoreUtils.hsIdCollectionToString(entry.getValue()));
                }
                VoltDB.crashGlobalVoltDB("Mismatch between configured number of partitions (" +
                        m_configuredNumberOfPartitions + ") and actual (" +
                        m_cartographer.getPartitionCount() + ")",
                        true, null);
            }

            schedulePeriodicWorks();
            m_clientInterface.schedulePeriodicWorks();

            // print out a bunch of useful system info
            logDebuggingInfo(m_config.m_adminPort, m_config.m_httpPort, m_httpPortExtraLogMessage, m_jsonEnabled);


            // warn the user on the console if k=0 or if no command logging
            if (m_configuredReplicationFactor == 0) {
                consoleLog.warn("This is not a highly available cluster. K-Safety is set to 0.");
            }
            boolean usingCommandLog = m_config.m_isEnterprise
                    && (m_catalogContext.cluster.getLogconfig() != null)
                    && (m_catalogContext.cluster.getLogconfig().get("log") != null)
                    && m_catalogContext.cluster.getLogconfig().get("log").getEnabled();
            if (!usingCommandLog) {
                // figure out if using a snapshot schedule
                boolean usingPeridoicSnapshots = false;
                for (SnapshotSchedule ss : m_catalogContext.database.getSnapshotschedule()) {
                    if (ss.getEnabled()) {
                        usingPeridoicSnapshots = true;
                    }
                }
                // print the right warning depending on durability settings
                if (usingPeridoicSnapshots) {
                    consoleLog.warn("Durability is limited to periodic snapshots. Command logging is off.");
                }
                else {
                    consoleLog.warn("Durability is turned off. Command logging is off.");
                }
            }

            // warn if cluster is partitionable, but partition detection is off
            if ((m_catalogContext.cluster.getNetworkpartition() == false) &&
                    (m_configuredReplicationFactor > 0)) {
                hostLog.warn("Running a redundant (k-safe) cluster with network " +
                        "partition detection disabled is not recommended for production use.");
                // we decided not to include the stronger language below for the 3.0 version (ENG-4215)
                //hostLog.warn("With partition detection disabled, data may be lost or " +
                //      "corrupted by certain classes of network failures.");
            }

            assert (m_clientInterface != null);
            m_clientInterface.initializeSnapshotDaemon(m_messenger, m_globalServiceElector);

            // Start elastic join service
            try {
                if (m_config.m_isEnterprise && TheHashinator.getCurrentConfig().type == HashinatorType.ELASTIC) {
                    Class<?> elasticServiceClass = MiscUtils.loadProClass("org.voltdb.join.ElasticJoinCoordinator",
                                                                          "Elastic join", false);

                    if (elasticServiceClass == null) {
                        VoltDB.crashLocalVoltDB("Missing the ElasticJoinCoordinator class file in the enterprise " +
                                                "edition", false, null);
                    }

                    Constructor<?> constructor =
                        elasticServiceClass.getConstructor(HostMessenger.class,
                                                           ClientInterface.class,
                                                           Cartographer.class,
                                                           BalancePartitionsStatistics.class,
                                                           String.class,
                                                           int.class,
                                                           Supplier.class);
                    m_elasticJoinService =
                        (ElasticJoinService) constructor.newInstance(
                                m_messenger,
                                m_clientInterface,
                                m_cartographer,
                                rebalanceStats,
                                VoltDB.instance().getCommandLogSnapshotPath(),
                                m_catalogContext.getDeployment().getCluster().getKfactor(),
                                m_clusterSettings);
                    m_elasticJoinService.updateConfig(m_catalogContext);
                }
            } catch (Exception e) {
                VoltDB.crashLocalVoltDB("Failed to instantiate elastic join service", false, e);
            }

            // set additional restore agent stuff
            if (m_restoreAgent != null) {
                m_restoreAgent.setInitiator(new Iv2TransactionCreator(m_clientInterface));
            }

            // Start the stats agent at the end, after everything has been constructed
            m_opsRegistrar.setDummyMode(false);

            m_configLogger = new Thread(new ConfigLogging());
            m_configLogger.start();

            scheduleDailyLoggingWorkInNextCheckTime();
        }
    }

    @Override
    public void hostsFailed(Set<Integer> failedHosts)
    {
        final ScheduledExecutorService es = getSES(true);
        if (es != null && !es.isShutdown()) {
            es.submit(new Runnable() {
                @Override
                public void run()
                {
                    // First check to make sure that the cluster still is viable before
                    // before allowing the fault log to be updated by the notifications
                    // generated below.
                    Set<Integer> hostsOnRing = new HashSet<>();
                    if (!m_leaderAppointer.isClusterKSafe(hostsOnRing)) {
                        VoltDB.crashLocalVoltDB("Some partitions have no replicas.  Cluster has become unviable.",
                                false, null);
                    }
                    // Cleanup the rejoin blocker in case the rejoining node failed.
                    // This has to run on a separate thread because the callback is
                    // invoked on the ZooKeeper server thread.
                    //
                    // I'm trying to be defensive to have this cleanup code run on
                    // all live nodes. One of them will succeed in cleaning up the
                    // rejoin ZK nodes. The others will just do nothing if the ZK
                    // nodes are already gone. If this node is still initializing
                    // when a rejoining node fails, there must be a live node that
                    // can clean things up. It's okay to skip this if the executor
                    // services are not set up yet.
                    for (int hostId : failedHosts) {
                        CoreZK.removeRejoinNodeIndicatorForHost(m_messenger.getZK(), hostId);
                    }

                    // If the current node hasn't finished rejoin when another
                    // node fails, fail this node to prevent locking up the
                    // system.
                    if (m_rejoining) {
                        VoltDB.crashLocalVoltDB("Another node failed before this node could finish rejoining. " +
                                                "As a result, the rejoin operation has been canceled. " +
                                                "Please try again.");
                    }
                }
            });
        }
    }

    class DailyLogTask implements Runnable {
        @Override
        public void run() {
            m_myHostId = m_messenger.getHostId();
            hostLog.info(String.format("Host id of this node is: %d", m_myHostId));
            hostLog.info("URL of deployment info: " + m_config.m_pathToDeployment);
            hostLog.info("Cluster uptime: " + MiscUtils.formatUptime(getClusterUptime()));
            logDebuggingInfo(m_config.m_adminPort, m_config.m_httpPort, m_httpPortExtraLogMessage, m_jsonEnabled);
            // log system setting information
            logSystemSettingFromCatalogContext();

            scheduleDailyLoggingWorkInNextCheckTime();
        }
    }

    /**
     * Get the next check time for a private member in log4j library, which is not a reliable idea.
     * It adds 30 seconds for the initial delay and uses a periodical thread to schedule the daily logging work
     * with this delay.
     * @return
     */
    void scheduleDailyLoggingWorkInNextCheckTime() {
        DailyRollingFileAppender dailyAppender = null;
        Enumeration<?> appenders = Logger.getRootLogger().getAllAppenders();
        while (appenders.hasMoreElements()) {
            Appender appender = (Appender) appenders.nextElement();
            if (appender instanceof DailyRollingFileAppender){
                dailyAppender = (DailyRollingFileAppender) appender;
            }
        }
        final DailyRollingFileAppender dailyRollingFileAppender = dailyAppender;

        Field field = null;
        if (dailyRollingFileAppender != null) {
            try {
                field = dailyRollingFileAppender.getClass().getDeclaredField("nextCheck");
                field.setAccessible(true);
            } catch (NoSuchFieldException e) {
                hostLog.error("Failed to set daily system info logging: " + e.getMessage());
            }
        }
        final Field nextCheckField = field;
        long nextCheck = System.currentTimeMillis();
        // the next part may throw exception, current time is the default value
        if (dailyRollingFileAppender != null && nextCheckField != null) {
            try {
                nextCheck = nextCheckField.getLong(dailyRollingFileAppender);
                scheduleWork(new DailyLogTask(),
                        nextCheck - System.currentTimeMillis() + 30 * 1000, 0, TimeUnit.MILLISECONDS);
            } catch (Exception e) {
                hostLog.error("Failed to set daily system info logging: " + e.getMessage());
            }
        }
    }

    class StartActionWatcher implements Watcher {
        @Override
        public void process(WatchedEvent event) {
            if (m_mode == OperationMode.SHUTTINGDOWN) return;
            m_es.submit(new Runnable() {
                @Override
                public void run() {
                    validateStartAction();
                }
            });
        }
    }

    private void validateStartAction() {
        try {
            ZooKeeper zk = m_messenger.getZK();
            boolean initCompleted = zk.exists(VoltZK.init_completed, false) != null;
            List<String> children = zk.getChildren(VoltZK.start_action, new StartActionWatcher(), null);
            if (!children.isEmpty()) {
                for (String child : children) {
                    byte[] data = zk.getData(VoltZK.start_action + "/" + child, false, null);
                    if (data == null) {
                        VoltDB.crashLocalVoltDB("Couldn't find " + VoltZK.start_action + "/" + child);
                    }
                    String startAction = new String(data);
                    if ((startAction.equals(StartAction.JOIN.toString()) ||
                            startAction.equals(StartAction.REJOIN.toString()) ||
                            startAction.equals(StartAction.LIVE_REJOIN.toString())) &&
                            !initCompleted) {
                        int nodeId = VoltZK.getHostIDFromChildName(child);
                        if (nodeId == m_messenger.getHostId()) {
                            VoltDB.crashLocalVoltDB("This node was started with start action " + startAction + " during cluster creation. "
                                    + "All nodes should be started with matching create or recover actions when bring up a cluster. "
                                    + "Join and rejoin are for adding nodes to an already running cluster.");
                        } else {
                            hostLog.warn("Node " + nodeId + " tried to " + startAction + " cluster but it is not allowed during cluster creation. "
                                    + "All nodes should be started with matching create or recover actions when bring up a cluster. "
                                    + "Join and rejoin are for adding nodes to an already running cluster.");
                        }
                    }
                }
            }
        } catch (KeeperException e) {
            hostLog.error("Failed to validate the start actions", e);
        } catch (InterruptedException e) {
            VoltDB.crashLocalVoltDB("Interrupted during start action validation:" + e.getMessage(), true, e);
        }
    }

    private class ConfigLogging implements Runnable {

        private void logConfigInfo() {
            hostLog.info("Logging config info");

            File configInfoDir = getConfigDirectory();
            configInfoDir.mkdirs();

            File configInfo = new File(configInfoDir, "config.json");

            byte jsonBytes[] = null;
            try {
                JSONStringer stringer = new JSONStringer();
                stringer.object();

                stringer.keySymbolValuePair("workingDir", System.getProperty("user.dir"));
                stringer.keySymbolValuePair("pid", CLibrary.getpid());

                stringer.key("log4jDst").array();
                Enumeration<?> appenders = Logger.getRootLogger().getAllAppenders();
                while (appenders.hasMoreElements()) {
                    Appender appender = (Appender) appenders.nextElement();
                    if (appender instanceof FileAppender){
                        stringer.object();
                        stringer.keySymbolValuePair("path", new File(((FileAppender) appender).getFile()).getCanonicalPath());
                        if (appender instanceof DailyRollingFileAppender) {
                            stringer.keySymbolValuePair("format", ((DailyRollingFileAppender)appender).getDatePattern());
                        }
                        stringer.endObject();
                    }
                }

                Enumeration<?> loggers = Logger.getRootLogger().getLoggerRepository().getCurrentLoggers();
                while (loggers.hasMoreElements()) {
                    Logger logger = (Logger) loggers.nextElement();
                    appenders = logger.getAllAppenders();
                    while (appenders.hasMoreElements()) {
                        Appender appender = (Appender) appenders.nextElement();
                        if (appender instanceof FileAppender){
                            stringer.object();
                            stringer.keySymbolValuePair("path", new File(((FileAppender) appender).getFile()).getCanonicalPath());
                            if (appender instanceof DailyRollingFileAppender) {
                                stringer.keySymbolValuePair("format", ((DailyRollingFileAppender)appender).getDatePattern());
                            }
                            stringer.endObject();
                        }
                    }
                }
                stringer.endArray();

                stringer.endObject();
                JSONObject jsObj = new JSONObject(stringer.toString());
                jsonBytes = jsObj.toString(4).getBytes(Charsets.UTF_8);
            } catch (JSONException e) {
                Throwables.propagate(e);
            } catch (IOException e) {
                e.printStackTrace();
            }

            try {
                FileOutputStream fos = new FileOutputStream(configInfo);
                fos.write(jsonBytes);
                fos.getFD().sync();
                fos.close();
            } catch (IOException e) {
                hostLog.error("Failed to log config info: " + e.getMessage());
                e.printStackTrace();
            }
        }

        private void logCatalogAndDeployment() {

            File configInfoDir = getConfigDirectory();
            configInfoDir.mkdirs();

            try {
                m_catalogContext.writeCatalogJarToFile(configInfoDir.getPath(), "catalog.jar");
            } catch (IOException e) {
                hostLog.error("Failed to log catalog: " + e.getMessage(), e);
                e.printStackTrace();
            }
            logDeployment();
        }

        private void logDeployment() {
            File configInfoDir = getConfigDirectory();
            configInfoDir.mkdirs();

            try {
                File deploymentFile = getConfigLogDeployment();
                if (deploymentFile.exists()) {
                    deploymentFile.delete();
                }
                FileOutputStream fileOutputStream = new FileOutputStream(deploymentFile);
                fileOutputStream.write(m_catalogContext.getDeploymentBytes());
                fileOutputStream.close();
            } catch (Exception e) {
                hostLog.error("Failed to log deployment file: " + e.getMessage(), e);
                e.printStackTrace();
            }
        }

        @Override
        public void run() {
            logConfigInfo();
            logCatalogAndDeployment();
        }
    }

    // Get topology information.  If rejoining, get it directly from
    // ZK.  Otherwise, try to do the write/read race to ZK on startup.
    private AbstractTopology getTopology(StartAction startAction, Map<Integer, String> hostGroups,
                                   JoinCoordinator joinCoordinator)
    {
        AbstractTopology topology = null;
        Map<Integer, Integer> sitesPerHostMap = m_messenger.getSitesPerHostMapFromZK();
        if (startAction == StartAction.JOIN) {
            assert(joinCoordinator != null);
            JSONObject topoJson = joinCoordinator.getTopology();
            try {
<<<<<<< HEAD
                return AbstractTopology.topologyFromJSON(topoJson);
            } catch (JSONException e) {
                VoltDB.crashLocalVoltDB("Unable to get topology from Json object", true, e);
            }
        } else if (!startAction.doesRejoin()) {
=======
                topology = AbstractTopology.topologyFromJSON(topoJson);
            } catch (JSONException e) {
                VoltDB.crashLocalVoltDB("Unable to get topology from Json object", true, e);
            }
        } else if (startAction.doesRejoin()) {
            topology = TopologyZKUtils.readTopologyFromZK(m_messenger.getZK());
        } else {
            // initial start or recover
>>>>>>> 6c7817ca
            final Set<Integer> liveHostIds = m_messenger.getLiveHostIds();
            Preconditions.checkArgument(hostGroups.keySet().equals(liveHostIds));
            int hostcount = liveHostIds.size();
            int kfactor = m_catalogContext.getDeployment().getCluster().getKfactor();
            String errMsg = AbstractTopology.validateLegacyClusterConfig(hostcount, sitesPerHostMap, kfactor);
            if (errMsg != null) {
                VoltDB.crashLocalVoltDB(errMsg, false, null);
            }
            topology = AbstractTopology.getTopology(sitesPerHostMap, hostGroups, kfactor);
            TopologyZKUtils.registerTopologyToZK(m_messenger.getZK(), topology);
<<<<<<< HEAD
        } else {
            topology = TopologyZKUtils.readTopologyFromZK(m_messenger.getZK());
=======
>>>>>>> 6c7817ca
        }
        return topology;
    }

    private TreeMap<Integer, Initiator> createIv2Initiators(Collection<Integer> partitions,
                                                StartAction startAction,
                                                List<Integer> m_partitionsToSitesAtStartupForExportInit)
    {
        TreeMap<Integer, Initiator> initiators = new TreeMap<>();
        for (Integer partition : partitions)
        {
            Initiator initiator = new SpInitiator(m_messenger, partition, getStatsAgent(),
                    m_snapshotCompletionMonitor, startAction);
            initiators.put(partition, initiator);
            m_partitionsToSitesAtStartupForExportInit.add(partition);
        }
        return initiators;
    }

    private void createSecondaryConnections(boolean isRejoin) {
        int partitionGroupCount = m_clusterSettings.get().hostcount() / (m_configuredReplicationFactor + 1);
        int localHostId = m_messenger.getHostId();
        Set<Integer> peers = Sets.newHashSet();
        if (m_configuredReplicationFactor > 0 && partitionGroupCount > 1) {
<<<<<<< HEAD
            Set<Integer> buddyHostIds = m_cartographer.getBuddyHostIds(localHostId);
            if (isRejoin) {
                peers.addAll(buddyHostIds);
            } else {
                for (Integer host : buddyHostIds) {
                    // Connection is bidirectional, so only create connections on one side is enough
=======
            Set<Integer> hostIdsWithinGroup = m_cartographer.getHostIdsWithinPartitionGroup(localHostId);
            if (isRejoin) {
                peers.addAll(hostIdsWithinGroup);
                // exclude local host id
                peers.remove(m_messenger.getHostId());
            } else {
                for (Integer host : hostIdsWithinGroup) {
                    // This node sends connection request to all its peers, once the connection
                    // is established, both nodes will create a foreign host (contains a PicoNetwork thread).
                    // That said, here we only connect to the nodes that have higher host id to avoid double
                    // the network thread we expected.
>>>>>>> 6c7817ca
                    if (host > localHostId) {
                        peers.add(host);
                    }
                }
            }
<<<<<<< HEAD
            // Basic goal is each host should has the same number of connections compare to the number
            // without partition group layout.
            int maxConnection = m_clusterSettings.get().hostcount() - 1;
            int existingConnections = buddyHostIds.size() - 1;
            int numberOfConnections = Math.min( maxConnection, CoreUtils.availableProcessors() / 4);
            // exclude primary connection, round up the result.
            int secondaryConnections = (numberOfConnections - 1) / existingConnections;
=======
            /**
             *  Basic goal is each host should has the same number of connections compare to the number
             *  without partition group layout.
             *
             * (targetConnectionsWithinPG - existingConnectionsWithinPG) is the the total number of secondary
             * connections we try to create, I want the secondary connections to have an even distribution
             * across all nodes within the partition group, and round up the result because this is
             * integer division, there is a trick to do this:  (a + (b - 1)) / b
             * so it becomes (targetConnectionsWithinPG - existingConnectionsWithinPG) + (existingConnectionsWithinPG - 1)
             * which equals to (targetConnectionsWithinPG - 1).
             *
             * All the numbers are per node basis, PG is short for Partition Group
             */
            int connectionsWithoutPG = m_clusterSettings.get().hostcount() - 1;
            int existingConnectionsWithinPG = hostIdsWithinGroup.size() - 1;
            int targetConnectionsWithinPG = Math.min( connectionsWithoutPG, CoreUtils.availableProcessors() / 4);

            int secondaryConnections = (targetConnectionsWithinPG - 1) / existingConnectionsWithinPG;
>>>>>>> 6c7817ca
            Integer configNumberOfConnections = Integer.getInteger(SECONDARY_PICONETWORK_THREADS);
            if (configNumberOfConnections != null) {
                secondaryConnections = configNumberOfConnections;
                hostLog.info("Overridden secondary PicoNetwork network thread count:" + configNumberOfConnections);
            } else {
                hostLog.info("This node has " + secondaryConnections + " secondary PicoNetwork thread" + ((secondaryConnections > 1) ? "s" :""));
            }

            m_messenger.createAuxiliaryConnections(peers, secondaryConnections);
        }
    }

    private final List<ScheduledFuture<?>> m_periodicWorks = new ArrayList<>();

    /**
     * Schedule all the periodic works
     */
    private void schedulePeriodicWorks() {
        // JMX stats broadcast
        m_periodicWorks.add(scheduleWork(new Runnable() {
            @Override
            public void run() {
                // A null here was causing a steady stream of annoying but apparently inconsequential
                // NPEs during a debug session of an unrelated unit test.
                if (m_statsManager != null) {
                    m_statsManager.sendNotification();
                }
            }
        }, 0, StatsManager.POLL_INTERVAL, TimeUnit.MILLISECONDS));

        // small stats samples
        m_periodicWorks.add(scheduleWork(new Runnable() {
            @Override
            public void run() {
                SystemStatsCollector.asyncSampleSystemNow(false, false);
            }
        }, 0, 5, TimeUnit.SECONDS));

        // medium stats samples
        m_periodicWorks.add(scheduleWork(new Runnable() {
            @Override
            public void run() {
                SystemStatsCollector.asyncSampleSystemNow(true, false);
            }
        }, 0, 1, TimeUnit.MINUTES));

        // large stats samples
        m_periodicWorks.add(scheduleWork(new Runnable() {
            @Override
            public void run() {
                SystemStatsCollector.asyncSampleSystemNow(true, true);
            }
        }, 0, 6, TimeUnit.MINUTES));

        GCInspector.instance.start(m_periodicPriorityWorkThread);
    }

    private void startResourceUsageMonitor() {
        if (resMonitorWork != null) {
            resMonitorWork.cancel(false);
            try {
                resMonitorWork.get();
            } catch(Exception e) { } // Ignore exceptions because we don't really care about the result here.
            m_periodicWorks.remove(resMonitorWork);
        }
        ResourceUsageMonitor resMonitor  = new ResourceUsageMonitor(m_catalogContext.getDeployment().getSystemsettings());
        resMonitor.logResourceLimitConfigurationInfo();
        if (resMonitor.hasResourceLimitsConfigured()) {
            resMonitorWork = scheduleWork(resMonitor, resMonitor.getResourceCheckInterval(), resMonitor.getResourceCheckInterval(), TimeUnit.SECONDS);
            m_periodicWorks.add(resMonitorWork);
        }
    }

    /**
     * Takes the deployment file given at initialization and the voltdb root given as
     * a command line options, and it performs the following tasks:
     * <p><ul>
     * <li>creates if necessary the voltdbroot directory
     * <li>fail if voltdbroot is already configured and populated with database artifacts
     * <li>creates command log, dr, snaphot, and export directories
     * <li>creates the config directory under voltdbroot
     * <li>moves the deployment file under the config directory
     * </ul>
     * @param config
     * @param dt a {@link DeploymentTypel}
     */
    private void stageDeploymemtFileForInitialize(Configuration config, DeploymentType dt) {

        String deprootFN = dt.getPaths().getVoltdbroot().getPath();
        File   deprootFH = new VoltFile(deprootFN);
        File   cnfrootFH = config.m_voltdbRoot;

        if (!cnfrootFH.exists() && !cnfrootFH.mkdirs()) {
            VoltDB.crashLocalVoltDB("Unable to create the voltdbroot directory in " + cnfrootFH, false, null);
        }
        try {
            File depcanoFH = null;
            try {
                depcanoFH = deprootFH.getCanonicalFile();
            } catch (IOException e) {
                depcanoFH = deprootFH;
            }
            File cnfcanoFH = cnfrootFH.getCanonicalFile();
            if (!cnfcanoFH.equals(depcanoFH)) {
                dt.getPaths().getVoltdbroot().setPath(cnfrootFH.getPath());
            }
            // root in deployment conflicts with command line voltdbroot
            if (!VoltDB.DBROOT.equals(deprootFN)) {
                consoleLog.info("Ignoring voltdbroot \"" + deprootFN + "\" specified in the deployment file");
                hostLog.info("Ignoring voltdbroot \"" + deprootFN + "\" specified in the deployment file");
            }
        } catch (IOException e) {
            VoltDB.crashLocalVoltDB(
                    "Unable to resolve voltdbroot location: " + config.m_voltdbRoot,
                    false, e);
            return;
        }

        // check for already existing artifacts
        List<String> nonEmptyPaths = managedPathsWithFiles(config, dt);
        if (!nonEmptyPaths.isEmpty()) {
            StringBuilder crashMessage =
                    new StringBuilder("Files from a previous database session exist in the managed directories:");
            for (String nonEmptyPath : nonEmptyPaths) {
                crashMessage.append("\n  - " + nonEmptyPath);
            }
            crashMessage.append("\nUse the start command to start the initialized database or use init --force" +
                " to initialize a new database session overwriting existing files.");
            VoltDB.crashLocalVoltDB(crashMessage.toString());
            return;
        }
        // create the config subdirectory
        File confDH = getConfigDirectory(config);
        if (!confDH.exists() && !confDH.mkdirs()) {
            VoltDB.crashLocalVoltDB("Unable to create the config directory " + confDH);
            return;
        }
        // create the remaining paths
        if (config.m_isEnterprise) {
            List<String> failed = m_nodeSettings.ensureDirectoriesExist();
            if (!failed.isEmpty()) {
                String msg = "Unable to access or create the following directories:\n    "
                        + Joiner.on("\n    ").join(failed);
                VoltDB.crashLocalVoltDB(msg);
                return;
            }
        }

        //In init/start mode we save adminmode to false always.
        dt.getAdminMode().setAdminstartup(false);
        //Now its safe to Save .paths
        m_nodeSettings.store();

         //Now that we are done with deployment configuration set all path null.
         dt.setPaths(null);

        // log message unconditionally indicating that the provided host-count and admin-mode settings in
        // deployment, if any, will be ignored
        consoleLog.info("When using the INIT command, some deployment file settings (hostcount, voltdbroot path, "
                + "and admin-mode) are ignored");
        hostLog.info("When using the INIT command, some deployment file settings (hostcount, voltdbroot path, "
                + "and admin-mode) are ignored");

        File depFH = getConfigLogDeployment(config);
        try (FileWriter fw = new FileWriter(depFH)) {
            fw.write(CatalogUtil.getDeployment(dt, true /* pretty print indent */));
        } catch (IOException|RuntimeException e) {
            VoltDB.crashLocalVoltDB("Unable to marshal deployment configuration to " + depFH, false, e);
        }

        // Save cluster settings properties derived from the deployment file
        ClusterSettings.create(CatalogUtil.asClusterSettingsMap(dt)).store();
    }

    private void stageInitializedMarker(Configuration config) {
        File depFH = new VoltFile(config.m_voltdbRoot, VoltDB.INITIALIZED_MARKER);
        try (PrintWriter pw = new PrintWriter(new FileWriter(depFH), true)) {
            pw.println(config.m_clusterName);
        } catch (IOException e) {
            VoltDB.crashLocalVoltDB("Unable to stage cluster name destination", false, e);
        }
    }

    private void deleteInitializationMarkers(Configuration configuration) {
        for (File c: configuration.getInitMarkers()) {
            MiscUtils.deleteRecursively(c);
        }
    }

    int readDeploymentAndCreateStarterCatalogContext(VoltDB.Configuration config) {
        /*
         * Debate with the cluster what the deployment file should be
         */
        try {
            ZooKeeper zk = m_messenger.getZK();
            byte deploymentBytes[] = null;

            try {
                deploymentBytes = org.voltcore.utils.CoreUtils.urlToBytes(m_config.m_pathToDeployment);
            } catch (Exception ex) {
                //Let us get bytes from ZK
            }
            DeploymentType deployment = null;
            try {
                if (deploymentBytes != null) {
                    CatalogUtil.writeCatalogToZK(zk,
                            // Fill in innocuous values for non-deployment stuff
                            0,
                            0L,
                            0L,
                            new byte[] {},  // spin loop in Inits.LoadCatalog.run() needs
                                            // this to be of zero length until we have a real catalog.
                            null,
                            deploymentBytes);
                    hostLog.info("URL of deployment: " + m_config.m_pathToDeployment);
                } else {
                    CatalogAndIds catalogStuff = CatalogUtil.getCatalogFromZK(zk);
                    deploymentBytes = catalogStuff.deploymentBytes;
                }
            } catch (KeeperException.NodeExistsException e) {
                CatalogAndIds catalogStuff = CatalogUtil.getCatalogFromZK(zk);
                byte[] deploymentBytesTemp = catalogStuff.deploymentBytes;
                if (deploymentBytesTemp != null) {
                    //Check hash if its a supplied deployment on command line.
                    //We will ignore the supplied or default deployment anyways.
                    if (deploymentBytes != null && !m_config.m_deploymentDefault) {
                        byte[] deploymentHashHere =
                            CatalogUtil.makeDeploymentHash(deploymentBytes);
                        if (!(Arrays.equals(deploymentHashHere, catalogStuff.getDeploymentHash())))
                        {
                            hostLog.warn("The locally provided deployment configuration did not " +
                                    " match the configuration information found in the cluster.");
                        } else {
                            hostLog.info("Deployment configuration pulled from other cluster node.");
                        }
                    }
                    //Use remote deployment obtained.
                    deploymentBytes = deploymentBytesTemp;
                } else {
                    hostLog.error("Deployment file could not be loaded locally or remotely, "
                            + "local supplied path: " + m_config.m_pathToDeployment);
                    deploymentBytes = null;
                }
            } catch(KeeperException.NoNodeException e) {
                // no deploymentBytes case is handled below. So just log this error.
                if (hostLog.isDebugEnabled()) {
                    hostLog.debug("Error trying to get deployment bytes from cluster", e);
                }
            }
            if (deploymentBytes == null) {
                hostLog.error("Deployment information could not be obtained from cluster node or locally");
                VoltDB.crashLocalVoltDB("No such deployment file: "
                        + m_config.m_pathToDeployment, false, null);
            }

            if (deployment == null) {
                deployment = CatalogUtil.getDeployment(new ByteArrayInputStream(deploymentBytes));
            }

            // wasn't a valid xml deployment file
            if (deployment == null) {
                hostLog.error("Not a valid XML deployment file at URL: " + m_config.m_pathToDeployment);
                VoltDB.crashLocalVoltDB("Not a valid XML deployment file at URL: "
                        + m_config.m_pathToDeployment, false, null);
            }

            /*
             * Check for invalid deployment file settings (enterprise-only) in the community edition.
             * Trick here is to print out all applicable problems and then stop, rather than stopping
             * after the first one is found.
             */
            if (!m_config.m_isEnterprise) {
                boolean shutdownDeployment = false;
                boolean shutdownAction = false;

                // check license features for community version
                if ((deployment.getCluster() != null) && (deployment.getCluster().getKfactor() > 0)) {
                    consoleLog.error("K-Safety is not supported " +
                            "in the community edition of VoltDB.");
                    shutdownDeployment = true;
                }
                if ((deployment.getSnapshot() != null) && (deployment.getSnapshot().isEnabled())) {
                    consoleLog.error("Snapshots are not supported " +
                            "in the community edition of VoltDB.");
                    shutdownDeployment = true;
                }
                if ((deployment.getCommandlog() != null) && (deployment.getCommandlog().isEnabled())) {
                    consoleLog.error("Command logging is not supported " +
                            "in the community edition of VoltDB.");
                    shutdownDeployment = true;
                }
                if ((deployment.getExport() != null) && Boolean.TRUE.equals(deployment.getExport().isEnabled())) {
                    consoleLog.error("Export is not supported " +
                            "in the community edition of VoltDB.");
                    shutdownDeployment = true;
                }
                // check the start action for the community edition
                if (m_config.m_startAction != StartAction.CREATE) {
                    consoleLog.error("Start action \"" + m_config.m_startAction.getClass().getSimpleName() +
                            "\" is not supported in the community edition of VoltDB.");
                    shutdownAction = true;
                }

                // if the process needs to stop, try to be helpful
                if (shutdownAction || shutdownDeployment) {
                    String msg = "This process will exit. Please run VoltDB with ";
                    if (shutdownDeployment) {
                        msg += "a deployment file compatible with the community edition";
                    }
                    if (shutdownDeployment && shutdownAction) {
                        msg += " and ";
                    }

                    if (shutdownAction && !shutdownDeployment) {
                        msg += "the CREATE start action";
                    }
                    msg += ".";

                    VoltDB.crashLocalVoltDB(msg, false, null);
                }
            }

            // note the heart beats are specified in seconds in xml, but ms internally
            HeartbeatType hbt = deployment.getHeartbeat();
            if (hbt != null) {
                m_config.m_deadHostTimeoutMS = hbt.getTimeout() * 1000;
                m_messenger.setDeadHostTimeout(m_config.m_deadHostTimeoutMS);
            } else {
                hostLog.info("Dead host timeout set to " + m_config.m_deadHostTimeoutMS + " milliseconds");
            }

            PartitionDetectionType pt = deployment.getPartitionDetection();
            if (pt != null) {
                m_config.m_partitionDetectionEnabled = pt.isEnabled();
                m_messenger.setPartitionDetectionEnabled(m_config.m_partitionDetectionEnabled);

                // check for user using deprecated settings
                PartitionDetectionType.Snapshot snapshot = pt.getSnapshot();
                if (snapshot != null) {
                    String prefix = snapshot.getPrefix();
                    if ((prefix != null) && ("partition_detection".equalsIgnoreCase(prefix) == false)) {
                        hostLog.warn(String.format("Partition Detection snapshots are "
                                + "no longer supported. Prefix value \"%s\" will be ignored.", prefix));
                    }
                }
            }

            // get any consistency settings into config
            ConsistencyType consistencyType = deployment.getConsistency();
            if (consistencyType != null) {
                m_config.m_consistencyReadLevel = Consistency.ReadLevel.fromReadLevelType(consistencyType.getReadlevel());
            }

            final String elasticSetting = deployment.getCluster().getElastic().trim().toUpperCase();
            if (elasticSetting.equals("ENABLED")) {
                TheHashinator.setConfiguredHashinatorType(HashinatorType.ELASTIC);
            } else if (!elasticSetting.equals("DISABLED")) {
                VoltDB.crashLocalVoltDB("Error in deployment file,  elastic attribute of " +
                                        "cluster element must be " +
                                        "'enabled' or 'disabled' but was '" + elasticSetting + "'", false, null);
            }
            else {
                TheHashinator.setConfiguredHashinatorType(HashinatorType.LEGACY);
            }

            // log system setting information
            SystemSettingsType sysType = deployment.getSystemsettings();
            if (sysType != null) {
                if (sysType.getElastic() != null) {
                    hostLog.info("Elastic duration set to " + sysType.getElastic().getDuration() + " milliseconds");
                    hostLog.info("Elastic throughput set to " + sysType.getElastic().getThroughput() + " mb/s");
                }
                if (sysType.getTemptables() != null) {
                    hostLog.info("Max temptable size set to " + sysType.getTemptables().getMaxsize() + " mb");
                }
                if (sysType.getSnapshot() != null) {
                    hostLog.info("Snapshot priority set to " + sysType.getSnapshot().getPriority() + " [0 - 10]");
                }
                if (sysType.getQuery() != null) {
                    if (sysType.getQuery().getTimeout() > 0) {
                        hostLog.info("Query timeout set to " + sysType.getQuery().getTimeout() + " milliseconds");
                        m_config.m_queryTimeout = sysType.getQuery().getTimeout();
                    }
                    else if (sysType.getQuery().getTimeout() == 0) {
                        hostLog.info("Query timeout set to unlimited");
                        m_config.m_queryTimeout = 0;
                    }
                }
            }

            // create a dummy catalog to load deployment info into
            Catalog catalog = new Catalog();
            // Need these in the dummy catalog
            Cluster cluster = catalog.getClusters().add("cluster");
            cluster.getDatabases().add("database");

            String result = CatalogUtil.compileDeployment(catalog, deployment, true);
            if (result != null) {
                // Any other non-enterprise deployment errors will be caught and handled here
                // (such as <= 0 host count)
                VoltDB.crashLocalVoltDB(result);
            }

            m_catalogContext = new CatalogContext(
                            TxnEgo.makeZero(MpInitiator.MP_INIT_PID).getTxnId(), //txnid
                            0, //timestamp
                            catalog,
                            new DbSettings(m_clusterSettings, m_nodeSettings),
                            new byte[] {},
                            null,
                            deploymentBytes,
                            0);

            return m_clusterSettings.get().hostcount();
        } catch (Exception e) {
            throw new RuntimeException(e);
        }
    }


    @Override
    public void loadLegacyPathProperties(DeploymentType deployment) throws IOException {
        //Load deployment paths now if Legacy so that we access through the interface all the time.
        if (isRunningWithOldVerbs() && m_nodeSettings == null) {
            m_nodeSettings = NodeSettings.create(CatalogUtil.asNodeSettingsMap(deployment));
            List<String> failed = m_nodeSettings.ensureDirectoriesExist();
            if (!failed.isEmpty()) {
                String msg = "Unable to validate path settings:\n  " +
                        Joiner.on("\n  ").join(failed);
                hostLog.fatal(msg);
                throw new IOException(msg);
            }
        }
    }

    static class ReadDeploymentResults {
        final byte [] deploymentBytes;
        final DeploymentType deployment;

        ReadDeploymentResults(byte [] deploymentBytes, DeploymentType deployment) {
            this.deploymentBytes = deploymentBytes;
            this.deployment = deployment;
        }
    }

    ReadDeploymentResults readPrimedDeployment(Configuration config) {
        /*
         * Debate with the cluster what the deployment file should be
         */
        try {
            byte deploymentBytes[] = null;

            try {
                deploymentBytes = org.voltcore.utils.CoreUtils.urlToBytes(config.m_pathToDeployment);
            } catch (Exception ex) {
                //Let us get bytes from ZK
            }

            if (deploymentBytes == null) {
                hostLog.error("Deployment information could not be obtained from cluster node or locally");
                VoltDB.crashLocalVoltDB("No such deployment file: "
                        + config.m_pathToDeployment, false, null);
            }
            DeploymentType deployment =
                CatalogUtil.getDeployment(new ByteArrayInputStream(deploymentBytes));
            // wasn't a valid xml deployment file
            if (deployment == null) {
                hostLog.error("Not a valid XML deployment file at URL: " + config.m_pathToDeployment);
                VoltDB.crashLocalVoltDB("Not a valid XML deployment file at URL: "
                        + config.m_pathToDeployment, false, null);
                return new ReadDeploymentResults(deploymentBytes, deployment);
            }
            // Override local sites count if possible
            if (config.m_sitesperhost == VoltDB.UNDEFINED) {
                config.m_sitesperhost = deployment.getCluster().getSitesperhost();
            } else {
                hostLog.info("Set the local sites count to " + config.m_sitesperhost);
                consoleLog.info("CLI overrides the local sites count to " + config.m_sitesperhost);
            }
            NodeSettings nodeSettings = null;
            // adjust deployment host count when the cluster members are given by mesh configuration
            // providers
            switch(config.m_startAction) {
            case PROBE:
                // once a voltdbroot is inited, the path properties contain the true path values
                Settings.initialize(config.m_voltdbRoot);
                // only override the local sites count
                nodeSettings = NodeSettings.create(config.asNodeSettingsMap());
                File nodeSettingsFH = new File(getConfigDirectory(config), "path.properties");
                consoleLog.info("Loaded node-specific settings from " + nodeSettingsFH.getPath());
                hostLog.info("Loaded node-specific settings from " + nodeSettingsFH.getPath());
                break;
            case INITIALIZE:
                Settings.initialize(config.m_voltdbRoot);
                // voltdbroot value from config overrides voltdbroot value in the deployment
                // file
                nodeSettings = NodeSettings.create(
                        config.asNodeSettingsMap(),
                        config.asPathSettingsMap(),
                        CatalogUtil.asNodeSettingsMap(deployment));
                break;
            default:
                nodeSettings = NodeSettings.create(
                        config.asNodeSettingsMap(),
                        CatalogUtil.asNodeSettingsMap(deployment));
                Settings.initialize(nodeSettings.getVoltDBRoot());
                config.m_voltdbRoot = nodeSettings.getVoltDBRoot();
                break;
            }
            m_nodeSettings = nodeSettings;
            //Now its safe to save node settings
            m_nodeSettings.store();

            if (config.m_startAction == StartAction.PROBE) {
                // once initialized the path properties contain the true path values
                if (config.m_hostCount == VoltDB.UNDEFINED) {
                    config.m_hostCount = 1;
                }
            } else {
                config.m_hostCount = deployment.getCluster().getHostcount();
            }
            /*
             * Check for invalid deployment file settings (enterprise-only) in the community edition.
             * Trick here is to print out all applicable problems and then stop, rather than stopping
             * after the first one is found.
             */
            if (!config.m_isEnterprise) {
                boolean shutdownDeployment = false;
                boolean shutdownAction = false;

                // check license features for community version
                if ((deployment.getCluster() != null) && (deployment.getCluster().getKfactor() > 0)) {
                    consoleLog.error("K-Safety is not supported " +
                            "in the community edition of VoltDB.");
                    shutdownDeployment = true;
                }
                if ((deployment.getSnapshot() != null) && (deployment.getSnapshot().isEnabled())) {
                    consoleLog.error("Snapshots are not supported " +
                            "in the community edition of VoltDB.");
                    shutdownDeployment = true;
                }
                if ((deployment.getCommandlog() != null) && (deployment.getCommandlog().isEnabled())) {
                    consoleLog.error("Command logging is not supported " +
                            "in the community edition of VoltDB.");
                    shutdownDeployment = true;
                }
                if ((deployment.getExport() != null) && Boolean.TRUE.equals(deployment.getExport().isEnabled())) {
                    consoleLog.error("Export is not supported " +
                            "in the community edition of VoltDB.");
                    shutdownDeployment = true;
                }
                // check the start action for the community edition
                if (m_config.m_startAction != StartAction.CREATE) {
                    consoleLog.error("Start action \"" + m_config.m_startAction.getClass().getSimpleName() +
                            "\" is not supported in the community edition of VoltDB.");
                    shutdownAction = true;
                }

                // if the process needs to stop, try to be helpful
                if (shutdownAction || shutdownDeployment) {
                    String msg = "This process will exit. Please run VoltDB with ";
                    if (shutdownDeployment) {
                        msg += "a deployment file compatible with the community edition";
                    }
                    if (shutdownDeployment && shutdownAction) {
                        msg += " and ";
                    }

                    if (shutdownAction && !shutdownDeployment) {
                        msg += "the CREATE start action";
                    }
                    msg += ".";

                    VoltDB.crashLocalVoltDB(msg, false, null);
                }
            }
            return new ReadDeploymentResults(deploymentBytes, deployment);
        } catch (Exception e) {
            throw new RuntimeException(e);
        }
    }

    void collectLocalNetworkMetadata() {
        boolean threw = false;
        JSONStringer stringer = new JSONStringer();
        try {
            stringer.object();
            stringer.key("interfaces").array();

            /*
             * If no interface was specified, do a ton of work
             * to identify all ipv4 or ipv6 interfaces and
             * marshal them into JSON. Always put the ipv4 address first
             * so that the export client will use it
             */

            if (m_config.m_externalInterface.equals("")) {
                LinkedList<NetworkInterface> interfaces = new LinkedList<>();
                try {
                    Enumeration<NetworkInterface> intfEnum = NetworkInterface.getNetworkInterfaces();
                    while (intfEnum.hasMoreElements()) {
                        NetworkInterface intf = intfEnum.nextElement();
                        if (intf.isLoopback() || !intf.isUp()) {
                            continue;
                        }
                        interfaces.offer(intf);
                    }
                } catch (SocketException e) {
                    throw new RuntimeException(e);
                }

                if (interfaces.isEmpty()) {
                    stringer.value("localhost");
                } else {

                    boolean addedIp = false;
                    while (!interfaces.isEmpty()) {
                        NetworkInterface intf = interfaces.poll();
                        Enumeration<InetAddress> inetAddrs = intf.getInetAddresses();
                        Inet6Address inet6addr = null;
                        Inet4Address inet4addr = null;
                        while (inetAddrs.hasMoreElements()) {
                            InetAddress addr = inetAddrs.nextElement();
                            if (addr instanceof Inet6Address) {
                                inet6addr = (Inet6Address)addr;
                                if (inet6addr.isLinkLocalAddress()) {
                                    inet6addr = null;
                                }
                            } else if (addr instanceof Inet4Address) {
                                inet4addr = (Inet4Address)addr;
                            }
                        }
                        if (inet4addr != null) {
                            stringer.value(inet4addr.getHostAddress());
                            addedIp = true;
                        }
                        if (inet6addr != null) {
                            stringer.value(inet6addr.getHostAddress());
                            addedIp = true;
                        }
                    }
                    if (!addedIp) {
                        stringer.value("localhost");
                    }
                }
            } else {
                stringer.value(m_config.m_externalInterface);
            }
        } catch (Exception e) {
            threw = true;
            hostLog.warn("Error while collecting data about local network interfaces", e);
        }
        try {
            if (threw) {
                stringer = new JSONStringer();
                stringer.object();
                stringer.key("interfaces").array();
                stringer.value("localhost");
                stringer.endArray();
            } else {
                stringer.endArray();
            }
            stringer.keySymbolValuePair("clientPort", m_config.m_port);
            stringer.keySymbolValuePair("clientInterface", m_config.m_clientInterface);
            stringer.keySymbolValuePair("adminPort", m_config.m_adminPort);
            stringer.keySymbolValuePair("adminInterface", m_config.m_adminInterface);
            stringer.keySymbolValuePair("httpPort", m_config.m_httpPort);
            stringer.keySymbolValuePair("httpInterface", m_config.m_httpPortInterface);
            stringer.keySymbolValuePair("internalPort", m_config.m_internalPort);
            stringer.keySymbolValuePair("internalInterface", m_config.m_internalInterface);
            String[] zkInterface = m_config.m_zkInterface.split(":");
            stringer.keySymbolValuePair("zkPort", zkInterface[1]);
            stringer.keySymbolValuePair("zkInterface", zkInterface[0]);
            stringer.keySymbolValuePair("drPort", VoltDB.getReplicationPort(m_catalogContext.cluster.getDrproducerport()));
            stringer.keySymbolValuePair("drInterface", VoltDB.getDefaultReplicationInterface());
            stringer.keySymbolValuePair("publicInterface", m_config.m_publicInterface);
            stringer.endObject();
            JSONObject obj = new JSONObject(stringer.toString());
            // possibly atomic swap from null to realz
            m_localMetadata = obj.toString(4);
            hostLog.debug("System Metadata is: " + m_localMetadata);
        } catch (Exception e) {
            hostLog.warn("Failed to collect data about lcoal network interfaces", e);
        }
    }

    @Override
    public boolean isBare() {
        return m_isBare;
    }
    void setBare(boolean flag) {
        m_isBare = flag;
    }

    /**
     * Start the voltcore HostMessenger. This joins the node
     * to the existing cluster. In the non rejoin case, this
     * function will return when the mesh is complete. If
     * rejoining, it will return when the node and agreement
     * site are synched to the existing cluster.
     */
    MeshProber.Determination buildClusterMesh(ReadDeploymentResults readDepl) {
        final boolean bareAtStartup  = m_config.m_forceVoltdbCreate
                || pathsWithRecoverableArtifacts(readDepl.deployment).isEmpty();
        setBare(bareAtStartup);

        final Supplier<Integer> hostCountSupplier = new Supplier<Integer>() {
            @Override
            public Integer get() {
                return m_clusterSettings.get().hostcount();
            }
        };

        ClusterType clusterType = readDepl.deployment.getCluster();

        MeshProber criteria = MeshProber.builder()
                .coordinators(m_config.m_coordinators)
                .versionChecker(m_versionChecker)
                .enterprise(m_config.m_isEnterprise)
                .startAction(m_config.m_startAction)
                .bare(bareAtStartup)
                .configHash(CatalogUtil.makeDeploymentHashForConfig(readDepl.deploymentBytes))
                .hostCountSupplier(hostCountSupplier)
                .kfactor(clusterType.getKfactor())
                .paused(m_config.m_isPaused)
                .nodeStateSupplier(m_statusTracker.getNodeStateSupplier())
                .addAllowed(m_config.m_enableAdd)
                .safeMode(m_config.m_safeMode)
                .terminusNonce(getTerminusNonce())
                .build();

        HostAndPort hostAndPort = criteria.getLeader();
        String hostname = hostAndPort.getHostText();
        int port = hostAndPort.getPort();

        org.voltcore.messaging.HostMessenger.Config hmconfig;

        hmconfig = new org.voltcore.messaging.HostMessenger.Config(hostname, port);
        if (m_config.m_placementGroup != null) {
            hmconfig.group = m_config.m_placementGroup;
        }
        hmconfig.internalPort = m_config.m_internalPort;
        hmconfig.internalInterface = m_config.m_internalInterface;
        hmconfig.zkInterface = m_config.m_zkInterface;
        hmconfig.deadHostTimeout = m_config.m_deadHostTimeoutMS;
        hmconfig.factory = new VoltDbMessageFactory();
        hmconfig.coreBindIds = m_config.m_networkCoreBindings;
        hmconfig.acceptor = criteria;
        hmconfig.localSitesCount = m_config.m_sitesperhost;

        m_messenger = new org.voltcore.messaging.HostMessenger(hmconfig, this);

        hostLog.info(String.format("Beginning inter-node communication on port %d.", m_config.m_internalPort));

        try {
            m_messenger.start();
        } catch (Exception e) {
            VoltDB.crashLocalVoltDB(e.getMessage(), true, e);
        }

        VoltZK.createPersistentZKNodes(m_messenger.getZK());

        // Use the host messenger's hostId.
        m_myHostId = m_messenger.getHostId();
        hostLog.info(String.format("Host id of this node is: %d", m_myHostId));
        consoleLog.info(String.format("Host id of this node is: %d", m_myHostId));

        MeshProber.Determination determination = criteria.waitForDetermination();

        // paused is determined in the mesh formation exchanged
        if (determination.paused) {
            m_messenger.pause();
        } else {
            m_messenger.unpause();
        }

        // Semi-hacky check to see if we're attempting to rejoin to ourselves.
        // The leader node gets assigned host ID 0, always, so if we're the
        // leader and we're rejoining, this is clearly bad.
        if (m_myHostId == 0 && determination.startAction.doesJoin()) {
            VoltDB.crashLocalVoltDB("Unable to rejoin a node to itself.  " +
                    "Please check your command line and start action and try again.", false, null);
        }
        // load or store settings form/to zookeeper
        if (determination.startAction.doesJoin()) {
            m_clusterSettings.load(m_messenger.getZK());
            m_clusterSettings.get().store();
        } else if (m_myHostId == 0) {
            m_clusterSettings.store(m_messenger.getZK());
        }
        m_clusterCreateTime = m_messenger.getInstanceId().getTimestamp();
        return determination;
    }

    void logDebuggingInfo(int adminPort, int httpPort, String httpPortExtraLogMessage, boolean jsonEnabled) {
        String startAction = m_config.m_startAction.toString();
        String startActionLog = "Database start action is " + (startAction.substring(0, 1).toUpperCase() +
                startAction.substring(1).toLowerCase()) + ".";
        if (!m_rejoining) {
            hostLog.info(startActionLog);
        }
        hostLog.info("PID of this Volt process is " + CLibrary.getpid());

        // print out awesome network stuff
        hostLog.info(String.format("Listening for native wire protocol clients on port %d.", m_config.m_port));
        hostLog.info(String.format("Listening for admin wire protocol clients on port %d.", adminPort));

        if (m_startMode == OperationMode.PAUSED) {
            hostLog.info(String.format("Started in admin mode. Clients on port %d will be rejected in admin mode.", m_config.m_port));
        }

        if (m_config.m_replicationRole == ReplicationRole.REPLICA) {
            consoleLog.info("Started as " + m_config.m_replicationRole.toString().toLowerCase() + " cluster. " +
                             "Clients can only call read-only procedures.");
        }
        if (httpPortExtraLogMessage != null) {
            hostLog.info(httpPortExtraLogMessage);
        }
        if (httpPort != -1) {
            hostLog.info(String.format("Local machine HTTP monitoring is listening on port %d.", httpPort));
        }
        else {
            hostLog.info(String.format("Local machine HTTP monitoring is disabled."));
        }
        if (jsonEnabled) {
            hostLog.info(String.format("Json API over HTTP enabled at path /api/1.0/, listening on port %d.", httpPort));
        }
        else {
            hostLog.info("Json API disabled.");
        }

        // java heap size
        long javamaxheapmem = ManagementFactory.getMemoryMXBean().getHeapMemoryUsage().getMax();
        javamaxheapmem /= (1024 * 1024);
        hostLog.info(String.format("Maximum usable Java heap set to %d mb.", javamaxheapmem));

        // Computed minimum heap requirement
        long minRqt = computeMinimumHeapRqt(MiscUtils.isPro(), m_catalogContext.tables.size(),
                (m_iv2Initiators.size() - 1), m_configuredReplicationFactor);
        hostLog.info("Minimum required Java heap for catalog and server config is " + minRqt + " MB.");

        SortedMap<String, String> dbgMap = m_catalogContext.getDebuggingInfoFromCatalog();
        for (String line : dbgMap.values()) {
            hostLog.info(line);
        }

        // print out a bunch of useful system info
        PlatformProperties pp = PlatformProperties.getPlatformProperties();
        String[] lines = pp.toLogLines(getVersionString()).split("\n");
        for (String line : lines) {
            hostLog.info(line.trim());
        }
        hostLog.info("The internal DR cluster timestamp is " +
                    new Date(m_clusterCreateTime).toString() + ".");

        final ZooKeeper zk = m_messenger.getZK();
        ZKUtil.ByteArrayCallback operationModeFuture = new ZKUtil.ByteArrayCallback();
        /*
         * Publish our cluster metadata, and then retrieve the metadata
         * for the rest of the cluster
         */
        try {
            zk.create(
                    VoltZK.cluster_metadata + "/" + m_messenger.getHostId(),
                    getLocalMetadata().getBytes("UTF-8"),
                    Ids.OPEN_ACL_UNSAFE,
                    CreateMode.EPHEMERAL,
                    new ZKUtil.StringCallback(),
                    null);
            zk.getData(VoltZK.operationMode, false, operationModeFuture, null);
        } catch (Exception e) {
            VoltDB.crashLocalVoltDB("Error creating \"/cluster_metadata\" node in ZK", true, e);
        }

        Map<Integer, String> clusterMetadata = new HashMap<>(0);
        /*
         * Spin and attempt to retrieve cluster metadata for all nodes in the cluster.
         */
        Set<Integer> metadataToRetrieve = new HashSet<>(m_messenger.getLiveHostIds());
        metadataToRetrieve.remove(m_messenger.getHostId());
        while (!metadataToRetrieve.isEmpty()) {
            Map<Integer, ZKUtil.ByteArrayCallback> callbacks = new HashMap<>();
            for (Integer hostId : metadataToRetrieve) {
                ZKUtil.ByteArrayCallback cb = new ZKUtil.ByteArrayCallback();
                zk.getData(VoltZK.cluster_metadata + "/" + hostId, false, cb, null);
                callbacks.put(hostId, cb);
            }

            for (Map.Entry<Integer, ZKUtil.ByteArrayCallback> entry : callbacks.entrySet()) {
                try {
                    ZKUtil.ByteArrayCallback cb = entry.getValue();
                    Integer hostId = entry.getKey();
                    clusterMetadata.put(hostId, new String(cb.getData(), "UTF-8"));
                    metadataToRetrieve.remove(hostId);
                } catch (KeeperException.NoNodeException e) {}
                catch (Exception e) {
                    VoltDB.crashLocalVoltDB("Error retrieving cluster metadata", true, e);
                }
            }

        }

        // print out cluster membership
        hostLog.info("About to list cluster interfaces for all nodes with format [ip1 ip2 ... ipN] client-port,admin-port,http-port");
        for (int hostId : m_messenger.getLiveHostIds()) {
            if (hostId == m_messenger.getHostId()) {
                hostLog.info(
                        String.format(
                                "  Host id: %d with interfaces: %s [SELF]",
                                hostId,
                                MiscUtils.formatHostMetadataFromJSON(getLocalMetadata())));
            }
            else {
                String hostMeta = clusterMetadata.get(hostId);
                hostLog.info(
                        String.format(
                                "  Host id: %d with interfaces: %s [PEER]",
                                hostId,
                                MiscUtils.formatHostMetadataFromJSON(hostMeta)));
            }
        }

        try {
            if (operationModeFuture.getData() != null) {
                String operationModeStr = new String(operationModeFuture.getData(), "UTF-8");
                m_startMode = OperationMode.valueOf(operationModeStr);
            }
        } catch (KeeperException.NoNodeException e) {}
        catch (Exception e) {
            throw new RuntimeException(e);
        }
    }


    public static String[] extractBuildInfo(VoltLogger logger) {
        StringBuilder sb = new StringBuilder(64);
        try {
            InputStream buildstringStream =
                ClassLoader.getSystemResourceAsStream("buildstring.txt");
            if (buildstringStream != null) {
                byte b;
                while ((b = (byte) buildstringStream.read()) != -1) {
                    sb.append((char)b);
                }
                String parts[] = sb.toString().split(" ", 2);
                if (parts.length == 2) {
                    parts[0] = parts[0].trim();
                    parts[1] = parts[0] + "_" + parts[1].trim();
                    return parts;
                }
            }
        } catch (Exception ignored) {
        }
        try {
            InputStream versionstringStream = new FileInputStream("version.txt");
            try {
                byte b;
                while ((b = (byte) versionstringStream.read()) != -1) {
                    sb.append((char)b);
                }
                return new String[] { sb.toString().trim(), "VoltDB" };
            } finally {
                versionstringStream.close();
            }
        }
        catch (Exception ignored2) {
            if (logger != null) {
                logger.l7dlog(Level.ERROR, LogKeys.org_voltdb_VoltDB_FailedToRetrieveBuildString.name(), null);
            }
            return new String[] { m_defaultVersionString, "VoltDB" };
        }
    }

    @Override
    public void readBuildInfo(String editionTag) {
        String buildInfo[] = extractBuildInfo(hostLog);
        m_versionString = buildInfo[0];
        m_buildString = buildInfo[1];
        String buildString = m_buildString;
        if (m_buildString.contains("_"))
            buildString = m_buildString.split("_", 2)[1];
        consoleLog.info(String.format("Build: %s %s %s", m_versionString, buildString, editionTag));
    }

    void logSystemSettingFromCatalogContext() {
        if (m_catalogContext == null) {
            return;
        }
        Deployment deploy = m_catalogContext.cluster.getDeployment().get("deployment");
        Systemsettings sysSettings = deploy.getSystemsettings().get("systemsettings");

        if (sysSettings == null) {
            return;
        }

        hostLog.info("Elastic duration set to " + sysSettings.getElasticduration() + " milliseconds");
        hostLog.info("Elastic throughput set to " + sysSettings.getElasticthroughput() + " mb/s");
        hostLog.info("Max temptable size set to " + sysSettings.getTemptablemaxsize() + " mb");
        hostLog.info("Snapshot priority set to " + sysSettings.getSnapshotpriority() + " [0 - 10]");

        if (sysSettings.getQuerytimeout() > 0) {
            hostLog.info("Query timeout set to " + sysSettings.getQuerytimeout() + " milliseconds");
            m_config.m_queryTimeout = sysSettings.getQuerytimeout();
        }
        else if (sysSettings.getQuerytimeout() == 0) {
            hostLog.info("Query timeout set to unlimited");
            m_config.m_queryTimeout = 0;
        }

    }

    /**
     * Start all the site's event loops. That's it.
     */
    @Override
    public void run() {
        if (m_restoreAgent != null) {
            // start restore process
            m_restoreAgent.restore();
        }
        else {
            onRestoreCompletion(Long.MIN_VALUE, m_iv2InitiatorStartingTxnIds);
        }

        // Start the rejoin coordinator
        if (m_joinCoordinator != null) {
            try {
                m_statusTracker.setNodeState(NodeState.REJOINING);
                if (!m_joinCoordinator.startJoin(m_catalogContext.database)) {
                    VoltDB.crashLocalVoltDB("Failed to join the cluster", true, null);
                }
            } catch (Exception e) {
                VoltDB.crashLocalVoltDB("Failed to join the cluster", true, e);
            }
        }

        m_isRunning = true;
    }

    /**
     * Try to shut everything down so they system is ready to call
     * initialize again.
     * @param mainSiteThread The thread that m_inititalized the VoltDB or
     * null if called from that thread.
     */
    @Override
    public boolean shutdown(Thread mainSiteThread) throws InterruptedException {
        synchronized(m_startAndStopLock) {
            boolean did_it = false;
            if (m_mode != OperationMode.SHUTTINGDOWN) {
                did_it = true;
                m_mode = OperationMode.SHUTTINGDOWN;

                /*
                 * Various scheduled tasks get crashy in unit tests if they happen to run
                 * while other stuff is being shut down
                 */
                for (ScheduledFuture<?> sc : m_periodicWorks) {
                    sc.cancel(false);
                    try {
                        sc.get();
                    } catch (Throwable t) {}
                }

                //Shutdown import processors.
                ImportManager.instance().shutdown();

                m_periodicWorks.clear();
                m_snapshotCompletionMonitor.shutdown();
                m_periodicWorkThread.shutdown();
                m_periodicWorkThread.awaitTermination(356, TimeUnit.DAYS);
                m_periodicPriorityWorkThread.shutdown();
                m_periodicPriorityWorkThread.awaitTermination(356, TimeUnit.DAYS);

                if (m_elasticJoinService != null) {
                    m_elasticJoinService.shutdown();
                }

                if (m_leaderAppointer != null) {
                    m_leaderAppointer.shutdown();
                }
                m_globalServiceElector.shutdown();

                if (m_hasStartedSampler.get()) {
                    m_sampler.setShouldStop();
                    m_sampler.join();
                }

                // shutdown the web monitoring / json
                if (m_adminListener != null)
                    m_adminListener.stop();

                // shut down the client interface
                if (m_clientInterface != null) {
                    m_clientInterface.shutdown();
                    m_clientInterface = null;
                }

                // tell the iv2 sites to stop their runloop
                if (m_iv2Initiators != null) {
                    for (Initiator init : m_iv2Initiators.values())
                        init.shutdown();
                }

                if (m_cartographer != null) {
                    m_cartographer.shutdown();
                }

                if (m_configLogger != null) {
                    m_configLogger.join();
                }

                // shut down Export and its connectors.
                ExportManager.instance().shutdown();

                // After sites are terminated, shutdown the DRProducer.
                // The DRProducer is shared by all sites; don't kill it while any site is active.
                if (m_producerDRGateway != null) {
                    try {
                        m_producerDRGateway.shutdown();
                    } catch (InterruptedException e) {
                        hostLog.warn("Interrupted shutting down invocation buffer server", e);
                    }
                    finally {
                        m_producerDRGateway = null;
                    }
                }

                shutdownReplicationConsumerRole();

                if (m_snapshotIOAgent != null) {
                    m_snapshotIOAgent.shutdown();
                }

                // shut down the network/messaging stuff
                // Close the host messenger first, which should close down all of
                // the ForeignHost sockets cleanly
                if (m_messenger != null)
                {
                    m_messenger.shutdown();
                }
                m_messenger = null;

                //Also for test code that expects a fresh stats agent
                if (m_opsRegistrar != null) {
                    try {
                        m_opsRegistrar.shutdown();
                    }
                    finally {
                        m_opsRegistrar = null;
                    }
                }

                if (m_asyncCompilerAgent != null) {
                    m_asyncCompilerAgent.shutdown();
                    m_asyncCompilerAgent = null;
                }

                ExportManager.instance().shutdown();
                m_computationService.shutdown();
                m_computationService.awaitTermination(1, TimeUnit.DAYS);
                m_computationService = null;
                m_catalogContext = null;
                m_initiatorStats = null;
                m_latencyStats = null;
                m_latencyHistogramStats = null;

                AdHocCompilerCache.clearHashCache();
                org.voltdb.iv2.InitiatorMailbox.m_allInitiatorMailboxes.clear();

                PartitionDRGateway.m_partitionDRGateways = ImmutableMap.of();

                // probably unnecessary, but for tests it's nice because it
                // will do the memory checking and run finalizers
                System.gc();
                System.runFinalization();

                m_isRunning = false;
            }
            return did_it;
        }
    }

    /** Last transaction ID at which the logging config updated.
     * Also, use the intrinsic lock to safeguard access from multiple
     * execution site threads */
    private static Long lastLogUpdate_txnId = 0L;
    @Override
    synchronized public void logUpdate(String xmlConfig, long currentTxnId)
    {
        // another site already did this work.
        if (currentTxnId == lastLogUpdate_txnId) {
            return;
        }
        else if (currentTxnId < lastLogUpdate_txnId) {
            throw new RuntimeException(
                    "Trying to update logging config at transaction " + lastLogUpdate_txnId
                    + " with an older transaction: " + currentTxnId);
        }
        hostLog.info("Updating RealVoltDB logging config from txnid: " +
                lastLogUpdate_txnId + " to " + currentTxnId);
        lastLogUpdate_txnId = currentTxnId;
        VoltLogger.configure(xmlConfig);
    }

    /** Struct to associate a context with a counter of served sites */
    private static class ContextTracker {
        ContextTracker(CatalogContext context, CatalogSpecificPlanner csp) {
            m_dispensedSites = 1;
            m_context = context;
            m_csp = csp;
        }
        long m_dispensedSites;
        final CatalogContext m_context;
        final CatalogSpecificPlanner m_csp;
    }

    /** Associate transaction ids to contexts */
    private final HashMap<Long, ContextTracker>m_txnIdToContextTracker =
        new HashMap<>();

    @Override
    public Pair<CatalogContext, CatalogSpecificPlanner> catalogUpdate(
            String diffCommands,
            byte[] newCatalogBytes,
            byte[] catalogBytesHash,
            int expectedCatalogVersion,
            long currentTxnId,
            long currentTxnUniqueId,
            byte[] deploymentBytes,
            byte[] deploymentHash)
    {
        try {
            synchronized(m_catalogUpdateLock) {
                m_statusTracker.setNodeState(NodeState.UPDATING);
                // A site is catching up with catalog updates
                if (currentTxnId <= m_catalogContext.m_transactionId && !m_txnIdToContextTracker.isEmpty()) {
                    ContextTracker contextTracker = m_txnIdToContextTracker.get(currentTxnId);
                    // This 'dispensed' concept is a little crazy fragile. Maybe it would be better
                    // to keep a rolling N catalogs? Or perhaps to keep catalogs for N minutes? Open
                    // to opinions here.
                    contextTracker.m_dispensedSites++;
                    int ttlsites = VoltDB.instance().getSiteTrackerForSnapshot().getSitesForHost(m_messenger.getHostId()).size();
                    if (contextTracker.m_dispensedSites == ttlsites) {
                        m_txnIdToContextTracker.remove(currentTxnId);
                    }
                    return Pair.of( contextTracker.m_context, contextTracker.m_csp);
                }
                else if (m_catalogContext.catalogVersion != expectedCatalogVersion) {
                    hostLog.fatal("Failed catalog update." +
                            " expectedCatalogVersion: " + expectedCatalogVersion +
                            " currentTxnId: " + currentTxnId +
                            " currentTxnUniqueId: " + currentTxnUniqueId +
                            " m_catalogContext.catalogVersion " + m_catalogContext.catalogVersion);

                    throw new RuntimeException("Trying to update main catalog context with diff " +
                            "commands generated for an out-of date catalog. Expected catalog version: " +
                            expectedCatalogVersion + " does not match actual version: " + m_catalogContext.catalogVersion);
                }

                hostLog.info(String.format("Globally updating the current application catalog and deployment " +
                            "(new hashes %s, %s).",
                        Encoder.hexEncode(catalogBytesHash).substring(0, 10),
                        Encoder.hexEncode(deploymentHash).substring(0, 10)));

                // get old debugging info
                SortedMap<String, String> oldDbgMap = m_catalogContext.getDebuggingInfoFromCatalog();
                byte[] oldDeployHash = m_catalogContext.deploymentHash;

                // 0. A new catalog! Update the global context and the context tracker
                m_catalogContext =
                    m_catalogContext.update(
                            currentTxnId,
                            currentTxnUniqueId,
                            newCatalogBytes,
                            catalogBytesHash,
                            diffCommands,
                            true,
                            deploymentBytes);
                final CatalogSpecificPlanner csp = new CatalogSpecificPlanner( m_asyncCompilerAgent, m_catalogContext);
                m_txnIdToContextTracker.put(currentTxnId,
                        new ContextTracker(
                                m_catalogContext,
                                csp));

                // log the stuff that's changed in this new catalog update
                SortedMap<String, String> newDbgMap = m_catalogContext.getDebuggingInfoFromCatalog();
                for (Entry<String, String> e : newDbgMap.entrySet()) {
                    // skip log lines that are unchanged
                    if (oldDbgMap.containsKey(e.getKey()) && oldDbgMap.get(e.getKey()).equals(e.getValue())) {
                        continue;
                    }
                    hostLog.info(e.getValue());
                }

                //Construct the list of partitions and sites because it simply doesn't exist anymore
                SiteTracker siteTracker = VoltDB.instance().getSiteTrackerForSnapshot();
                List<Long> sites = siteTracker.getSitesForHost(m_messenger.getHostId());

                List<Integer> partitions = new ArrayList<>();
                for (Long site : sites) {
                    Integer partition = siteTracker.getPartitionForSite(site);
                    partitions.add(partition);
                }


                // 1. update the export manager.
                ExportManager.instance().updateCatalog(m_catalogContext, partitions);

                // 1.1 Update the elastic join throughput settings
                if (m_elasticJoinService != null) m_elasticJoinService.updateConfig(m_catalogContext);

                // 1.5 update the dead host timeout
                if (m_catalogContext.cluster.getHeartbeattimeout() * 1000 != m_config.m_deadHostTimeoutMS) {
                    m_config.m_deadHostTimeoutMS = m_catalogContext.cluster.getHeartbeattimeout() * 1000;
                    m_messenger.setDeadHostTimeout(m_config.m_deadHostTimeoutMS);
                }

                // 2. update client interface (asynchronously)
                //    CI in turn updates the planner thread.
                if (m_clientInterface != null) {
                    m_clientInterface.notifyOfCatalogUpdate();
                }

                // 3. update HTTPClientInterface (asynchronously)
                // This purges cached connection state so that access with
                // stale auth info is prevented.
                if (m_adminListener != null)
                {
                    m_adminListener.notifyOfCatalogUpdate();
                }

                // 4. Flush StatisticsAgent old catalog statistics.
                // Otherwise, the stats agent will hold all old catalogs
                // in memory.
                getStatsAgent().notifyOfCatalogUpdate();

                // 5. MPIs don't run fragments. Update them here. Do
                // this after flushing the stats -- this will re-register
                // the MPI statistics.
                if (m_MPI != null) {
                    m_MPI.updateCatalog(diffCommands, m_catalogContext, csp);
                }

                // Update catalog for import processor this should be just/stop start and updat partitions.
                ImportManager.instance().updateCatalog(m_catalogContext, m_messenger);

                // 6. Perform updates required by the DR subsystem

                // 6.1. Create the DR consumer if we've just enabled active-active.
                // Perform any actions that would have been taken during the ordinary
                // initialization path
                if (createDRConsumerIfNeeded()) {
                    for (int pid : m_cartographer.getPartitions()) {
                        // Notify the consumer of leaders because it was disabled before
                        ClientInterfaceRepairCallback callback = (ClientInterfaceRepairCallback) m_consumerDRGateway;
                        callback.repairCompleted(pid, m_cartographer.getHSIdForMaster(pid));
                    }
                    m_consumerDRGateway.initialize(false);
                }
                // 6.2. If we are a DR replica, we may care about a
                // deployment update
                if (m_consumerDRGateway != null) {
                    m_consumerDRGateway.updateCatalog(m_catalogContext);
                }
                // 6.3. If we are a DR master, update the DR table signature hash
                if (m_producerDRGateway != null) {
                    m_producerDRGateway.updateCatalog(m_catalogContext,
                            VoltDB.getReplicationPort(m_catalogContext.cluster.getDrproducerport()));
                }

                new ConfigLogging().logCatalogAndDeployment();

                // log system setting information if the deployment config has changed
                if (!Arrays.equals(oldDeployHash, m_catalogContext.deploymentHash)) {
                    logSystemSettingFromCatalogContext();
                }

                // restart resource usage monitoring task
                startResourceUsageMonitor();

                checkHeapSanity(MiscUtils.isPro(), m_catalogContext.tables.size(),
                        (m_iv2Initiators.size() - 1), m_configuredReplicationFactor);

                checkThreadsSanity();

                return Pair.of(m_catalogContext, csp);
            }
        } finally {
            //Set state back to UP
            m_statusTracker.setNodeState(NodeState.UP);
        }
    }

    @Override
    public Pair<CatalogContext, CatalogSpecificPlanner> settingsUpdate(
            ClusterSettings settings, final int expectedVersionId)
    {
        CatalogSpecificPlanner csp = new CatalogSpecificPlanner(m_asyncCompilerAgent, m_catalogContext);
        synchronized(m_catalogUpdateLock) {
            int stamp [] = new int[]{0};
            ClusterSettings expect = m_clusterSettings.get(stamp);
            if (   stamp[0] == expectedVersionId
                && m_clusterSettings.compareAndSet(expect, settings, stamp[0], expectedVersionId+1)
            ) {
                try {
                    settings.store();
                } catch (SettingsException e) {
                    hostLog.error(e);
                    throw e;
                }
            } else if (stamp[0] != expectedVersionId+1) {
                String msg = "Failed to update cluster setting to version " + (expectedVersionId + 1)
                        + ", from current version " + stamp[0] + ". Reloading from Zookeeper";
                hostLog.warn(msg);
                m_clusterSettings.load(m_messenger.getZK());
            }
            if (m_MPI != null) {
                m_MPI.updateSettings(m_catalogContext, csp);
            }
            // good place to set deadhost timeout once we make it a config
        }
        return Pair.of(m_catalogContext, csp);
    }

    @Override
    public VoltDB.Configuration getConfig() {
        return m_config;
    }

    @Override
    public String getBuildString() {
        return m_buildString == null ? "VoltDB" : m_buildString;
    }

    @Override
    public String getVersionString() {
        return m_versionString;
    }

    public final VersionChecker m_versionChecker = new VersionChecker() {
        @Override
        public boolean isCompatibleVersionString(String other) {
            return RealVoltDB.this.isCompatibleVersionString(other);
        }

        @Override
        public String getVersionString() {
            return RealVoltDB.this.getVersionString();
        }

        @Override
        public String getBuildString() {
            return RealVoltDB.this.getBuildString();
        }
    };

    /**
     * Used for testing when you don't have an instance. Should do roughly what
     * {@link #isCompatibleVersionString(String)} does.
     */
    public static boolean staticIsCompatibleVersionString(String versionString) {
        return versionString.matches(m_defaultHotfixableRegexPattern);
    }

    @Override
    public boolean isCompatibleVersionString(String versionString) {
        return versionString.matches(m_hotfixableRegexPattern);
    }

    @Override
    public String getEELibraryVersionString() {
        return m_defaultVersionString;
    }

    @Override
    public HostMessenger getHostMessenger() {
        return m_messenger;
    }

    @Override
    public ClientInterface getClientInterface() {
        return m_clientInterface;
    }

    @Override
    public OpsAgent getOpsAgent(OpsSelector selector) {
        return m_opsRegistrar.getAgent(selector);
    }

    @Override
    public StatsAgent getStatsAgent() {
        OpsAgent statsAgent = m_opsRegistrar.getAgent(OpsSelector.STATISTICS);
        assert(statsAgent instanceof StatsAgent);
        return (StatsAgent)statsAgent;
    }

    @Override
    public MemoryStats getMemoryStatsSource() {
        return m_memoryStats;
    }

    @Override
    public CatalogContext getCatalogContext() {
        return m_catalogContext;
    }

    /**
     * Tells if the VoltDB is running. m_isRunning needs to be set to true
     * when the run() method is called, and set to false when shutting down.
     *
     * @return true if the VoltDB is running.
     */
    @Override
    public boolean isRunning() {
        return m_isRunning;
    }

    @Override
    public void halt() {
        Thread shutdownThread = new Thread() {
            @Override
            public void run() {
                hostLog.warn("VoltDB node shutting down as requested by @StopNode command.");
                System.exit(0);
            }
        };
        shutdownThread.start();
    }

    /**
     * Debugging function - creates a record of the current state of the system.
     * @param out PrintStream to write report to.
     */
    public void createRuntimeReport(PrintStream out) {
        // This function may be running in its own thread.

        out.print("MIME-Version: 1.0\n");
        out.print("Content-type: multipart/mixed; boundary=\"reportsection\"");

        out.print("\n\n--reportsection\nContent-Type: text/plain\n\nClientInterface Report\n");
        if (m_clientInterface != null) {
            out.print(m_clientInterface.toString() + "\n");
        }
    }

    @Override
    public BackendTarget getBackendTargetType() {
        return m_config.m_backend;
    }

    @Override
    public synchronized void onExecutionSiteRejoinCompletion(long transferred) {
        m_executionSiteRecoveryFinish = System.currentTimeMillis();
        m_executionSiteRecoveryTransferred = transferred;
        onRejoinCompletion();
    }

    private void onRejoinCompletion() {
        // null out the rejoin coordinator
        if (m_joinCoordinator != null) {
            m_joinCoordinator.close();
        }
        m_joinCoordinator = null;
        // Mark the data transfer as done so CL can make the right decision when a truncation snapshot completes
        m_rejoinDataPending = false;

        try {
            m_testBlockRecoveryCompletion.acquire();
        } catch (InterruptedException e) {}
        final long delta = ((m_executionSiteRecoveryFinish - m_recoveryStartTime) / 1000);
        final long megabytes = m_executionSiteRecoveryTransferred / (1024 * 1024);
        final double megabytesPerSecond = megabytes / ((m_executionSiteRecoveryFinish - m_recoveryStartTime) / 1000.0);

        if (m_clientInterface != null) {
            m_clientInterface.mayActivateSnapshotDaemon();
            try {
                m_clientInterface.startAcceptingConnections();
            } catch (IOException e) {
                hostLog.l7dlog(Level.FATAL,
                        LogKeys.host_VoltDB_ErrorStartAcceptingConnections.name(),
                        e);
                VoltDB.crashLocalVoltDB("Error starting client interface.", true, e);
            }
            if (m_producerDRGateway != null && !m_producerDRGateway.isStarted()) {
                // Start listening on the DR ports
                prepareReplication();
            }
        }
        startResourceUsageMonitor();

        try {
            if (m_adminListener != null) {
                m_adminListener.start();
            }
        } catch (Exception e) {
            hostLog.l7dlog(Level.FATAL, LogKeys.host_VoltDB_ErrorStartHTTPListener.name(), e);
            VoltDB.crashLocalVoltDB("HTTP service unable to bind to port.", true, e);
        }
        // Allow export datasources to start consuming their binary deques safely
        // as at this juncture the initial truncation snapshot is already complete
        ExportManager.instance().startPolling(m_catalogContext);

        //Tell import processors that they can start ingesting data.
        ImportManager.instance().readyForData(m_catalogContext, m_messenger);

        if (m_config.m_startAction == StartAction.REJOIN) {
            consoleLog.info(
                    "Node data recovery completed after " + delta + " seconds with " + megabytes +
                    " megabytes transferred at a rate of " +
                    megabytesPerSecond + " megabytes/sec");
        }

        try {
            final ZooKeeper zk = m_messenger.getZK();
            boolean logRecoveryCompleted = false;
            if (getCommandLog().getClass().getName().equals("org.voltdb.CommandLogImpl")) {
                String requestNode = zk.create(VoltZK.request_truncation_snapshot_node, null,
                        Ids.OPEN_ACL_UNSAFE, CreateMode.PERSISTENT_SEQUENTIAL);
                if (m_rejoinTruncationReqId == null) {
                    m_rejoinTruncationReqId = requestNode;
                }
            } else {
                logRecoveryCompleted = true;
            }
            // Join creates a truncation snapshot as part of the join process,
            // so there is no need to wait for the truncation snapshot requested
            // above to finish.
            if (logRecoveryCompleted || m_joining) {
                if (m_rejoining) {
                    CoreZK.removeRejoinNodeIndicatorForHost(m_messenger.getZK(), m_myHostId);
                    m_rejoining = false;
                }

                String actionName = m_joining ? "join" : "rejoin";
                m_joining = false;
                consoleLog.info(String.format("Node %s completed", actionName));
            }
        } catch (Exception e) {
            VoltDB.crashLocalVoltDB("Unable to log host rejoin completion to ZK", true, e);
        }
        hostLog.info("Logging host rejoin completion to ZK");
        m_statusTracker.setNodeState(NodeState.UP);
        Object args[] = { (VoltDB.instance().getMode() == OperationMode.PAUSED) ? "PAUSED" : "NORMAL"};
        consoleLog.l7dlog( Level.INFO, LogKeys.host_VoltDB_ServerOpMode.name(), args, null);
        consoleLog.l7dlog( Level.INFO, LogKeys.host_VoltDB_ServerCompletedInitialization.name(), null, null);
    }

    @Override
    public CommandLog getCommandLog() {
        return m_commandLog;
    }

    @Override
    public OperationMode getMode()
    {
        return m_mode;
    }

    @Override
    public void setMode(OperationMode mode)
    {
        if (m_mode != mode)
        {
            if (mode == OperationMode.PAUSED)
            {
                m_config.m_isPaused = true;
                m_statusTracker.setNodeState(NodeState.PAUSED);
                hostLog.info("Server is entering admin mode and pausing.");
            }
            else if (m_mode == OperationMode.PAUSED)
            {
                m_config.m_isPaused = false;
                m_statusTracker.setNodeState(NodeState.UP);
                hostLog.info("Server is exiting admin mode and resuming operation.");
            }
        }
        m_mode = mode;
    }

    @Override
    public void setStartMode(OperationMode mode) {
        m_startMode = mode;
    }

    @Override
    public OperationMode getStartMode()
    {
        return m_startMode;
    }

    @Override
    public void setReplicationRole(ReplicationRole role)
    {
        if (role == ReplicationRole.NONE && m_config.m_replicationRole == ReplicationRole.REPLICA) {
            consoleLog.info("Promoting replication role from replica to master.");
            hostLog.info("Promoting replication role from replica to master.");
            shutdownReplicationConsumerRole();
            getStatsAgent().deregisterStatsSourcesFor(StatsSelector.DRCONSUMERNODE, 0);
            getStatsAgent().deregisterStatsSourcesFor(StatsSelector.DRCONSUMERPARTITION, 0);
            getStatsAgent().registerStatsSource(StatsSelector.DRCONSUMERNODE, 0,
                    new DRConsumerStatsBase.DRConsumerNodeStatsBase());
            getStatsAgent().registerStatsSource(StatsSelector.DRCONSUMERPARTITION, 0,
                    new DRConsumerStatsBase.DRConsumerPartitionStatsBase());
        }
        m_config.m_replicationRole = role;
        if (m_clientInterface != null) {
            m_clientInterface.setReplicationRole(m_config.m_replicationRole);
        }
    }

    private void shutdownReplicationConsumerRole() {
        if (m_consumerDRGateway != null) {
            try {
                m_consumerDRGateway.shutdown(true);
            } catch (InterruptedException e) {
                hostLog.warn("Interrupted shutting down dr replication", e);
            }
            finally {
                m_consumerDRGateway = null;
            }
        }
    }

    @Override
    public ReplicationRole getReplicationRole()
    {
        return m_config.m_replicationRole;
    }

    /**
     * Metadata is a JSON object
     */
    @Override
    public String getLocalMetadata() {
        return m_localMetadata;
    }

    @Override
    public void onRestoreCompletion(long txnId, Map<Integer, Long> perPartitionTxnIds) {
        /*
         * Remove the terminus file if it is there, which is written on shutdown --save
         */
        new File(m_nodeSettings.getVoltDBRoot(), VoltDB.TERMINUS_MARKER).delete();

        /*
         * Command log is already initialized if this is a rejoin or a join
         */
        if ((m_commandLog != null) && (m_commandLog.needsInitialization())) {
            // Initialize command logger
            m_commandLog.init(m_catalogContext.cluster.getLogconfig().get("log").getLogsize(),
                              txnId, m_cartographer.getPartitionCount(),
                              m_config.m_commandLogBinding,
                              perPartitionTxnIds);
            try {
                ZKCountdownLatch latch =
                        new ZKCountdownLatch(m_messenger.getZK(),
                                VoltZK.commandlog_init_barrier, m_messenger.getLiveHostIds().size());
                latch.countDown(true);
                latch.await();
            } catch (Exception e) {
                VoltDB.crashLocalVoltDB("Failed to init and wait on command log init barrier", true, e);
            }
        }

        /*
         * IV2: After the command log is initialized, force the writing of the initial
         * viable replay set.  Turns into a no-op with no command log, on the non-leader sites, and on the MPI.
         */
        for (Initiator initiator : m_iv2Initiators.values()) {
            initiator.enableWritingIv2FaultLog();
        }

        /*
         * IV2: From this point on, not all node failures should crash global VoltDB.
         */
        if (m_leaderAppointer != null) {
            m_leaderAppointer.onReplayCompletion();
        }

        if (m_startMode != null) {
            m_mode = m_startMode;
        } else {
            // Shouldn't be here, but to be safe
            m_mode = OperationMode.RUNNING;
        }

        if (!m_rejoining && !m_joining) {
            if (m_clientInterface != null) {
                try {
                    m_clientInterface.startAcceptingConnections();
                } catch (IOException e) {
                    hostLog.l7dlog(Level.FATAL,
                                   LogKeys.host_VoltDB_ErrorStartAcceptingConnections.name(),
                                   e);
                    VoltDB.crashLocalVoltDB("Error starting client interface.", true, e);
                }
            }

            // Start listening on the DR ports
            prepareReplication();
            startResourceUsageMonitor();

            // Allow export datasources to start consuming their binary deques safely
            // as at this juncture the initial truncation snapshot is already complete
            ExportManager.instance().startPolling(m_catalogContext);

            //Tell import processors that they can start ingesting data.
            ImportManager.instance().readyForData(m_catalogContext, m_messenger);
        }

        try {
            if (m_adminListener != null) {
                m_adminListener.start();
            }
        } catch (Exception e) {
            hostLog.l7dlog(Level.FATAL, LogKeys.host_VoltDB_ErrorStartHTTPListener.name(), e);
            VoltDB.crashLocalVoltDB("HTTP service unable to bind to port.", true, e);
        }
        if (!m_rejoining && !m_joining) {
            Object args[] = { (m_mode == OperationMode.PAUSED) ? "PAUSED" : "NORMAL"};
            consoleLog.l7dlog( Level.INFO, LogKeys.host_VoltDB_ServerOpMode.name(), args, null);
            consoleLog.l7dlog( Level.INFO, LogKeys.host_VoltDB_ServerCompletedInitialization.name(), null, null);
        }

        // Create a zk node to indicate initialization is completed
        m_messenger.getZK().create(VoltZK.init_completed, null, Ids.OPEN_ACL_UNSAFE, CreateMode.PERSISTENT, new ZKUtil.StringCallback(), null);
        m_statusTracker.setNodeState(NodeState.UP);
    }

    @Override
    public SnapshotCompletionMonitor getSnapshotCompletionMonitor() {
        return m_snapshotCompletionMonitor;
    }

    @Override
    public synchronized void recoveryComplete(String requestId) {
        assert(m_rejoinDataPending == false);

        if (m_rejoining) {
            if (m_rejoinTruncationReqId.compareTo(requestId) <= 0) {
                String actionName = m_joining ? "join" : "rejoin";
                // remove the rejoin blocker
                CoreZK.removeRejoinNodeIndicatorForHost(m_messenger.getZK(), m_myHostId);
                consoleLog.info(String.format("Node %s completed", actionName));
                m_rejoinTruncationReqId = null;
                m_rejoining = false;
            }
            else {
                // If we saw some other truncation request ID, then try the same one again.  As long as we
                // don't flip the m_rejoining state, all truncation snapshot completions will call back to here.
                try {
                    final ZooKeeper zk = m_messenger.getZK();
                    String requestNode = zk.create(VoltZK.request_truncation_snapshot_node, null,
                            Ids.OPEN_ACL_UNSAFE, CreateMode.PERSISTENT_SEQUENTIAL);
                    if (m_rejoinTruncationReqId == null) {
                        m_rejoinTruncationReqId = requestNode;
                    }
                }
                catch (Exception e) {
                    VoltDB.crashLocalVoltDB("Unable to retry post-rejoin truncation snapshot request.", true, e);
                }
            }
        }
    }

    @Override
    public ScheduledExecutorService getSES(boolean priority) {
        return priority ? m_periodicPriorityWorkThread : m_periodicWorkThread;
    }

    /**
     * See comment on {@link VoltDBInterface#scheduleWork(Runnable, long, long, TimeUnit)} vs
     * {@link VoltDBInterface#schedulePriorityWork(Runnable, long, long, TimeUnit)}
     */
    @Override
    public ScheduledFuture<?> scheduleWork(Runnable work,
            long initialDelay,
            long delay,
            TimeUnit unit) {
        if (delay > 0) {
            return m_periodicWorkThread.scheduleWithFixedDelay(work,
                    initialDelay, delay,
                    unit);
        } else {
            return m_periodicWorkThread.schedule(work, initialDelay, unit);
        }
    }

    @Override
    public ListeningExecutorService getComputationService() {
        return m_computationService;
    }

    private void prepareReplication() {
        try {
            if (m_producerDRGateway != null) {
                m_producerDRGateway.startAndWaitForGlobalAgreement();

                for (Initiator iv2init : m_iv2Initiators.values()) {
                    iv2init.initDRGateway(m_config.m_startAction,
                                          m_producerDRGateway,
                                          shouldInitiatorCreateMPDRGateway(iv2init));
                }

                m_producerDRGateway.startListening(m_catalogContext.cluster.getDrproducerenabled(),
                                                   VoltDB.getReplicationPort(m_catalogContext.cluster.getDrproducerport()),
                                                   VoltDB.getDefaultReplicationInterface());
            }
            if (m_consumerDRGateway != null) {
                m_consumerDRGateway.initialize(m_config.m_startAction != StartAction.CREATE);
            }
        } catch (Exception ex) {
            CoreUtils.printPortsInUse(hostLog);
            VoltDB.crashLocalVoltDB("Failed to initialize DR", false, ex);
        }
    }

    private boolean shouldInitiatorCreateMPDRGateway(Initiator initiator) {
        // The initiator map is sorted, the initiator that has the lowest local
        // partition ID gets to create the MP DR gateway
        return initiator.getPartitionId() == m_iv2Initiators.firstKey();
    }

    private boolean createDRConsumerIfNeeded() {
        if (!m_config.m_isEnterprise
                || (m_consumerDRGateway != null)
                || !m_catalogContext.cluster.getDrconsumerenabled()) {
            if (!m_config.m_isEnterprise || !m_catalogContext.cluster.getDrconsumerenabled()) {
                // This is called multiple times but the new value will be ignored if a StatSource has been assigned
                getStatsAgent().registerStatsSource(StatsSelector.DRCONSUMERNODE, 0,
                        new DRConsumerStatsBase.DRConsumerNodeStatsBase());
                getStatsAgent().registerStatsSource(StatsSelector.DRCONSUMERPARTITION, 0,
                        new DRConsumerStatsBase.DRConsumerPartitionStatsBase());
            }
            return false;
        }
        if (m_config.m_replicationRole == ReplicationRole.REPLICA ||
                 m_catalogContext.database.getIsactiveactivedred()) {
            String drProducerHost = m_catalogContext.cluster.getDrmasterhost();
            byte drConsumerClusterId = (byte)m_catalogContext.cluster.getDrclusterid();
            if (m_catalogContext.cluster.getDrconsumerenabled() &&
                    (drProducerHost == null || drProducerHost.isEmpty())) {
                VoltDB.crashLocalVoltDB("Cannot start as DR consumer without an enabled DR data connection.");
            }
            try {
                getStatsAgent().deregisterStatsSourcesFor(StatsSelector.DRCONSUMERNODE, 0);
                getStatsAgent().deregisterStatsSourcesFor(StatsSelector.DRCONSUMERPARTITION, 0);
                Class<?> rdrgwClass = Class.forName("org.voltdb.dr2.ConsumerDRGatewayImpl");
                Constructor<?> rdrgwConstructor = rdrgwClass.getConstructor(
                        String.class,
                        ClientInterface.class,
                        Cartographer.class,
                        HostMessenger.class,
                        byte.class);
                m_consumerDRGateway = (ConsumerDRGateway) rdrgwConstructor.newInstance(
                        drProducerHost,
                        m_clientInterface,
                        m_cartographer,
                        m_messenger,
                        drConsumerClusterId);
                m_globalServiceElector.registerService(m_consumerDRGateway);
            } catch (Exception e) {
                VoltDB.crashLocalVoltDB("Unable to load DR system", true, e);
            }
            return true;
        }
        else {
            getStatsAgent().registerStatsSource(StatsSelector.DRCONSUMERNODE, 0,
                    new DRConsumerStatsBase.DRConsumerNodeStatsBase());
            getStatsAgent().registerStatsSource(StatsSelector.DRCONSUMERPARTITION, 0,
                    new DRConsumerStatsBase.DRConsumerPartitionStatsBase());
        }
        return false;
    }

    // Thread safe
    @Override
    public void setReplicationActive(boolean active)
    {
        if (m_replicationActive.compareAndSet(!active, active)) {

            try {
                JSONStringer js = new JSONStringer();
                js.object();
                // Replication role should the be same across the cluster
                js.keySymbolValuePair("role", getReplicationRole().ordinal());
                js.keySymbolValuePair("active", m_replicationActive.get());
                js.endObject();

                getHostMessenger().getZK().setData(VoltZK.replicationconfig,
                                                   js.toString().getBytes("UTF-8"),
                                                   -1);
            } catch (Exception e) {
                e.printStackTrace();
                hostLog.error("Failed to write replication active state to ZK: " +
                              e.getMessage());
            }

            if (m_producerDRGateway != null) {
                m_producerDRGateway.setActive(active);
            }
        }
    }

    @Override
    public boolean getReplicationActive()
    {
        return m_replicationActive.get();
    }

    @Override
    public ProducerDRGateway getNodeDRGateway()
    {
        return m_producerDRGateway;
    }

    @Override
    public ConsumerDRGateway getConsumerDRGateway() {
        return m_consumerDRGateway;
    }

    @Override
    public void onSyncSnapshotCompletion() {
        m_leaderAppointer.onSyncSnapshotCompletion();
    }

    @Override
    public void setDurabilityUniqueIdListener(Integer partition, DurableUniqueIdListener listener) {
        if (partition == MpInitiator.MP_INIT_PID) {
            m_iv2Initiators.get(m_iv2Initiators.firstKey()).setDurableUniqueIdListener(listener);
        }
        else {
            Initiator init = m_iv2Initiators.get(partition);
            assert init != null;
            init.setDurableUniqueIdListener(listener);
        }
    }

    public ExecutionEngine debugGetSpiedEE(int partitionId) {
        if (m_config.m_backend == BackendTarget.NATIVE_EE_SPY_JNI) {
            BaseInitiator init = (BaseInitiator)m_iv2Initiators.get(partitionId);
            return init.debugGetSpiedEE();
        }
        else {
            return null;
        }
    }

    @Override
    public SiteTracker getSiteTrackerForSnapshot()
    {
        return new SiteTracker(m_messenger.getHostId(), m_cartographer.getSiteTrackerMailboxMap(), 0);
    }

    /**
     * Create default deployment.xml file in voltdbroot if the deployment path is null.
     *
     * @return path to default deployment file
     * @throws IOException
     */
    static String setupDefaultDeployment(VoltLogger logger) throws IOException {
        return setupDefaultDeployment(logger, CatalogUtil.getVoltDbRoot(null));
    }

    /**
     * Create default deployment.xml file in voltdbroot if the deployment path is null.
     *
     * @return pathto default deployment file
     * @throws IOException
     */
   static String setupDefaultDeployment(VoltLogger logger, File voltdbroot) throws IOException {
        File configInfoDir = new VoltFile(voltdbroot, Constants.CONFIG_DIR);
        configInfoDir.mkdirs();

        File depFH = new VoltFile(configInfoDir, "deployment.xml");
        if (!depFH.exists()) {
            logger.info("Generating default deployment file \"" + depFH.getAbsolutePath() + "\"");

            try (BufferedWriter bw = new BufferedWriter(new FileWriter(depFH))) {
                for (String line : defaultDeploymentXML) {
                    bw.write(line);
                    bw.newLine();
                }
            } finally {
            }
        }

        return depFH.getAbsolutePath();
    }

    /*
     * Validate the build string with the rest of the cluster
     * by racing to publish it to ZK and then comparing the one this process
     * has to the one in ZK. They should all match. The method returns a future
     * so that init can continue while the ZK call is pending since it ZK is pretty
     * slow.
     */
    private Future<?> validateBuildString(final String buildString, ZooKeeper zk) {
        final SettableFuture<Object> retval = SettableFuture.create();
        byte buildStringBytes[] = null;
        try {
            buildStringBytes = buildString.getBytes("UTF-8");
        } catch (UnsupportedEncodingException e) {
            throw new AssertionError(e);
        }
        final byte buildStringBytesFinal[] = buildStringBytes;

        //Can use a void callback because ZK will execute the create and then the get in order
        //It's a race so it doesn't have to succeed
        zk.create(
                VoltZK.buildstring,
                buildStringBytes,
                Ids.OPEN_ACL_UNSAFE,
                CreateMode.PERSISTENT,
                new ZKUtil.StringCallback(),
                null);

        zk.getData(VoltZK.buildstring, false, new org.apache.zookeeper_voltpatches.AsyncCallback.DataCallback() {

            @Override
            public void processResult(int rc, String path, Object ctx,
                    byte[] data, Stat stat) {
                KeeperException.Code code = KeeperException.Code.get(rc);
                if (code == KeeperException.Code.OK) {
                    if (Arrays.equals(buildStringBytesFinal, data)) {
                        retval.set(null);
                    } else {
                        try {
                            hostLog.info("Different but compatible software versions on the cluster " +
                                         "and the rejoining node. Cluster version is {" + (new String(data, "UTF-8")).split("_")[0] +
                                         "}. Rejoining node version is {" + m_defaultVersionString + "}.");
                            retval.set(null);
                        } catch (UnsupportedEncodingException e) {
                            retval.setException(new AssertionError(e));
                        }
                    }
                } else {
                    retval.setException(KeeperException.create(code));
                }
            }

        }, null);

        return retval;
    }

    /**
     * See comment on {@link VoltDBInterface#schedulePriorityWork(Runnable, long, long, TimeUnit)} vs
     * {@link VoltDBInterface#scheduleWork(Runnable, long, long, TimeUnit)}
     */
    @Override
    public ScheduledFuture<?> schedulePriorityWork(Runnable work,
            long initialDelay,
            long delay,
            TimeUnit unit) {
        if (delay > 0) {
            return m_periodicPriorityWorkThread.scheduleWithFixedDelay(work,
                    initialDelay, delay,
                    unit);
        } else {
            return m_periodicPriorityWorkThread.schedule(work, initialDelay, unit);
        }
    }

    private void checkHeapSanity(boolean isPro, int tableCount, int sitesPerHost, int kfactor)
    {
        long megabytes = 1024 * 1024;
        long maxMemory = Runtime.getRuntime().maxMemory() / megabytes;
        // DRv2 now is off heap
        long crazyThresh = computeMinimumHeapRqt(isPro, tableCount, sitesPerHost, kfactor);

        if (maxMemory < crazyThresh) {
            StringBuilder builder = new StringBuilder();
            builder.append(String.format("The configuration of %d tables, %d sites-per-host, and k-factor of %d requires at least %d MB of Java heap memory. ", tableCount, sitesPerHost, kfactor, crazyThresh));
            builder.append(String.format("The maximum amount of heap memory available to the JVM is %d MB. ", maxMemory));
            builder.append("Please increase the maximum heap size using the VOLTDB_HEAPMAX environment variable and then restart VoltDB.");
            consoleLog.warn(builder.toString());
        }

    }

    // Compute the minimum required heap to run this configuration.  This comes from the documentation,
    // http://voltdb.com/docs/PlanningGuide/MemSizeServers.php#MemSizeHeapGuidelines
    // Any changes there should get reflected here and vice versa.
    static public long computeMinimumHeapRqt(boolean isPro, int tableCount, int sitesPerHost, int kfactor)
    {
        long baseRqt = 384;
        long tableRqt = 10 * tableCount;
        // K-safety Heap consumption drop to 8 MB (per node)
        // Snapshot cost 32 MB (per node)
        // Theoretically, 40 MB (per node) should be enough
        long rejoinRqt = (isPro && kfactor > 0) ? 128 * sitesPerHost : 0;
        return baseRqt + tableRqt + rejoinRqt;
    }

    private void checkThreadsSanity() {
        int tableCount = m_catalogContext.tables.size();
        int partitions = m_iv2Initiators.size() - 1;
        int replicates = m_configuredReplicationFactor;
        int importPartitions = ImportManager.getPartitionsCount();
        int exportTableCount = ExportManager.instance().getExportTablesCount();
        int exportNonceCount = ExportManager.instance().getConnCount();

        int expThreadsCount = computeThreadsCount(tableCount, partitions, replicates, importPartitions, exportTableCount, exportNonceCount);

        // if the expected number of threads exceeds the limit, update the limit.
        if (m_maxThreadsCount < expThreadsCount) {
            updateMaxThreadsLimit();
        }

        // do insane check again.
        if (m_maxThreadsCount < expThreadsCount) {
            StringBuilder builder = new StringBuilder();
            builder.append(String.format("The configuration of %d tables, %d partitions, %d replicates, ", tableCount, partitions, replicates));
            builder.append(String.format("with importer configuration of %d importer partitions, ", importPartitions));
            builder.append(String.format("with exporter configuration of %d export tables %d partitions %d replicates, ", exportTableCount, partitions, replicates));
            builder.append(String.format("approximately requires %d threads.", expThreadsCount));
            builder.append(String.format("The maximum number of threads to the system is %d. \n", m_maxThreadsCount));
            builder.append("Please increase the maximum system threads number or reduce the number of threads in your program, and then restart VoltDB. \n");
            consoleLog.warn(builder.toString());
        }
    }

    private void updateMaxThreadsLimit() {
        String[] command = {"bash", "-c" ,"ulimit -u"};
        String cmd_rst = ShellTools.local_cmd(command);
        try {
            m_maxThreadsCount = Integer.parseInt(cmd_rst.substring(0, cmd_rst.length() - 1));
        } catch(Exception e) {
            m_maxThreadsCount = Integer.MAX_VALUE;
        }
    }

    private int computeThreadsCount(int tableCount, int partitionCount, int replicateCount, int importerPartitionCount, int exportTableCount, int exportNonceCount) {
        final int clusterBaseCount = 5;
        final int hostBaseCount = 56;
        return clusterBaseCount + (hostBaseCount + partitionCount)
                + computeImporterThreads(importerPartitionCount)
                + computeExporterThreads(exportTableCount, partitionCount, replicateCount, exportNonceCount);
    }

    private int computeImporterThreads(int importerPartitionCount) {
        if (importerPartitionCount == 0) {
            return 0;
        }
        int importerBaseCount = 6;
        return importerBaseCount + importerPartitionCount;
    }

    private int computeExporterThreads(int exportTableCount, int partitionCount, int replicateCount, int exportNonceCount) {
        if (exportTableCount == 0) {
            return 0;
        }
        int exporterBaseCount = 1;
        return exporterBaseCount + partitionCount * exportTableCount + exportNonceCount;
    }

    @Override
    public <T> ListenableFuture<T> submitSnapshotIOWork(Callable<T> work)
    {
        assert m_snapshotIOAgent != null;
        return m_snapshotIOAgent.submit(work);
    }

    @Override
    public long getClusterUptime()
    {
        return System.currentTimeMillis() - getHostMessenger().getInstanceId().getTimestamp();
    }

    @Override
    public long getClusterCreateTime()
    {
        return m_clusterCreateTime;
    }

    @Override
    public void setClusterCreateTime(long clusterCreateTime) {
        m_clusterCreateTime = clusterCreateTime;
        hostLog.info("The internal DR cluster timestamp being restored from a snapshot is " +
                new Date(m_clusterCreateTime).toString() + ".");
    }

    private final Supplier<String> terminusNonceSupplier = Suppliers.memoize(new Supplier<String>() {
        @Override
        public String get() {
            File markerFH = new File(m_nodeSettings.getVoltDBRoot(), VoltDB.TERMINUS_MARKER);
            // file needs to be both writable and readable as it will be deleted onRestoreComplete
            if (!markerFH.exists() || !markerFH.isFile() || !markerFH.canRead() || !markerFH.canWrite()) {
                return null;
            }
            String nonce = null;
            try (BufferedReader rdr = new BufferedReader(new FileReader(markerFH))){
                nonce = rdr.readLine();
            } catch (IOException e) {
                Throwables.propagate(e); // highly unlikely
            }
            // make sure that there is a snapshot associated with the terminus nonce
            HashMap<String, Snapshot> snapshots = new HashMap<String, Snapshot>();
            FileFilter filter = new SnapshotUtil.SnapshotFilter();

            SnapshotUtil.retrieveSnapshotFiles(
                    m_nodeSettings.resolve(m_nodeSettings.getSnapshoth()),
                    snapshots, filter, false, SnapshotPathType.SNAP_AUTO, hostLog);

            return snapshots.containsKey(nonce) ? nonce : null;
        }
    });

    /**
     * Reads the file containing the startup snapshot nonce
     * @return null if the file is not accessible, or the startup snapshot nonce
     */
    private String getTerminusNonce() {
        return terminusNonceSupplier.get();
    }
}<|MERGE_RESOLUTION|>--- conflicted
+++ resolved
@@ -318,11 +318,7 @@
     private volatile boolean m_isRunning = false;
     private boolean m_isRunningWithOldVerb = true;
     private boolean m_isBare = false;
-<<<<<<< HEAD
-    private static final String SECONDARY_PICONETWORK_THREADS = "secondayPicoNetworkThreads";
-=======
     private static final String SECONDARY_PICONETWORK_THREADS = "secondaryPicoNetworkThreads";
->>>>>>> 6c7817ca
 
     /**
      * Startup snapshot nonce taken on shutdown --save
@@ -863,12 +859,7 @@
                     managedPathsEmptyCheck(config);
             }
 
-<<<<<<< HEAD
-            Map<Integer, String> hostGroups = null;
-            hostGroups = m_messenger.waitForGroupJoin(numberOfNodes);
-=======
             Map<Integer, String> hostGroups = m_messenger.waitForGroupJoin(numberOfNodes);
->>>>>>> 6c7817ca
             if (m_messenger.isPaused() || m_config.m_isPaused) {
                 setStartMode(OperationMode.PAUSED);
             }
@@ -957,7 +948,6 @@
                 m_cartographer = new Cartographer(m_messenger, m_configuredReplicationFactor,
                         m_catalogContext.cluster.getNetworkpartition());
                 List<Integer> partitions = null;
-                // Create secondary connections within partition group
                 if (isRejoin) {
                     m_configuredNumberOfPartitions = m_cartographer.getPartitionCount();
                     partitions = m_cartographer.getIv2PartitionsToReplace(m_configuredReplicationFactor,
@@ -1243,7 +1233,6 @@
                     VoltDB.crashLocalVoltDB("Failed to announce ready state.", false, null);
                 }
             }
-            createSecondaryConnections(isRejoin);
 
             // Create secondary connections within partition group
             createSecondaryConnections(isRejoin);
@@ -1623,13 +1612,6 @@
             assert(joinCoordinator != null);
             JSONObject topoJson = joinCoordinator.getTopology();
             try {
-<<<<<<< HEAD
-                return AbstractTopology.topologyFromJSON(topoJson);
-            } catch (JSONException e) {
-                VoltDB.crashLocalVoltDB("Unable to get topology from Json object", true, e);
-            }
-        } else if (!startAction.doesRejoin()) {
-=======
                 topology = AbstractTopology.topologyFromJSON(topoJson);
             } catch (JSONException e) {
                 VoltDB.crashLocalVoltDB("Unable to get topology from Json object", true, e);
@@ -1638,7 +1620,6 @@
             topology = TopologyZKUtils.readTopologyFromZK(m_messenger.getZK());
         } else {
             // initial start or recover
->>>>>>> 6c7817ca
             final Set<Integer> liveHostIds = m_messenger.getLiveHostIds();
             Preconditions.checkArgument(hostGroups.keySet().equals(liveHostIds));
             int hostcount = liveHostIds.size();
@@ -1649,11 +1630,6 @@
             }
             topology = AbstractTopology.getTopology(sitesPerHostMap, hostGroups, kfactor);
             TopologyZKUtils.registerTopologyToZK(m_messenger.getZK(), topology);
-<<<<<<< HEAD
-        } else {
-            topology = TopologyZKUtils.readTopologyFromZK(m_messenger.getZK());
-=======
->>>>>>> 6c7817ca
         }
         return topology;
     }
@@ -1678,14 +1654,6 @@
         int localHostId = m_messenger.getHostId();
         Set<Integer> peers = Sets.newHashSet();
         if (m_configuredReplicationFactor > 0 && partitionGroupCount > 1) {
-<<<<<<< HEAD
-            Set<Integer> buddyHostIds = m_cartographer.getBuddyHostIds(localHostId);
-            if (isRejoin) {
-                peers.addAll(buddyHostIds);
-            } else {
-                for (Integer host : buddyHostIds) {
-                    // Connection is bidirectional, so only create connections on one side is enough
-=======
             Set<Integer> hostIdsWithinGroup = m_cartographer.getHostIdsWithinPartitionGroup(localHostId);
             if (isRejoin) {
                 peers.addAll(hostIdsWithinGroup);
@@ -1697,21 +1665,11 @@
                     // is established, both nodes will create a foreign host (contains a PicoNetwork thread).
                     // That said, here we only connect to the nodes that have higher host id to avoid double
                     // the network thread we expected.
->>>>>>> 6c7817ca
                     if (host > localHostId) {
                         peers.add(host);
                     }
                 }
             }
-<<<<<<< HEAD
-            // Basic goal is each host should has the same number of connections compare to the number
-            // without partition group layout.
-            int maxConnection = m_clusterSettings.get().hostcount() - 1;
-            int existingConnections = buddyHostIds.size() - 1;
-            int numberOfConnections = Math.min( maxConnection, CoreUtils.availableProcessors() / 4);
-            // exclude primary connection, round up the result.
-            int secondaryConnections = (numberOfConnections - 1) / existingConnections;
-=======
             /**
              *  Basic goal is each host should has the same number of connections compare to the number
              *  without partition group layout.
@@ -1730,7 +1688,6 @@
             int targetConnectionsWithinPG = Math.min( connectionsWithoutPG, CoreUtils.availableProcessors() / 4);
 
             int secondaryConnections = (targetConnectionsWithinPG - 1) / existingConnectionsWithinPG;
->>>>>>> 6c7817ca
             Integer configNumberOfConnections = Integer.getInteger(SECONDARY_PICONETWORK_THREADS);
             if (configNumberOfConnections != null) {
                 secondaryConnections = configNumberOfConnections;
