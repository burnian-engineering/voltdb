/* This file is part of VoltDB.
 * Copyright (C) 2008-2017 VoltDB Inc.
 *
 * This program is free software: you can redistribute it and/or modify
 * it under the terms of the GNU Affero General Public License as
 * published by the Free Software Foundation, either version 3 of the
 * License, or (at your option) any later version.
 *
 * This program is distributed in the hope that it will be useful,
 * but WITHOUT ANY WARRANTY; without even the implied warranty of
 * MERCHANTABILITY or FITNESS FOR A PARTICULAR PURPOSE.  See the
 * GNU Affero General Public License for more details.
 *
 * You should have received a copy of the GNU Affero General Public License
 * along with VoltDB.  If not, see <http://www.gnu.org/licenses/>.
 */

package org.voltdb;

import static org.voltdb.VoltDB.exitAfterMessage;

import java.io.BufferedReader;
import java.io.BufferedWriter;
import java.io.ByteArrayInputStream;
import java.io.File;
import java.io.FileFilter;
import java.io.FileInputStream;
import java.io.FileOutputStream;
import java.io.FileReader;
import java.io.FileWriter;
import java.io.IOException;
import java.io.InputStream;
import java.io.PrintStream;
import java.io.PrintWriter;
import java.io.UnsupportedEncodingException;
import java.lang.management.ManagementFactory;
import java.lang.reflect.Constructor;
import java.lang.reflect.Field;
import java.net.Inet4Address;
import java.net.Inet6Address;
import java.net.InetAddress;
import java.net.NetworkInterface;
import java.net.SocketException;
import java.text.SimpleDateFormat;
import java.util.ArrayList;
import java.util.Arrays;
import java.util.Collection;
import java.util.Date;
import java.util.Enumeration;
import java.util.HashMap;
import java.util.HashSet;
import java.util.LinkedList;
import java.util.List;
import java.util.Map;
import java.util.Map.Entry;
import java.util.Random;
import java.util.Set;
import java.util.SortedMap;
import java.util.TreeMap;
import java.util.concurrent.Callable;
import java.util.concurrent.ExecutionException;
import java.util.concurrent.Future;
import java.util.concurrent.ScheduledExecutorService;
import java.util.concurrent.ScheduledFuture;
import java.util.concurrent.ScheduledThreadPoolExecutor;
import java.util.concurrent.Semaphore;
import java.util.concurrent.TimeUnit;
import java.util.concurrent.atomic.AtomicBoolean;

import org.aeonbits.owner.ConfigFactory;
import org.apache.cassandra_voltpatches.GCInspector;
import org.apache.log4j.Appender;
import org.apache.log4j.DailyRollingFileAppender;
import org.apache.log4j.FileAppender;
import org.apache.log4j.Logger;
import org.apache.zookeeper_voltpatches.CreateMode;
import org.apache.zookeeper_voltpatches.KeeperException;
import org.apache.zookeeper_voltpatches.WatchedEvent;
import org.apache.zookeeper_voltpatches.Watcher;
import org.apache.zookeeper_voltpatches.ZooDefs.Ids;
import org.apache.zookeeper_voltpatches.ZooKeeper;
import org.apache.zookeeper_voltpatches.data.Stat;
import org.json_voltpatches.JSONException;
import org.json_voltpatches.JSONObject;
import org.json_voltpatches.JSONStringer;
import org.voltcore.logging.Level;
import org.voltcore.logging.VoltLogger;
import org.voltcore.messaging.HostMessenger;
import org.voltcore.messaging.HostMessenger.HostInfo;
import org.voltcore.messaging.SiteMailbox;
import org.voltcore.utils.CoreUtils;
import org.voltcore.utils.OnDemandBinaryLogger;
import org.voltcore.utils.Pair;
import org.voltcore.utils.ShutdownHooks;
import org.voltcore.utils.VersionChecker;
import org.voltcore.zk.CoreZK;
import org.voltcore.zk.ZKCountdownLatch;
import org.voltcore.zk.ZKUtil;
import org.voltdb.ProducerDRGateway.MeshMemberInfo;
import org.voltdb.TheHashinator.HashinatorType;
import org.voltdb.VoltDB.Configuration;
import org.voltdb.catalog.Catalog;
import org.voltdb.catalog.Cluster;
import org.voltdb.catalog.Deployment;
import org.voltdb.catalog.SnapshotSchedule;
import org.voltdb.catalog.Systemsettings;
import org.voltdb.common.Constants;
import org.voltdb.common.NodeState;
import org.voltdb.compiler.AdHocCompilerCache;
import org.voltdb.compiler.AsyncCompilerAgent;
import org.voltdb.compiler.deploymentfile.ClusterType;
import org.voltdb.compiler.deploymentfile.ConsistencyType;
import org.voltdb.compiler.deploymentfile.DeploymentType;
import org.voltdb.compiler.deploymentfile.DrRoleType;
import org.voltdb.compiler.deploymentfile.HeartbeatType;
import org.voltdb.compiler.deploymentfile.PartitionDetectionType;
import org.voltdb.compiler.deploymentfile.PathsType;
import org.voltdb.compiler.deploymentfile.SystemSettingsType;
import org.voltdb.dtxn.InitiatorStats;
import org.voltdb.dtxn.LatencyHistogramStats;
import org.voltdb.dtxn.LatencyStats;
import org.voltdb.dtxn.SiteTracker;
import org.voltdb.export.ExportManager;
import org.voltdb.importer.ImportManager;
import org.voltdb.iv2.BaseInitiator;
import org.voltdb.iv2.Cartographer;
import org.voltdb.iv2.Initiator;
import org.voltdb.iv2.KSafetyStats;
import org.voltdb.iv2.LeaderAppointer;
import org.voltdb.iv2.MpInitiator;
import org.voltdb.iv2.SpInitiator;
import org.voltdb.iv2.SpScheduler.DurableUniqueIdListener;
import org.voltdb.iv2.TxnEgo;
import org.voltdb.jni.ExecutionEngine;
import org.voltdb.join.BalancePartitionsStatistics;
import org.voltdb.join.ElasticJoinService;
import org.voltdb.licensetool.LicenseApi;
import org.voltdb.messaging.VoltDbMessageFactory;
import org.voltdb.modular.ModuleManager;
import org.voltdb.planner.ActivePlanRepository;
import org.voltdb.probe.MeshProber;
import org.voltdb.processtools.ShellTools;
import org.voltdb.rejoin.Iv2RejoinCoordinator;
import org.voltdb.rejoin.JoinCoordinator;
import org.voltdb.settings.ClusterSettings;
import org.voltdb.settings.ClusterSettingsRef;
import org.voltdb.settings.DbSettings;
import org.voltdb.settings.NodeSettings;
import org.voltdb.settings.Settings;
import org.voltdb.settings.SettingsException;
import org.voltdb.snmp.DummySnmpTrapSender;
import org.voltdb.snmp.FaultFacility;
import org.voltdb.snmp.FaultLevel;
import org.voltdb.snmp.SnmpTrapSender;
import org.voltdb.sysprocs.saverestore.SnapshotPathType;
import org.voltdb.sysprocs.saverestore.SnapshotUtil;
import org.voltdb.sysprocs.saverestore.SnapshotUtil.Snapshot;
import org.voltdb.utils.CLibrary;
import org.voltdb.utils.CatalogUtil;
import org.voltdb.utils.CatalogUtil.CatalogAndIds;
import org.voltdb.utils.Encoder;
import org.voltdb.utils.HTTPAdminListener;
import org.voltdb.utils.LogKeys;
import org.voltdb.utils.MiscUtils;
import org.voltdb.utils.PlatformProperties;
import org.voltdb.utils.SystemStatsCollector;
import org.voltdb.utils.TopologyZKUtils;
import org.voltdb.utils.VoltFile;
import org.voltdb.utils.VoltSampler;

import com.google_voltpatches.common.base.Charsets;
import com.google_voltpatches.common.base.Joiner;
import com.google_voltpatches.common.base.Supplier;
import com.google_voltpatches.common.base.Suppliers;
import com.google_voltpatches.common.base.Throwables;
import com.google_voltpatches.common.collect.ImmutableList;
import com.google_voltpatches.common.collect.ImmutableMap;
import com.google_voltpatches.common.collect.Maps;
import com.google_voltpatches.common.collect.Sets;
import com.google_voltpatches.common.net.HostAndPort;
import com.google_voltpatches.common.util.concurrent.ListenableFuture;
import com.google_voltpatches.common.util.concurrent.ListeningExecutorService;
import com.google_voltpatches.common.util.concurrent.SettableFuture;

/**
 * RealVoltDB initializes global server components, like the messaging
 * layer, ExecutionSite(s), and ClientInterface. It provides accessors
 * or references to those global objects. It is basically the global
 * namespace. A lot of the global namespace is described by VoltDBInterface
 * to allow test mocking.
 */
public class RealVoltDB implements VoltDBInterface, RestoreAgent.Callback, HostMessenger.HostWatcher {
    private static final boolean DISABLE_JMX = Boolean.valueOf(System.getProperty("DISABLE_JMX", "true"));

    /** Default deployment file contents if path to deployment is null */
    private static final String[] defaultDeploymentXML = {
        "<?xml version=\"1.0\"?>",
        "<!-- This file is an auto-generated default deployment configuration. -->",
        "<deployment>",
        "    <cluster hostcount=\"1\" />",
        "    <httpd enabled=\"true\">",
        "        <jsonapi enabled=\"true\" />",
        "    </httpd>",
        "</deployment>"
    };

    private final VoltLogger hostLog = new VoltLogger("HOST");
    private final VoltLogger consoleLog = new VoltLogger("CONSOLE");

    private VoltDB.Configuration m_config = new VoltDB.Configuration();
    int m_configuredNumberOfPartitions;
    int m_configuredReplicationFactor;
    // CatalogContext is immutable, just make sure that accessors see a consistent version
    volatile CatalogContext m_catalogContext;
    // Managed voltdb directories settings
    volatile NodeSettings m_nodeSettings;
    // Cluster settings reference and supplier
    final ClusterSettingsRef m_clusterSettings = new ClusterSettingsRef();
    private String m_buildString;
    static final String m_defaultVersionString = "7.1";
    // by default set the version to only be compatible with itself
    static final String m_defaultHotfixableRegexPattern = "^\\Q7.1\\E\\z";
    // these next two are non-static because they can be overrriden on the CLI for test
    private String m_versionString = m_defaultVersionString;
    private String m_hotfixableRegexPattern = m_defaultHotfixableRegexPattern;
    HostMessenger m_messenger = null;
    private ClientInterface m_clientInterface = null;
    HTTPAdminListener m_adminListener;
    private OpsRegistrar m_opsRegistrar = new OpsRegistrar();

    private AsyncCompilerAgent m_asyncCompilerAgent = null;

    public AsyncCompilerAgent getAsyncCompilerAgent() { return m_asyncCompilerAgent; }
    private PartitionCountStats m_partitionCountStats = null;
    private IOStats m_ioStats = null;
    private MemoryStats m_memoryStats = null;
    private CpuStats m_cpuStats = null;
    private CommandLogStats m_commandLogStats = null;
    private DRRoleStats m_drRoleStats = null;
    private StatsManager m_statsManager = null;
    private SnapshotCompletionMonitor m_snapshotCompletionMonitor;
    // These are unused locally, but they need to be registered with the StatsAgent so they're
    // globally available
    @SuppressWarnings("unused")
    private InitiatorStats m_initiatorStats;
    private LiveClientsStats m_liveClientsStats = null;
    int m_myHostId;
    String m_httpPortExtraLogMessage = null;
    boolean m_jsonEnabled;

    // IV2 things
    TreeMap<Integer, Initiator> m_iv2Initiators = new TreeMap<>();
    Cartographer m_cartographer = null;
    Supplier<Boolean> m_partitionZeroLeader = null;
    LeaderAppointer m_leaderAppointer = null;
    GlobalServiceElector m_globalServiceElector = null;
    MpInitiator m_MPI = null;
    Map<Integer, Long> m_iv2InitiatorStartingTxnIds = new HashMap<>();
    private ScheduledFuture<?> resMonitorWork;
    private HealthMonitor m_healthMonitor;


    private NodeStateTracker m_statusTracker;
    // Should the execution sites be started in recovery mode
    // (used for joining a node to an existing cluster)
    // If CL is enabled this will be set to true
    // by the CL when the truncation snapshot completes
    // and this node is viable for replay
    volatile boolean m_rejoining = false;
    // Need to separate the concepts of rejoin data transfer and rejoin
    // completion.  This boolean tracks whether or not the data transfer
    // process is done.  CL truncation snapshots will not flip the all-complete
    // boolean until no mode data is pending.
    // Yes, this is fragile having two booleans.  We could aggregate them into
    // some rejoining state enum at some point.
    volatile boolean m_rejoinDataPending = false;
    // Since m_rejoinDataPending is set asynchronously, sites could have inconsistent
    // view of what the value is during the execution of a sysproc. Use this and
    // m_safeMpTxnId to prevent the race. The m_safeMpTxnId is updated once in the
    // lifetime of the node to reflect the first MP txn that witnessed the flip of
    // m_rejoinDataPending.
    private final Object m_safeMpTxnIdLock = new Object();
    private long m_lastSeenMpTxnId = Long.MIN_VALUE;
    private long m_safeMpTxnId = Long.MAX_VALUE;
    String m_rejoinTruncationReqId = null;

    // Are we adding the node to the cluster instead of rejoining?
    volatile boolean m_joining = false;
    private boolean m_shuttingdown = false;

    long m_clusterCreateTime;
    AtomicBoolean m_replicationActive = new AtomicBoolean(false);
    private ProducerDRGateway m_producerDRGateway = null;
    private ConsumerDRGateway m_consumerDRGateway = null;

    //Only restrict recovery completion during test
    static Semaphore m_testBlockRecoveryCompletion = new Semaphore(Integer.MAX_VALUE);
    private long m_executionSiteRecoveryFinish;
    private long m_executionSiteRecoveryTransferred;

    // Rejoin coordinator
    private JoinCoordinator m_joinCoordinator = null;
    private ElasticJoinService m_elasticJoinService = null;

    // Snapshot IO agent
    private SnapshotIOAgent m_snapshotIOAgent = null;

    // id of the leader, or the host restore planner says has the catalog
    int m_hostIdWithStartupCatalog;
    String m_pathToStartupCatalog;

    // Synchronize initialize and shutdown
    private final Object m_startAndStopLock = new Object();

    // Synchronize updates of catalog contexts across the multiple sites on this host.
    // Ensure that the first site to reach catalogUpdate() does all the work and that no
    // others enter until that's finished.  CatalogContext is immutable and volatile, accessors
    // should be able to always get a valid context without needing this lock.
    private final Object m_catalogUpdateLock = new Object();

    // add a random number to the sampler output to make it likely to be unique for this process.
    private final VoltSampler m_sampler = new VoltSampler(10, "sample" + String.valueOf(new Random().nextInt() % 10000) + ".txt");
    private final AtomicBoolean m_hasStartedSampler = new AtomicBoolean(false);

    List<Integer> m_partitionsToSitesAtStartupForExportInit;

    RestoreAgent m_restoreAgent = null;

    private final ListeningExecutorService m_es = CoreUtils.getCachedSingleThreadExecutor("StartAction ZK Watcher", 15000);

    private volatile boolean m_isRunning = false;
    private boolean m_isRunningWithOldVerb = true;
    private boolean m_isBare = false;
    private static final String SECONDARY_PICONETWORK_THREADS = "secondaryPicoNetworkThreads";

    /**
     * Startup snapshot nonce taken on shutdown --save
     */
    String m_terminusNonce = null;

    private int m_maxThreadsCount;

    @Override
    public boolean isRunningWithOldVerbs() {
        return m_isRunningWithOldVerb;
     };

    @Override
    public boolean isShuttingdown() {
        return m_shuttingdown;
    }
    @Override
    public void setShuttingdown(boolean shuttingdown) {
        m_shuttingdown = shuttingdown;
    }

    @Override
    public boolean rejoining() {
        return m_rejoining;
    }

    @Override
    public boolean rejoinDataPending() {
        return m_rejoinDataPending;
    }

    @Override
    public boolean isMpSysprocSafeToExecute(long txnId)
    {
        synchronized (m_safeMpTxnIdLock) {
            if (txnId >= m_safeMpTxnId) {
                return true;
            }

            if (txnId > m_lastSeenMpTxnId) {
                m_lastSeenMpTxnId = txnId;
                if (!rejoinDataPending() && m_safeMpTxnId == Long.MAX_VALUE) {
                    m_safeMpTxnId = txnId;
                }
            }

            return txnId >= m_safeMpTxnId;
        }
    }

    private long m_recoveryStartTime;

    CommandLog m_commandLog;
    SnmpTrapSender m_snmp;

    private volatile OperationMode m_mode = OperationMode.INITIALIZING;
    private OperationMode m_startMode = null;

    volatile String m_localMetadata = "";

    private ListeningExecutorService m_computationService;

    private Thread m_configLogger;

    // methods accessed via the singleton
    @Override
    public void startSampler() {
        if (m_hasStartedSampler.compareAndSet(false, true)) {
            m_sampler.start();
        }
    }

    private ScheduledThreadPoolExecutor m_periodicWorkThread;
    private ScheduledThreadPoolExecutor m_periodicPriorityWorkThread;

    // The configured license api: use to decide enterprise/community edition feature enablement
    LicenseApi m_licenseApi;
    String m_licenseInformation = "";
    private LatencyStats m_latencyStats;

    private LatencyHistogramStats m_latencyHistogramStats;

    private File getConfigDirectory() {
        return getConfigDirectory(m_config);
    }

    private File getConfigDirectory(Configuration config) {
        return getConfigDirectory(config.m_voltdbRoot);
    }

    private File getConfigDirectory(File voltdbroot) {
        return new VoltFile(voltdbroot, Constants.CONFIG_DIR);
    }

    private File getConfigLogDeployment() {
        return getConfigLogDeployment(m_config);
    }

    private File getConfigLogDeployment(Configuration config) {
        return new VoltFile(getConfigDirectory(config), "deployment.xml");
    }

    @Override
    public LicenseApi getLicenseApi() {
        return m_licenseApi;
    }

    @Override
    public String getLicenseInformation() {
        return m_licenseInformation;
    }

    @Override
    public String getVoltDBRootPath(PathsType.Voltdbroot path) {
        if (isRunningWithOldVerbs()) {
           return path.getPath();
        }
        return m_nodeSettings.getVoltDBRoot().getPath();
    }

    @Override
    public String getCommandLogPath(PathsType.Commandlog path) {
        if (isRunningWithOldVerbs()) {
           return path.getPath();
        }
        return m_nodeSettings.resolve(m_nodeSettings.getCommandLog()).getPath();
    }

    @Override
    public String getCommandLogSnapshotPath(PathsType.Commandlogsnapshot path) {
        if (isRunningWithOldVerbs()) {
           return path.getPath();
        }
        return m_nodeSettings.resolve(m_nodeSettings.getCommandLogSnapshot()).getPath();
    }

    @Override
    public String getSnapshotPath(PathsType.Snapshots path) {
        if (isRunningWithOldVerbs()) {
           return path.getPath();
        }
        return m_nodeSettings.resolve(m_nodeSettings.getSnapshoth()).getPath();
    }

    @Override
    public String getExportOverflowPath(PathsType.Exportoverflow path) {
        if (isRunningWithOldVerbs()) {
           return path.getPath();
        }
        return m_nodeSettings.resolve(m_nodeSettings.getExportOverflow()).getPath();
    }

    @Override
    public String getDROverflowPath(PathsType.Droverflow path) {
        if (isRunningWithOldVerbs()) {
           return path.getPath();
        }
        return m_nodeSettings.resolve(m_nodeSettings.getDROverflow()).getPath();
    }

    @Override
    public String getVoltDBRootPath() {
        return m_nodeSettings.getVoltDBRoot().getPath();
    }

    @Override
    public String getCommandLogPath() {
        return m_nodeSettings.resolve(m_nodeSettings.getCommandLog()).getPath();
    }

    @Override
    public String getCommandLogSnapshotPath() {
        return m_nodeSettings.resolve(m_nodeSettings.getCommandLogSnapshot()).getPath();
    }

    @Override
    public String getSnapshotPath() {
        return m_nodeSettings.resolve(m_nodeSettings.getSnapshoth()).getPath();
    }

    @Override
    public String getExportOverflowPath() {
        return m_nodeSettings.resolve(m_nodeSettings.getExportOverflow()).getPath();
    }

    @Override
    public String getDROverflowPath() {
        return m_nodeSettings.resolve(m_nodeSettings.getDROverflow()).getPath();
    }

    private String managedPathEmptyCheck(String voltDbRoot, String path) {
        VoltFile managedPath;
        if (new File(path).isAbsolute())
            managedPath = new VoltFile(path);
        else
            managedPath = new VoltFile(voltDbRoot, path);
        if (managedPath.exists() && managedPath.canRead() && managedPath.list().length > 0)
            return managedPath.getAbsolutePath();
        return null;
    }

    private void managedPathsEmptyCheck(Configuration config) {
        List<String> nonEmptyPaths = managedPathsWithFiles(config, m_catalogContext.getDeployment());
        if (!nonEmptyPaths.isEmpty()) {
            StringBuilder crashMessage =
                    new StringBuilder("Files from a previous database session exist in the managed directories:");
            for (String nonEmptyPath : nonEmptyPaths) {
                crashMessage.append("\n  - " + nonEmptyPath);
            }
            if (config.m_startAction.isLegacy()) {
                crashMessage.append("\nUse the recover command to restore the previous database or use create --force" +
                    " to start a new database session overwriting existing files.");
            } else {
                crashMessage.append("\nUse start to restore the previous database or use init --force" +
                    " to start a new database session overwriting existing files.");
            }
            VoltDB.crashLocalVoltDB(crashMessage.toString());
        }
    }

    private List<String> managedPathsWithFiles(Configuration config, DeploymentType deployment) {
        ImmutableList.Builder<String> nonEmptyPaths = ImmutableList.builder();
        if (!config.m_isEnterprise) {
            return nonEmptyPaths.build();
        }
        PathsType paths = deployment.getPaths();
        String voltDbRoot = getVoltDBRootPath(paths.getVoltdbroot());
        String path;
        if ((path = managedPathEmptyCheck(voltDbRoot, getSnapshotPath(paths.getSnapshots()))) != null)
            nonEmptyPaths.add(path);
        if ((path = managedPathEmptyCheck(voltDbRoot, getExportOverflowPath(paths.getExportoverflow()))) != null)
            nonEmptyPaths.add(path);
        if ((path = managedPathEmptyCheck(voltDbRoot, getDROverflowPath(paths.getDroverflow()))) != null)
            nonEmptyPaths.add(path);
        if ((path = managedPathEmptyCheck(voltDbRoot, getCommandLogPath(paths.getCommandlog()))) != null)
            nonEmptyPaths.add(path);
        if ((path = managedPathEmptyCheck(voltDbRoot, getCommandLogSnapshotPath(paths.getCommandlogsnapshot()))) != null)
            nonEmptyPaths.add(path);
        return nonEmptyPaths.build();
    }

    private final List<String> pathsWithRecoverableArtifacts(DeploymentType deployment) {
        ImmutableList.Builder<String> nonEmptyPaths = ImmutableList.builder();
        if (!MiscUtils.isPro()) {
            return nonEmptyPaths.build();
        }
        PathsType paths = deployment.getPaths();
        String voltDbRoot = getVoltDBRootPath(paths.getVoltdbroot());
        String path;
        if ((path = managedPathEmptyCheck(voltDbRoot, getSnapshotPath(paths.getSnapshots()))) != null)
            nonEmptyPaths.add(path);
        if ((path = managedPathEmptyCheck(voltDbRoot, getCommandLogPath(paths.getCommandlog()))) != null)
            nonEmptyPaths.add(path);
        if ((path = managedPathEmptyCheck(voltDbRoot, getCommandLogSnapshotPath(paths.getCommandlogsnapshot()))) != null)
            nonEmptyPaths.add(path);
        return nonEmptyPaths.build();
    }

    @Override
    public void cli(Configuration config) {
        if (config.m_startAction != StartAction.GET) {
            System.err.println("This can only be called for GET action.");
            VoltDB.exit(-1);
        }
        // Handle multiple invocations of server thread in the same JVM.
        // by clearing static variables/properties which ModuleManager,
        // and Settings depend on
        ConfigFactory.clearProperty(Settings.CONFIG_DIR);
        if (!config.m_voltdbRoot.exists() || !config.m_voltdbRoot.canRead() || !config.m_voltdbRoot.canExecute() || !config.m_voltdbRoot.isDirectory()) {
            try {
                System.err.println("Invalid Voltdbroot directory: " + config.m_voltdbRoot.getCanonicalPath());
            } catch (IOException ex) {
                //Ignore;
            }
            VoltDB.exit(-1);
        }
        try {
            File configInfoDir = new VoltFile(config.m_voltdbRoot, Constants.CONFIG_DIR);
            File depFH = new VoltFile(configInfoDir, "deployment.xml");
            if (!depFH.isFile() || !depFH.canRead()) {
                System.out.println("Failed to get configuration or deployment configuration is invalid. " + depFH.getCanonicalPath());
                VoltDB.exit(-1);
            }
            config.m_pathToDeployment = depFH.getCanonicalPath();
        } catch (IOException e) {
            System.err.println("Failed to read deployment: " + e.getMessage());
            VoltDB.exit(-1);
        }

        ReadDeploymentResults readDepl = readPrimedDeployment(config);
        if (config.m_getOption == GetActionArgument.DEPLOYMENT) {
            try {
                DeploymentType dt = CatalogUtil.updateRuntimeDeploymentPaths(readDepl.deployment);
                //We dont have catalog context so host count is not there.
                String out;
                if ((out = CatalogUtil.getDeployment(dt, true)) != null) {
                    if (config.m_getOutput == null || config.m_getOutput.trim().length() == 0) {
                        System.out.println(out);
                    } else {
                        if (new File(config.m_getOutput).exists()) {
                            System.err.println("Failed to save deployment: file already exists: " + config.m_getOutput);
                            VoltDB.exit(-1);
                        }
                        try (FileOutputStream fos = new FileOutputStream(config.m_getOutput.trim())){
                            fos.write(out.getBytes());
                        } catch (IOException e) {
                            System.out.println("Failed to write output to " + config.m_getOutput);
                            VoltDB.exit(-1);
                        }
                        System.out.println("Deployment configuration saved in: " + config.m_getOutput.trim());
                    }
                } else {
                    System.err.println("Failed to get configuration or deployment configuration is invalid.");
                }
            } catch (Exception e) {
                System.out.println("Failed to get configuration or deployment configuration is invalid. Please make sure voltdbroot is a valid directory. " + e);
                VoltDB.exit(-1);
            }
        }
        VoltDB.exit(0);
    }

    /**
     * Initialize all the global components, then initialize all the m_sites.
     * @param config configuration that gets passed in from commandline.
     */
    @Override
    public void initialize(Configuration config) {
        hostLog.info("PID of this Volt process is " + CLibrary.getpid());
        ShutdownHooks.enableServerStopLogging();
        synchronized(m_startAndStopLock) {
            exitAfterMessage = false;
            // Handle multiple invocations of server thread in the same JVM.
            // by clearing static variables/properties which ModuleManager,
            // and Settings depend on
            ConfigFactory.clearProperty(Settings.CONFIG_DIR);
            ModuleManager.resetCacheRoot();

            m_isRunningWithOldVerb = config.m_startAction.isLegacy();

            // check that this is a 64 bit VM
            if (System.getProperty("java.vm.name").contains("64") == false) {
                hostLog.fatal("You are running on an unsupported (probably 32 bit) JVM. Exiting.");
                System.exit(-1);
            }

            // print the ascii art!
            consoleLog.l7dlog( Level.INFO, LogKeys.host_VoltDB_StartupString.name(), null);

            // load license API
            if (config.m_pathToLicense == null) {
                m_licenseApi = MiscUtils.licenseApiFactory();
                if (m_licenseApi == null) {
                    hostLog.fatal("Unable to open license file in default directories");
                }
            } else {
                m_licenseApi = MiscUtils.licenseApiFactory(config.m_pathToLicense);
                if (m_licenseApi == null) {
                    hostLog.fatal("Unable to open license file in provided path: " + config.m_pathToLicense);
                }
            }

            if (m_licenseApi == null) {
                hostLog.fatal("Please contact sales@voltdb.com to request a license.");
                VoltDB.crashLocalVoltDB(
                        "Failed to initialize license verifier. " + "See previous log message for details.", false,
                        null);
            }

            // determine the edition
            String edition = "Community Edition";
            if (config.m_isEnterprise) {
                if (m_licenseApi.isEnterprise()) edition = "Enterprise Edition";
                if (m_licenseApi.isPro()) edition = "Pro Edition";
                if (m_licenseApi.isTrial()) edition = "Enterprise Edition";
                if (m_licenseApi.isAWSMarketplace()) edition = "AWS Marketplace Pro Edition";
            }

            // this also prints out the license type on the console
            readBuildInfo(edition);

            // print out the licensee on the license
            if (config.m_isEnterprise) {
                String licensee = m_licenseApi.licensee();
                if ((licensee != null) && (licensee.length() > 0)) {
                    consoleLog.info(String.format("Licensed to: %s", licensee));
                }
            }

            if (config.m_startAction.isLegacy()) {
                consoleLog.warn("The \"" + config.m_startAction.m_verb + "\" command is deprecated, please use \"init\" and \"start\" for your cluster operations.");
            }
            // Replay command line args that we can see
            StringBuilder sb = new StringBuilder(2048).append("Command line arguments: ");
            sb.append(System.getProperty("sun.java.command", "[not available]"));
            hostLog.info(sb.toString());

            List<String> iargs = ManagementFactory.getRuntimeMXBean().getInputArguments();
            sb.delete(0, sb.length()).append("Command line JVM arguments:");
            for (String iarg : iargs)
                sb.append(" ").append(iarg);
            if (iargs.size() > 0) hostLog.info(sb.toString());
            else hostLog.info("No JVM command line args known.");

            sb.delete(0, sb.length()).append("Command line JVM classpath: ");
            sb.append(System.getProperty("java.class.path", "[not available]"));
            hostLog.info(sb.toString());

            // config UUID is part of the status tracker that is slated to be an
            // Information source for an http admun endpoint
            m_statusTracker = new NodeStateTracker();

            if (config.m_startAction == StartAction.INITIALIZE) {
                if (config.m_forceVoltdbCreate) {
                    deleteInitializationMarkers(config);
                }
            }

            // If there's no deployment provide a default and put it under voltdbroot.
            if (config.m_pathToDeployment == null) {
                try {
                    config.m_pathToDeployment = setupDefaultDeployment(hostLog, config.m_voltdbRoot);
                    config.m_deploymentDefault = true;
                } catch (IOException e) {
                    VoltDB.crashLocalVoltDB("Failed to write default deployment.", false, null);
                    return;
                }
            }

            ReadDeploymentResults readDepl = readPrimedDeployment(config);

            if (config.m_startAction == StartAction.INITIALIZE) {
                if (config.m_forceVoltdbCreate && m_nodeSettings.clean()) {
                    String msg = "Archived previous snapshot directory to " + m_nodeSettings.getSnapshoth() + ".1";
                    consoleLog.info(msg);
                    hostLog.info(msg);
                }
                stageDeploymemtFileForInitialize(config, readDepl.deployment);
                stageInitializedMarker(config);
                hostLog.info("Initialized VoltDB root directory " + config.m_voltdbRoot.getPath());
                consoleLog.info("Initialized VoltDB root directory " + config.m_voltdbRoot.getPath());
                VoltDB.exit(0);
            }

            if (config.m_startAction.isLegacy()) {
                File rootFH = CatalogUtil.getVoltDbRoot(readDepl.deployment.getPaths());
                File inzFH = new VoltFile(rootFH, VoltDB.INITIALIZED_MARKER);
                if (inzFH.exists()) {
                    VoltDB.crashLocalVoltDB("Cannot use legacy start action "
                            + config.m_startAction + " on voltdbroot "
                            + rootFH + " that was initialized with the init command");
                    return;
                }
                //Case where you give primed deployment with -d look in ../../ for initialized marker.
                //Also check if parents are config and voltdbroot
                File cfile = (new File(config.m_pathToDeployment)).getParentFile();
                if (cfile != null) {
                    rootFH = cfile.getParentFile();
                    if ("config".equals(cfile.getName()) && VoltDB.DBROOT.equals(rootFH.getName())) {
                        inzFH = new VoltFile(rootFH, VoltDB.INITIALIZED_MARKER);
                        if (inzFH.exists()) {
                            VoltDB.crashLocalVoltDB("Can not use legacy start action "
                                    + config.m_startAction + " on voltdbroot "
                                    + rootFH + " that was initialized with the init command");
                            return;
                        }
                    }
                }
            }

            List<String> failed = m_nodeSettings.ensureDirectoriesExist();
            if (!failed.isEmpty()) {
                String msg = "Unable to access or create the following directories:\n  - " +
                        Joiner.on("\n  - ").join(failed);
                VoltDB.crashLocalVoltDB(msg);
                return;
            }

            if (config.m_hostCount == VoltDB.UNDEFINED) {
                config.m_hostCount = readDepl.deployment.getCluster().getHostcount();
            }

            // set the mode first thing
            m_mode = OperationMode.INITIALIZING;
            m_config = config;
            m_startMode = null;

            // set a bunch of things to null/empty/new for tests
            // which reusue the process
            m_safeMpTxnId = Long.MAX_VALUE;
            m_lastSeenMpTxnId = Long.MIN_VALUE;
            m_clientInterface = null;
            m_adminListener = null;
            m_commandLog = new DummyCommandLog();
            m_snmp = new DummySnmpTrapSender();
            m_messenger = null;
            m_opsRegistrar = new OpsRegistrar();
            m_asyncCompilerAgent = null;
            m_snapshotCompletionMonitor = null;
            m_catalogContext = null;
            m_partitionCountStats = null;
            m_ioStats = null;
            m_memoryStats = null;
            m_commandLogStats = null;
            m_statsManager = null;
            m_restoreAgent = null;
            m_recoveryStartTime = System.currentTimeMillis();
            m_hostIdWithStartupCatalog = 0;
            m_pathToStartupCatalog = m_config.m_pathToCatalog;
            m_replicationActive = new AtomicBoolean(false);
            m_configLogger = null;
            ActivePlanRepository.clear();

            updateMaxThreadsLimit();

            // set up site structure
            final int computationThreads = Math.max(2, CoreUtils.availableProcessors() / 4);
            m_computationService =
                    CoreUtils.getListeningExecutorService(
                            "Computation service thread",
                            computationThreads, m_config.m_computationCoreBindings);

            // Set std-out/err to use the UTF-8 encoding and fail if UTF-8 isn't supported
            try {
                System.setOut(new PrintStream(System.out, true, "UTF-8"));
                System.setErr(new PrintStream(System.err, true, "UTF-8"));
            } catch (UnsupportedEncodingException e) {
                hostLog.fatal("Support for the UTF-8 encoding is required for VoltDB. This means you are likely running an unsupported JVM. Exiting.");
                VoltDB.exit(-1);
            }

            m_snapshotCompletionMonitor = new SnapshotCompletionMonitor();

            // use CLI overrides for testing hotfix version compatibility
            if (m_config.m_versionStringOverrideForTest != null) {
                m_versionString = m_config.m_versionStringOverrideForTest;
            }
            if (m_config.m_versionCompatibilityRegexOverrideForTest != null) {
                m_hotfixableRegexPattern = m_config.m_versionCompatibilityRegexOverrideForTest;
            }
            if (m_config.m_buildStringOverrideForTest != null) {
                m_buildString = m_config.m_buildStringOverrideForTest;
            }
            // Prime cluster settings from configuration parameters
            // evaluate properties with the following sources in terms of priority
            // 1) properties from command line options
            // 2) properties from the cluster.properties files
            // 3) properties from the deployment file

            // this reads the file config/cluster.properties
            ClusterSettings fromPropertyFile = ClusterSettings.create();
            // handle case we recover clusters that were elastically expanded
            if (m_config.m_startAction.doesRecover()) {
                m_config.m_hostCount = fromPropertyFile.hostcount();
            }
            Map<String, String> fromCommandLine = m_config.asClusterSettingsMap();
            Map<String, String> fromDeploymentFile = CatalogUtil.
                    asClusterSettingsMap(readDepl.deployment);

            ClusterSettings clusterSettings = ClusterSettings.create(
                    fromCommandLine, fromPropertyFile.asMap(), fromDeploymentFile);

            // persist the merged settings
            clusterSettings.store();

            m_clusterSettings.set(clusterSettings, 1);

            MeshProber.Determination determination = buildClusterMesh(readDepl);
            if (m_config.m_startAction == StartAction.PROBE) {
                String action = "Starting a new database cluster";
                if (determination.startAction.doesRejoin()) {
                    action = "Rejoining a running cluster";
                } else if (determination.startAction == StartAction.JOIN) {
                    action = "Adding this node to a running cluster";
                } else if (determination.startAction.doesRecover()) {
                    action = "Restarting the database cluster from the command logs";
                }
                hostLog.info(action);
                consoleLog.info(action);
            }

            m_config.m_startAction = determination.startAction;
            m_config.m_hostCount = determination.hostCount;

            m_terminusNonce = determination.terminusNonce;

            // determine if this is a rejoining node
            // (used for license check and later the actual rejoin)
            m_rejoining = m_config.m_startAction.doesRejoin();
            m_rejoinDataPending = m_config.m_startAction.doesJoin();

            m_joining = m_config.m_startAction == StartAction.JOIN;

            if (m_rejoining || m_joining) {
                m_statusTracker.setNodeState(NodeState.REJOINING);
            }
            //Register dummy agents immediately
            m_opsRegistrar.registerMailboxes(m_messenger);

            //Start validating the build string in the background
            final Future<?> buildStringValidation = validateBuildString(getBuildString(), m_messenger.getZK());

            // race to create start action nodes and then verify theirs compatibility.
            m_messenger.getZK().create(VoltZK.start_action, null, Ids.OPEN_ACL_UNSAFE, CreateMode.PERSISTENT, new ZKUtil.StringCallback(), null);
            VoltZK.createStartActionNode(m_messenger.getZK(), m_messenger.getHostId(), m_config.m_startAction);
            validateStartAction();

            readDeploymentAndCreateStarterCatalogContext(config);
            if (config.m_isEnterprise && m_config.m_startAction.doesRequireEmptyDirectories()
                    && !config.m_forceVoltdbCreate) {
                    managedPathsEmptyCheck(config);
            }

            // wait to make sure every host actually *see* each other's ZK node state.
            final int numberOfNodes = m_messenger.getLiveHostIds().size();
            Map<Integer, HostInfo> hostInfos = m_messenger.waitForGroupJoin(numberOfNodes);
            Map<Integer, String> hostGroups = Maps.newHashMap();
            Map<Integer, Integer> sitesPerHostMap = Maps.newHashMap();
            hostInfos.forEach((k, v) -> {
                hostGroups.put(k, v.m_group);
                sitesPerHostMap.put(k, v.m_localSitesCount);
            });
            if (m_messenger.isPaused() || m_config.m_isPaused) {
                setStartMode(OperationMode.PAUSED);
            }

            // Create the thread pool here. It's needed by buildClusterMesh()
            m_periodicWorkThread =
                    CoreUtils.getScheduledThreadPoolExecutor("Periodic Work", 1, CoreUtils.SMALL_STACK_SIZE);
            m_periodicPriorityWorkThread =
                    CoreUtils.getScheduledThreadPoolExecutor("Periodic Priority Work", 1, CoreUtils.SMALL_STACK_SIZE);

            Class<?> snapshotIOAgentClass = MiscUtils.loadProClass("org.voltdb.SnapshotIOAgentImpl", "Snapshot", true);
            if (snapshotIOAgentClass != null) {
                try {
                    m_snapshotIOAgent = (SnapshotIOAgent) snapshotIOAgentClass.getConstructor(HostMessenger.class, long.class)
                            .newInstance(m_messenger, m_messenger.getHSIdForLocalSite(HostMessenger.SNAPSHOT_IO_AGENT_ID));
                    m_messenger.createMailbox(m_snapshotIOAgent.getHSId(), m_snapshotIOAgent);
                } catch (Exception e) {
                    VoltDB.crashLocalVoltDB("Failed to instantiate snapshot IO agent", true, e);
                }
            }

            m_asyncCompilerAgent = new AsyncCompilerAgent(m_licenseApi);

            try {
                SimpleDateFormat sdf = new SimpleDateFormat("EEE MMM d, yyyy");
                JSONObject jo = new JSONObject();
                jo.put("trial", m_licenseApi.isTrial());
                jo.put("hostcount",m_licenseApi.maxHostcount());
                jo.put("commandlogging", m_licenseApi.isCommandLoggingAllowed());
                jo.put("wanreplication", m_licenseApi.isDrReplicationAllowed());
                jo.put("expiration", sdf.format(m_licenseApi.expires().getTime()));
                m_licenseInformation = jo.toString();
            } catch (JSONException ex) {
                //Ignore
            }

            // Create the GlobalServiceElector.  Do this here so we can register the MPI with it
            // when we construct it below
            m_globalServiceElector = new GlobalServiceElector(m_messenger.getZK(), m_messenger.getHostId());
            // Start the GlobalServiceElector.  Not sure where this will actually belong.
            try {
                m_globalServiceElector.start();
            } catch (Exception e) {
                VoltDB.crashLocalVoltDB("Unable to start GlobalServiceElector", true, e);
            }

            // Always create a mailbox for elastic join data transfer
            if (m_config.m_isEnterprise) {
                long elasticHSId = m_messenger.getHSIdForLocalSite(HostMessenger.REBALANCE_SITE_ID);
                m_messenger.createMailbox(elasticHSId, new SiteMailbox(m_messenger, elasticHSId));
            }

            if (m_joining) {
                Class<?> elasticJoinCoordClass =
                        MiscUtils.loadProClass("org.voltdb.join.ElasticJoinNodeCoordinator", "Elastic", false);
                try {
                    Constructor<?> constructor = elasticJoinCoordClass.getConstructor(HostMessenger.class, String.class);
                    m_joinCoordinator = (JoinCoordinator) constructor.newInstance(m_messenger, VoltDB.instance().getVoltDBRootPath());
                    m_messenger.registerMailbox(m_joinCoordinator);
                    m_joinCoordinator.initialize(m_catalogContext.getDeployment().getCluster().getKfactor());
                } catch (Exception e) {
                    VoltDB.crashLocalVoltDB("Failed to instantiate join coordinator", true, e);
                }
            }

            /*
             * Construct all the mailboxes for things that need to be globally addressable so they can be published
             * in one atomic shot.
             *
             * The starting state for partition assignments are statically derived from the host id generated
             * by host messenger and the k-factor/host count/sites per host. This starting state
             * is published to ZK as the topology metadata node.
             *
             * On join and rejoin the node has to inspect the topology meta node to find out what is missing
             * and then update the topology listing itself as the replica for those partitions.
             * Then it does a compare and set of the topology.
             *
             * Ning: topology may not reflect the true partitions in the cluster during join. So if another node
             * is trying to rejoin, it should rely on the cartographer's view to pick the partitions to replace.
             */
            AbstractTopology topo = getTopology(config.m_startAction, hostGroups, sitesPerHostMap, m_joinCoordinator);
            m_partitionsToSitesAtStartupForExportInit = new ArrayList<>();
            try {
                // IV2 mailbox stuff
                m_configuredReplicationFactor = topo.getReplicationFactor();
                m_cartographer = new Cartographer(m_messenger, m_configuredReplicationFactor,
                        m_catalogContext.cluster.getNetworkpartition());
                m_partitionZeroLeader = new Supplier<Boolean>() {
                    @Override
                    public Boolean get() {
                        return m_cartographer.isPartitionZeroLeader();
                    }
                };
                List<Integer> partitions = null;
                if (m_rejoining) {
                    m_configuredNumberOfPartitions = m_cartographer.getPartitionCount();
                    partitions = recoverPartitions(topo, hostGroups.get(m_messenger.getHostId()));
                    if (partitions == null) {
                        partitions = m_cartographer.getIv2PartitionsToReplace(m_configuredReplicationFactor,
                                                                          m_catalogContext.getNodeSettings().getLocalSitesCount(),
                                                                          m_messenger.getHostId(),
                                                                          hostGroups);
                    }
                    if (partitions.size() == 0) {
                        VoltDB.crashLocalVoltDB("The VoltDB cluster already has enough nodes to satisfy " +
                                "the requested k-safety factor of " +
                                m_configuredReplicationFactor + ".\n" +
                                "No more nodes can join.", false, null);
                    }
                } else {
                    m_configuredNumberOfPartitions = topo.getPartitionCount();
                    partitions = topo.getPartitionIdList(m_messenger.getHostId());
                }
                for (int ii = 0; ii < partitions.size(); ii++) {
                    Integer partition = partitions.get(ii);
                    m_iv2InitiatorStartingTxnIds.put( partition, TxnEgo.makeZero(partition).getTxnId());
                }
                m_iv2Initiators = createIv2Initiators(
                        partitions,
                        m_config.m_startAction,
                        m_partitionsToSitesAtStartupForExportInit);
                m_iv2InitiatorStartingTxnIds.put(
                        MpInitiator.MP_INIT_PID,
                        TxnEgo.makeZero(MpInitiator.MP_INIT_PID).getTxnId());
                // Pass the local HSIds to the MPI so it can farm out buddy sites
                // to the RO MP site pool
                List<Long> localHSIds = new ArrayList<>();
                for (Initiator ii : m_iv2Initiators.values()) {
                    localHSIds.add(ii.getInitiatorHSId());
                }
                m_MPI = new MpInitiator(m_messenger, localHSIds, getStatsAgent());
                m_iv2Initiators.put(MpInitiator.MP_INIT_PID, m_MPI);

                // Make a list of HDIds to join
                Map<Integer, Long> partsToHSIdsToRejoin = new HashMap<>();
                for (Initiator init : m_iv2Initiators.values()) {
                    if (init.isRejoinable()) {
                        partsToHSIdsToRejoin.put(init.getPartitionId(), init.getInitiatorHSId());
                    }
                }
                OnDemandBinaryLogger.path = VoltDB.instance().getVoltDBRootPath();
                if (m_rejoining) {
                    SnapshotSaveAPI.recoveringSiteCount.set(partsToHSIdsToRejoin.size());
                    hostLog.info("Set recovering site count to " + partsToHSIdsToRejoin.size());

                    m_joinCoordinator = new Iv2RejoinCoordinator(m_messenger,
                            partsToHSIdsToRejoin.values(),
                            VoltDB.instance().getVoltDBRootPath(),
                            m_config.m_startAction == StartAction.LIVE_REJOIN);
                    m_joinCoordinator.initialize(m_configuredReplicationFactor);
                    m_messenger.registerMailbox(m_joinCoordinator);
                    if (m_config.m_startAction == StartAction.LIVE_REJOIN) {
                        hostLog.info("Using live rejoin.");
                    }
                    else {
                        hostLog.info("Using blocking rejoin.");
                    }
                } else if (m_joining) {
                    m_joinCoordinator.setPartitionsToHSIds(partsToHSIdsToRejoin);
                }
            } catch (Exception e) {
                VoltDB.crashLocalVoltDB(e.getMessage(), true, e);
            }

            // do the many init tasks in the Inits class
            Inits inits = new Inits(m_statusTracker, this, 1);
            inits.doInitializationWork();

            // Need the catalog so that we know how many tables so we can guess at the necessary heap size
            // This is done under Inits.doInitializationWork(), so need to wait until we get here.
            // Current calculation needs pro/community knowledge, number of tables, and the sites/host,
            // which is the number of initiators (minus the possibly idle MPI initiator)
            checkHeapSanity(MiscUtils.isPro(), m_catalogContext.tables.size(),
                    (m_iv2Initiators.size() - 1), m_configuredReplicationFactor);

            if (m_joining && getReplicationRole() == ReplicationRole.REPLICA) {
                VoltDB.crashLocalVoltDB("Elastic join is prohibited on a replica cluster.", false, null);
            }

            collectLocalNetworkMetadata();

            /*
             * Construct an adhoc planner for the initial catalog
             */
            final CatalogSpecificPlanner csp = new CatalogSpecificPlanner(m_asyncCompilerAgent, m_catalogContext);

            // Initialize stats
            m_ioStats = new IOStats();
            getStatsAgent().registerStatsSource(StatsSelector.IOSTATS,
                    0, m_ioStats);
            m_memoryStats = new MemoryStats();
            getStatsAgent().registerStatsSource(StatsSelector.MEMORY,
                    0, m_memoryStats);
            getStatsAgent().registerStatsSource(StatsSelector.TOPO, 0, m_cartographer);
            m_partitionCountStats = new PartitionCountStats(m_cartographer);
            getStatsAgent().registerStatsSource(StatsSelector.PARTITIONCOUNT,
                    0, m_partitionCountStats);
            m_initiatorStats = new InitiatorStats(m_myHostId);
            m_liveClientsStats = new LiveClientsStats();
            getStatsAgent().registerStatsSource(StatsSelector.LIVECLIENTS, 0, m_liveClientsStats);
            m_latencyStats = new LatencyStats(m_myHostId);
            getStatsAgent().registerStatsSource(StatsSelector.LATENCY, 0, m_latencyStats);
            m_latencyHistogramStats = new LatencyHistogramStats(m_myHostId);
            getStatsAgent().registerStatsSource(StatsSelector.LATENCY_HISTOGRAM,
                    0, m_latencyHistogramStats);


            BalancePartitionsStatistics rebalanceStats = new BalancePartitionsStatistics();
            getStatsAgent().registerStatsSource(StatsSelector.REBALANCE, 0, rebalanceStats);

            KSafetyStats kSafetyStats = new KSafetyStats();
            getStatsAgent().registerStatsSource(StatsSelector.KSAFETY, 0, kSafetyStats);
            m_cpuStats = new CpuStats();
            getStatsAgent().registerStatsSource(StatsSelector.CPU,
                    0, m_cpuStats);

            // ENG-6321
            m_commandLogStats = new CommandLogStats(m_commandLog);
            getStatsAgent().registerStatsSource(StatsSelector.COMMANDLOG, 0, m_commandLogStats);

            // Dummy DRCONSUMER stats
            replaceDRConsumerStatsWithDummy();

            /*
             * Initialize the command log on rejoin and join before configuring the IV2
             * initiators.  This will prevent them from receiving transactions
             * which need logging before the internal file writers are
             * initialized.  Root cause of ENG-4136.
             *
             * If sync command log is on, not initializing the command log before the initiators
             * are up would cause deadlock.
             */
            if ((m_commandLog != null) && (m_commandLog.needsInitialization())) {
                consoleLog.l7dlog(Level.INFO, LogKeys.host_VoltDB_StayTunedForLogging.name(), null);
            }
            else {
                consoleLog.l7dlog(Level.INFO, LogKeys.host_VoltDB_StayTunedForNoLogging.name(), null);
            }
            if (m_commandLog != null && (m_rejoining || m_joining)) {
                //On rejoin the starting IDs are all 0 so technically it will load any snapshot
                //but the newest snapshot will always be the truncation snapshot taken after rejoin
                //completes at which point the node will mark itself as actually recovered.
                //
                // Use the partition count from the cluster config instead of the cartographer
                // here. Since the initiators are not started yet, the cartographer still doesn't
                // know about the new partitions at this point.
                m_commandLog.initForRejoin(
                        m_catalogContext.cluster.getLogconfig().get("log").getLogsize(),
                        Long.MIN_VALUE,
                        m_configuredNumberOfPartitions,
                        true,
                        m_config.m_commandLogBinding, m_iv2InitiatorStartingTxnIds);
            }

            // Create the client interface
            try {
                InetAddress clientIntf = null;
                InetAddress adminIntf = null;
                if (!m_config.m_externalInterface.trim().equals("")) {
                    clientIntf = InetAddress.getByName(m_config.m_externalInterface);
                    //client and admin interfaces are same by default.
                    adminIntf = clientIntf;
                }
                //If user has specified on command line host:port override client and admin interfaces.
                if (m_config.m_clientInterface != null && m_config.m_clientInterface.trim().length() > 0) {
                    clientIntf = InetAddress.getByName(m_config.m_clientInterface);
                }
                if (m_config.m_adminInterface != null && m_config.m_adminInterface.trim().length() > 0) {
                    adminIntf = InetAddress.getByName(m_config.m_adminInterface);
                }
                m_clientInterface = ClientInterface.create(m_messenger, m_catalogContext, getReplicationRole(),
                        m_cartographer,
                        clientIntf,
                        config.m_port,
                        adminIntf,
                        config.m_adminPort);
            } catch (Exception e) {
                VoltDB.crashLocalVoltDB(e.getMessage(), true, e);
            }

            // DR overflow directory
            if (VoltDB.instance().getLicenseApi().isDrReplicationAllowed()) {
                try {
                    Class<?> ndrgwClass = null;
                    ndrgwClass = Class.forName("org.voltdb.dr2.DRProducer");
                    Constructor<?> ndrgwConstructor = ndrgwClass.getConstructor(File.class, File.class, boolean.class, int.class, int.class);
                    m_producerDRGateway =
                            (ProducerDRGateway) ndrgwConstructor.newInstance(
                                    new VoltFile(VoltDB.instance().getDROverflowPath()),
                                    new VoltFile(VoltDB.instance().getSnapshotPath()),
                                    m_replicationActive.get(),
                                    m_configuredNumberOfPartitions,
                                    (m_catalogContext.getClusterSettings().hostcount()-m_config.m_missingHostCount));
                } catch (Exception e) {
                    VoltDB.crashLocalVoltDB("Unable to load DR system", true, e);
                }
            }
            else {
                // set up empty stats for the DR Producer
                getStatsAgent().registerStatsSource(StatsSelector.DRPRODUCERNODE, 0,
                        new DRProducerStatsBase.DRProducerNodeStatsBase());
                getStatsAgent().registerStatsSource(StatsSelector.DRPRODUCERPARTITION, 0,
                        new DRProducerStatsBase.DRProducerPartitionStatsBase());
            }
            m_drRoleStats = new DRRoleStats(this);
            getStatsAgent().registerStatsSource(StatsSelector.DRROLE, 0, m_drRoleStats);

            /*
             * Configure and start all the IV2 sites
             */
            try {
                final String serializedCatalog = m_catalogContext.catalog.serialize();
                for (Initiator iv2init : m_iv2Initiators.values()) {
                    iv2init.configure(
                            getBackendTargetType(),
                            m_catalogContext,
                            serializedCatalog,
                            csp,
                            m_configuredNumberOfPartitions,
                            m_config.m_startAction,
                            getStatsAgent(),
                            m_memoryStats,
                            m_commandLog,
                            m_config.m_executionCoreBindings.poll(),
                            shouldInitiatorCreateMPDRGateway(iv2init));
                }

                // LeaderAppointer startup blocks if the initiators are not initialized.
                // So create the LeaderAppointer after the initiators.
                boolean expectSyncSnapshot = getReplicationRole() == ReplicationRole.REPLICA && config.m_startAction == StartAction.CREATE;
                m_leaderAppointer = new LeaderAppointer(
                        m_messenger,
                        m_configuredNumberOfPartitions,
                        m_catalogContext.getDeployment().getCluster().getKfactor(),
                        topo.topologyToJSON(),
                        m_MPI,
                        kSafetyStats,
                        expectSyncSnapshot
                );
                m_globalServiceElector.registerService(m_leaderAppointer);
            } catch (Exception e) {
                Throwable toLog = e;
                if (e instanceof ExecutionException) {
                    toLog = ((ExecutionException)e).getCause();
                }
                VoltDB.crashLocalVoltDB("Error configuring IV2 initiator.", true, toLog);
            }

            // Create the statistics manager and register it to JMX registry
            m_statsManager = null;
            try {
                final Class<?> statsManagerClass =
                        MiscUtils.loadProClass("org.voltdb.management.JMXStatsManager", "JMX", true);
                if (statsManagerClass != null && !DISABLE_JMX) {
                    m_statsManager = (StatsManager)statsManagerClass.newInstance();
                    m_statsManager.initialize();
                }
            } catch (Exception e) {
                //JMXStatsManager will log and we continue.
            }

            try {
                m_snapshotCompletionMonitor.init(m_messenger.getZK());
            } catch (Exception e) {
                hostLog.fatal("Error initializing snapshot completion monitor", e);
                VoltDB.crashLocalVoltDB("Error initializing snapshot completion monitor", true, e);
            }

            /*
             * Make sure the build string successfully validated
             * before continuing to do operations
             * that might return wrongs answers or lose data.
             */
            try {
                buildStringValidation.get();
            } catch (Exception e) {
                VoltDB.crashLocalVoltDB("Failed to validate cluster build string", false, e);
            }

            //elastic join, make sure all the joining nodes are ready
            //so that the secondary connections can be created.
            if (m_joining) {
                int expectedHosts = m_configuredReplicationFactor + 1;
                m_messenger.waitForJoiningHostsToBeReady(expectedHosts, this.m_myHostId);
            } else if (!m_rejoining) {
                // initial start or recover
                int expectedHosts = m_catalogContext.getClusterSettings().hostcount() - m_config.m_missingHostCount;
                m_messenger.waitForAllHostsToBeReady(expectedHosts);
            }

            // Create secondary connections within partition group
            createSecondaryConnections(m_rejoining);

            if (!m_joining && (m_cartographer.getPartitionCount()) != m_configuredNumberOfPartitions) {
                for (Map.Entry<Integer, ImmutableList<Long>> entry :
                    getSiteTrackerForSnapshot().m_partitionsToSitesImmutable.entrySet()) {
                    hostLog.info(entry.getKey() + " -- "
                            + CoreUtils.hsIdCollectionToString(entry.getValue()));
                }
                VoltDB.crashGlobalVoltDB("Mismatch between configured number of partitions (" +
                        m_configuredNumberOfPartitions + ") and actual (" +
                        m_cartographer.getPartitionCount() + ")",
                        true, null);
            }

            schedulePeriodicWorks();
            m_clientInterface.schedulePeriodicWorks();

            // print out a bunch of useful system info
            logDebuggingInfo(m_config.m_adminPort, m_config.m_httpPort, m_httpPortExtraLogMessage, m_jsonEnabled);


            // warn the user on the console if k=0 or if no command logging
            if (m_configuredReplicationFactor == 0) {
                consoleLog.warn("This is not a highly available cluster. K-Safety is set to 0.");
            }
            boolean usingCommandLog = m_config.m_isEnterprise
                    && (m_catalogContext.cluster.getLogconfig() != null)
                    && (m_catalogContext.cluster.getLogconfig().get("log") != null)
                    && m_catalogContext.cluster.getLogconfig().get("log").getEnabled();
            if (!usingCommandLog) {
                // figure out if using a snapshot schedule
                boolean usingPeridoicSnapshots = false;
                for (SnapshotSchedule ss : m_catalogContext.database.getSnapshotschedule()) {
                    if (ss.getEnabled()) {
                        usingPeridoicSnapshots = true;
                    }
                }
                // print the right warning depending on durability settings
                if (usingPeridoicSnapshots) {
                    consoleLog.warn("Durability is limited to periodic snapshots. Command logging is off.");
                }
                else {
                    consoleLog.warn("Durability is turned off. Command logging is off.");
                }
            }

            // warn if cluster is partitionable, but partition detection is off
            if ((m_catalogContext.cluster.getNetworkpartition() == false) &&
                    (m_configuredReplicationFactor > 0)) {
                hostLog.warn("Running a redundant (k-safe) cluster with network " +
                        "partition detection disabled is not recommended for production use.");
                // we decided not to include the stronger language below for the 3.0 version (ENG-4215)
                //hostLog.warn("With partition detection disabled, data may be lost or " +
                //      "corrupted by certain classes of network failures.");
            }

            assert (m_clientInterface != null);
            m_clientInterface.initializeSnapshotDaemon(m_messenger, m_globalServiceElector);

            // Start elastic join service
            try {
                if (m_config.m_isEnterprise && TheHashinator.getCurrentConfig().type == HashinatorType.ELASTIC) {
                    Class<?> elasticServiceClass = MiscUtils.loadProClass("org.voltdb.join.ElasticJoinCoordinator",
                                                                          "Elastic join", false);

                    if (elasticServiceClass == null) {
                        VoltDB.crashLocalVoltDB("Missing the ElasticJoinCoordinator class file in the enterprise " +
                                                "edition", false, null);
                    }

                    Constructor<?> constructor =
                        elasticServiceClass.getConstructor(HostMessenger.class,
                                                           ClientInterface.class,
                                                           Cartographer.class,
                                                           BalancePartitionsStatistics.class,
                                                           String.class,
                                                           int.class,
                                                           Supplier.class);
                    m_elasticJoinService =
                        (ElasticJoinService) constructor.newInstance(
                                m_messenger,
                                m_clientInterface,
                                m_cartographer,
                                rebalanceStats,
                                VoltDB.instance().getCommandLogSnapshotPath(),
                                m_catalogContext.getDeployment().getCluster().getKfactor(),
                                m_clusterSettings);
                    m_elasticJoinService.updateConfig(m_catalogContext);
                }
            } catch (Exception e) {
                VoltDB.crashLocalVoltDB("Failed to instantiate elastic join service", false, e);
            }

            // set additional restore agent stuff
            if (m_restoreAgent != null) {
                m_restoreAgent.setInitiator(new Iv2TransactionCreator(m_clientInterface));
            }

            // Start the stats agent at the end, after everything has been constructed
            m_opsRegistrar.setDummyMode(false);

            m_configLogger = new Thread(new ConfigLogging());
            m_configLogger.start();

            scheduleDailyLoggingWorkInNextCheckTime();
        }
    }

    /**
     * recover the partition assignment from one of lost hosts in the same placement group for rejoin
     * Use the placement group of the recovering host to find a matched host from the lost nodes in the topology
     * If the partition count from the lost node is the same as the site count of the recovering host,
     * The partitions on the lost node will be placed on the recovering host. Partition group layout will be maintained.
     * Topology will be updated on ZK if successful
     * @param topology The topology from ZK, which contains the partition assignments for live or lost hosts
     * @param haGroup The placement group of the recovering host
     * @return A list of partitions if recover effort is a success.
     */
    private List<Integer> recoverPartitions(AbstractTopology topology, String haGroup) {

        AbstractTopology recoveredTopo = AbstractTopology.mutateRecoverTopology(topology,
                m_messenger.getLiveHostIds(),
                m_messenger.getHostId(),
                haGroup);
        if (recoveredTopo == null) {
            return null;
        }
        List<Integer> partitions = recoveredTopo.getPartitionIdList(m_messenger.getHostId());
        if (partitions != null && partitions.size() == m_catalogContext.getNodeSettings().getLocalSitesCount()) {
            TopologyZKUtils.updateTopologyToZK(m_messenger.getZK(), recoveredTopo);
            return partitions;
        }
        return null;
    }

    @Override
    public void hostsFailed(Set<Integer> failedHosts)
    {
        final ScheduledExecutorService es = getSES(true);
        if (es != null && !es.isShutdown()) {
            es.submit(new Runnable() {
                @Override
                public void run()
                {
                    // First check to make sure that the cluster still is viable before
                    // before allowing the fault log to be updated by the notifications
                    // generated below.
                    Set<Integer> hostsOnRing = new HashSet<>();
                    if (!m_leaderAppointer.isClusterKSafe(hostsOnRing)) {
                        VoltDB.crashLocalVoltDB("Some partitions have no replicas.  Cluster has become unviable.",
                                false, null);
                        return;
                    }
                    // Send KSafety trap - BTW the side effect of
                    // calling m_leaderAppointer.isClusterKSafe(..) is that leader appointer
                    // creates the ksafety stats set
                    if (m_cartographer.isPartitionZeroLeader() || isFirstZeroPartitionReplica(failedHosts)) {
                        // Send hostDown traps
                        for (int hostId : failedHosts) {
                            m_snmp.hostDown(FaultLevel.ERROR, hostId, "Host left cluster mesh due to connection loss");
                        }
                        final int missing = m_leaderAppointer.getKSafetyStatsSet().stream()
                                .max((s1,s2) -> s1.getMissingCount() - s2.getMissingCount())
                                .map(s->s.getMissingCount()).orElse(failedHosts.size());
                        final int expected = m_clusterSettings.getReference().hostcount();
                        m_snmp.statistics(FaultFacility.CLUSTER,
                                "Node lost. Cluster is down to " + (expected - missing)
                              + " members out of original "+ expected + ".");
                    }
                    // Cleanup the rejoin blocker in case the rejoining node failed.
                    // This has to run on a separate thread because the callback is
                    // invoked on the ZooKeeper server thread.
                    //
                    // I'm trying to be defensive to have this cleanup code run on
                    // all live nodes. One of them will succeed in cleaning up the
                    // rejoin ZK nodes. The others will just do nothing if the ZK
                    // nodes are already gone. If this node is still initializing
                    // when a rejoining node fails, there must be a live node that
                    // can clean things up. It's okay to skip this if the executor
                    // services are not set up yet.
                    for (int hostId : failedHosts) {
                        CoreZK.removeRejoinNodeIndicatorForHost(m_messenger.getZK(), hostId);
                    }

                    // If the current node hasn't finished rejoin when another
                    // node fails, fail this node to prevent locking up the
                    // system.
                    if (m_rejoining) {
                        VoltDB.crashLocalVoltDB("Another node failed before this node could finish rejoining. " +
                                                "As a result, the rejoin operation has been canceled. " +
                                                "Please try again.");
                    }
                }
            });
        }
    }

    private boolean isFirstZeroPartitionReplica(Set<Integer> failedHosts) {
        int partitionZeroMaster = CoreUtils.getHostIdFromHSId(m_cartographer.getHSIdForMaster(0));
        if (!failedHosts.contains(partitionZeroMaster)) {
            return false;
        }
        int firstReplica = m_cartographer
                .getReplicasForPartition(0)
                .stream()
                .map(l->CoreUtils.getHostIdFromHSId(l))
                .filter(i-> !failedHosts.contains(i))
                .min((i1,i2) -> i1 - i2)
                .orElse(m_messenger.getHostId() + 1);
        return firstReplica == m_messenger.getHostId();
    }

    class DailyLogTask implements Runnable {
        @Override
        public void run() {
            m_myHostId = m_messenger.getHostId();
            hostLog.info(String.format("Host id of this node is: %d", m_myHostId));
            hostLog.info("URL of deployment info: " + m_config.m_pathToDeployment);
            hostLog.info("Cluster uptime: " + MiscUtils.formatUptime(getClusterUptime()));
            logDebuggingInfo(m_config.m_adminPort, m_config.m_httpPort, m_httpPortExtraLogMessage, m_jsonEnabled);
            // log system setting information
            logSystemSettingFromCatalogContext();

            scheduleDailyLoggingWorkInNextCheckTime();

            // daily maintenance
            EnterpriseMaintenance em = EnterpriseMaintenance.get();
            if (em != null) { em.dailyMaintenaceTask(); }
        }
    }

    /**
     * Get the next check time for a private member in log4j library, which is not a reliable idea.
     * It adds 30 seconds for the initial delay and uses a periodical thread to schedule the daily logging work
     * with this delay.
     * @return
     */
    void scheduleDailyLoggingWorkInNextCheckTime() {
        DailyRollingFileAppender dailyAppender = null;
        Enumeration<?> appenders = Logger.getRootLogger().getAllAppenders();
        while (appenders.hasMoreElements()) {
            Appender appender = (Appender) appenders.nextElement();
            if (appender instanceof DailyRollingFileAppender){
                dailyAppender = (DailyRollingFileAppender) appender;
            }
        }
        final DailyRollingFileAppender dailyRollingFileAppender = dailyAppender;

        Field field = null;
        if (dailyRollingFileAppender != null) {
            try {
                field = dailyRollingFileAppender.getClass().getDeclaredField("nextCheck");
                field.setAccessible(true);
            } catch (NoSuchFieldException e) {
                hostLog.error("Failed to set daily system info logging: " + e.getMessage());
            }
        }
        final Field nextCheckField = field;
        long nextCheck = System.currentTimeMillis();
        // the next part may throw exception, current time is the default value
        if (dailyRollingFileAppender != null && nextCheckField != null) {
            try {
                nextCheck = nextCheckField.getLong(dailyRollingFileAppender);
                scheduleWork(new DailyLogTask(),
                        nextCheck - System.currentTimeMillis() + 30 * 1000, 0, TimeUnit.MILLISECONDS);
            } catch (Exception e) {
                hostLog.error("Failed to set daily system info logging: " + e.getMessage());
            }
        }
    }

    class StartActionWatcher implements Watcher {
        @Override
        public void process(WatchedEvent event) {
            if (m_mode == OperationMode.SHUTTINGDOWN) return;
            m_es.submit(new Runnable() {
                @Override
                public void run() {
                    validateStartAction();
                }
            });
        }
    }

    private void validateStartAction() {
        try {
            ZooKeeper zk = m_messenger.getZK();
            boolean initCompleted = zk.exists(VoltZK.init_completed, false) != null;
            List<String> children = zk.getChildren(VoltZK.start_action, new StartActionWatcher(), null);
            if (!children.isEmpty()) {
                for (String child : children) {
                    byte[] data = zk.getData(VoltZK.start_action + "/" + child, false, null);
                    if (data == null) {
                        VoltDB.crashLocalVoltDB("Couldn't find " + VoltZK.start_action + "/" + child);
                    }
                    String startAction = new String(data);
                    if ((startAction.equals(StartAction.JOIN.toString()) ||
                            startAction.equals(StartAction.REJOIN.toString()) ||
                            startAction.equals(StartAction.LIVE_REJOIN.toString())) &&
                            !initCompleted) {
                        int nodeId = VoltZK.getHostIDFromChildName(child);
                        if (nodeId == m_messenger.getHostId()) {
                            VoltDB.crashLocalVoltDB("This node was started with start action " + startAction + " during cluster creation. "
                                    + "All nodes should be started with matching create or recover actions when bring up a cluster. "
                                    + "Join and rejoin are for adding nodes to an already running cluster.");
                        } else {
                            hostLog.warn("Node " + nodeId + " tried to " + startAction + " cluster but it is not allowed during cluster creation. "
                                    + "All nodes should be started with matching create or recover actions when bring up a cluster. "
                                    + "Join and rejoin are for adding nodes to an already running cluster.");
                        }
                    }
                }
            }
        } catch (KeeperException e) {
            hostLog.error("Failed to validate the start actions", e);
        } catch (InterruptedException e) {
            VoltDB.crashLocalVoltDB("Interrupted during start action validation:" + e.getMessage(), true, e);
        }
    }

    private class ConfigLogging implements Runnable {

        private void logConfigInfo() {
            hostLog.info("Logging config info");

            File configInfoDir = getConfigDirectory();
            configInfoDir.mkdirs();

            File configInfo = new File(configInfoDir, "config.json");

            byte jsonBytes[] = null;
            try {
                JSONStringer stringer = new JSONStringer();
                stringer.object();

                stringer.keySymbolValuePair("workingDir", System.getProperty("user.dir"));
                stringer.keySymbolValuePair("pid", CLibrary.getpid());

                stringer.key("log4jDst").array();
                Enumeration<?> appenders = Logger.getRootLogger().getAllAppenders();
                while (appenders.hasMoreElements()) {
                    Appender appender = (Appender) appenders.nextElement();
                    if (appender instanceof FileAppender){
                        stringer.object();
                        stringer.keySymbolValuePair("path", new File(((FileAppender) appender).getFile()).getCanonicalPath());
                        if (appender instanceof DailyRollingFileAppender) {
                            stringer.keySymbolValuePair("format", ((DailyRollingFileAppender)appender).getDatePattern());
                        }
                        stringer.endObject();
                    }
                }

                Enumeration<?> loggers = Logger.getRootLogger().getLoggerRepository().getCurrentLoggers();
                while (loggers.hasMoreElements()) {
                    Logger logger = (Logger) loggers.nextElement();
                    appenders = logger.getAllAppenders();
                    while (appenders.hasMoreElements()) {
                        Appender appender = (Appender) appenders.nextElement();
                        if (appender instanceof FileAppender){
                            stringer.object();
                            stringer.keySymbolValuePair("path", new File(((FileAppender) appender).getFile()).getCanonicalPath());
                            if (appender instanceof DailyRollingFileAppender) {
                                stringer.keySymbolValuePair("format", ((DailyRollingFileAppender)appender).getDatePattern());
                            }
                            stringer.endObject();
                        }
                    }
                }
                stringer.endArray();

                stringer.endObject();
                JSONObject jsObj = new JSONObject(stringer.toString());
                jsonBytes = jsObj.toString(4).getBytes(Charsets.UTF_8);
            } catch (JSONException e) {
                Throwables.propagate(e);
            } catch (IOException e) {
                e.printStackTrace();
            }

            try {
                FileOutputStream fos = new FileOutputStream(configInfo);
                fos.write(jsonBytes);
                fos.getFD().sync();
                fos.close();
            } catch (IOException e) {
                hostLog.error("Failed to log config info: " + e.getMessage());
                e.printStackTrace();
            }
        }

        private void logCatalogAndDeployment() {

            File configInfoDir = getConfigDirectory();
            configInfoDir.mkdirs();

            try {
                m_catalogContext.writeCatalogJarToFile(configInfoDir.getPath(), "catalog.jar");
            } catch (IOException e) {
                hostLog.error("Failed to log catalog: " + e.getMessage(), e);
                e.printStackTrace();
            }
            logDeployment();
        }

        private void logDeployment() {
            File configInfoDir = getConfigDirectory();
            configInfoDir.mkdirs();

            try {
                File deploymentFile = getConfigLogDeployment();
                if (deploymentFile.exists()) {
                    deploymentFile.delete();
                }
                FileOutputStream fileOutputStream = new FileOutputStream(deploymentFile);
                fileOutputStream.write(m_catalogContext.getDeploymentBytes());
                fileOutputStream.close();
            } catch (Exception e) {
                hostLog.error("Failed to log deployment file: " + e.getMessage(), e);
                e.printStackTrace();
            }
        }

        @Override
        public void run() {
            logConfigInfo();
            logCatalogAndDeployment();
        }
    }

    // Get topology information.  If rejoining, get it directly from
    // ZK.  Otherwise, try to do the write/read race to ZK on startup.
    private AbstractTopology getTopology(StartAction startAction, Map<Integer, String> hostGroups,
            Map<Integer, Integer> sitesPerHostMap, JoinCoordinator joinCoordinator)
    {
        AbstractTopology topology = null;
        if (startAction == StartAction.JOIN) {
            assert(joinCoordinator != null);
            JSONObject topoJson = joinCoordinator.getTopology();
            try {
                topology = AbstractTopology.topologyFromJSON(topoJson);
            } catch (JSONException e) {
                VoltDB.crashLocalVoltDB("Unable to get topology from Json object", true, e);
<<<<<<< HEAD
            }
        } else if (startAction.doesRejoin()) {
            topology = TopologyZKUtils.readTopologyFromZK(m_messenger.getZK());
        } else {
            // initial start or recover
            int hostcount = m_clusterSettings.get().hostcount();
            if (sitesPerHostMap.size() != (hostcount - m_config.m_missingHostCount)) {
                VoltDB.crashLocalVoltDB("The total number of live and missing hosts must be the same as the cluster host count", false, null);
            }
            int kfactor = m_catalogContext.getDeployment().getCluster().getKfactor();
            if (kfactor == 0 && m_config.m_missingHostCount > 0) {
                VoltDB.crashLocalVoltDB("A cluster with 0 kfactor can not be started with missing nodes ", false, null);
            }
=======
            }
        } else if (startAction.doesRejoin()) {
            topology = TopologyZKUtils.readTopologyFromZK(m_messenger.getZK());
        } else {
            // initial start or recover
            int hostcount = m_clusterSettings.get().hostcount();
            if (sitesPerHostMap.size() != (hostcount - m_config.m_missingHostCount)) {
                VoltDB.crashLocalVoltDB("The total number of live and missing hosts must be the same as the cluster host count", false, null);
            }
            int kfactor = m_catalogContext.getDeployment().getCluster().getKfactor();
            if (kfactor == 0 && m_config.m_missingHostCount > 0) {
                VoltDB.crashLocalVoltDB("A cluster with 0 kfactor can not be started with missing nodes ", false, null);
            }
>>>>>>> 45b01824
            if (hostcount <= kfactor) {
                VoltDB.crashLocalVoltDB("Not enough nodes to ensure K-Safety.", false, null);
            }

            //startup or recover a cluster with missing nodes. make up the missing hosts to fool the topology
            //The topology will contain hosts which are marked as missing.The missing hosts will not host any master partitions.
            //At least one partition replica must be on the live hosts (not missing). Otherwise, the cluster will not be started up.
            //LeaderAppointer will ignore these hosts during startup.
            int sph = sitesPerHostMap.values().iterator().next();
            int missingHostId = Integer.MAX_VALUE;
            Set<Integer> missingHosts = Sets.newHashSet();
            for (int i = 0; i < m_config.m_missingHostCount; i++) {
                sitesPerHostMap.put(missingHostId, sph);
                hostGroups.put(missingHostId, AbstractTopology.PLACEMENT_GROUP_DEFAULT);
                missingHosts.add(missingHostId--);
            }
            int totalSites = sitesPerHostMap.values().stream().mapToInt(Number::intValue).sum();
            if (totalSites % (kfactor + 1) != 0) {
                VoltDB.crashLocalVoltDB("Total number of sites is not divisable by the number of partitions.", false, null);
            }
            topology = AbstractTopology.getTopology(sitesPerHostMap, hostGroups, kfactor);
            if (topology.hasMissingPartitions()) {
                VoltDB.crashLocalVoltDB("Some partitions are missing in the topology", false, null);
            }
            //move partition masters from missing hosts to live hosts
            topology = AbstractTopology.shiftPartitionLeaders(topology, missingHosts);
            TopologyZKUtils.registerTopologyToZK(m_messenger.getZK(), topology);
        }

        return topology;
    }

    private TreeMap<Integer, Initiator> createIv2Initiators(Collection<Integer> partitions,
                                                StartAction startAction,
                                                List<Integer> m_partitionsToSitesAtStartupForExportInit)
    {
        TreeMap<Integer, Initiator> initiators = new TreeMap<>();
        for (Integer partition : partitions)
        {
            Initiator initiator = new SpInitiator(m_messenger, partition, getStatsAgent(),
                    m_snapshotCompletionMonitor, startAction);
            initiators.put(partition, initiator);
            m_partitionsToSitesAtStartupForExportInit.add(partition);
        }
        return initiators;
    }

    private void createSecondaryConnections(boolean isRejoin) {
        int partitionGroupCount = m_clusterSettings.get().hostcount() / (m_configuredReplicationFactor + 1);
        int localHostId = m_messenger.getHostId();
        Set<Integer> peers = Sets.newHashSet();
        if (m_configuredReplicationFactor > 0 && partitionGroupCount > 1) {
            Set<Integer> hostIdsWithinGroup = m_cartographer.getHostIdsWithinPartitionGroup(localHostId);
            if (isRejoin) {
                peers.addAll(hostIdsWithinGroup);
                // exclude local host id
                peers.remove(m_messenger.getHostId());
            } else {
                for (Integer host : hostIdsWithinGroup) {
                    // This node sends connection request to all its peers, once the connection
                    // is established, both nodes will create a foreign host (contains a PicoNetwork thread).
                    // That said, here we only connect to the nodes that have higher host id to avoid double
                    // the network thread we expected.
                    if (host > localHostId) {
                        peers.add(host);
                    }
                }
            }

            // it is possible if some nodes are inactive
            if (peers.isEmpty()) return;

            /**
             *  Basic goal is each host should has the same number of connections compare to the number
             *  without partition group layout.
             *
             * (targetConnectionsWithinPG - existingConnectionsWithinPG) is the the total number of secondary
             * connections we try to create, I want the secondary connections to have an even distribution
             * across all nodes within the partition group, and round up the result because this is
             * integer division, there is a trick to do this:  (a + (b - 1)) / b
             * so it becomes (targetConnectionsWithinPG - existingConnectionsWithinPG) + (existingConnectionsWithinPG - 1)
             * which equals to (targetConnectionsWithinPG - 1).
             *
             * All the numbers are per node basis, PG is short for Partition Group
             */
            int connectionsWithoutPG = m_clusterSettings.get().hostcount() - 1;
            int existingConnectionsWithinPG = hostIdsWithinGroup.size() - 1;
            int targetConnectionsWithinPG = Math.min( connectionsWithoutPG, CoreUtils.availableProcessors() / 4);

            int secondaryConnections = (targetConnectionsWithinPG - 1) / existingConnectionsWithinPG;
            Integer configNumberOfConnections = Integer.getInteger(SECONDARY_PICONETWORK_THREADS);
            if (configNumberOfConnections != null) {
                secondaryConnections = configNumberOfConnections;
                hostLog.info("Overridden secondary PicoNetwork network thread count:" + configNumberOfConnections);
            } else {
                hostLog.info("This node has " + secondaryConnections + " secondary PicoNetwork thread" + ((secondaryConnections > 1) ? "s" :""));
            }

            m_messenger.createAuxiliaryConnections(peers, secondaryConnections);
        }
    }

    private final List<ScheduledFuture<?>> m_periodicWorks = new ArrayList<>();

    /**
     * Schedule all the periodic works
     */
    private void schedulePeriodicWorks() {
        // JMX stats broadcast
        m_periodicWorks.add(scheduleWork(new Runnable() {
            @Override
            public void run() {
                // A null here was causing a steady stream of annoying but apparently inconsequential
                // NPEs during a debug session of an unrelated unit test.
                if (m_statsManager != null) {
                    m_statsManager.sendNotification();
                }
            }
        }, 0, StatsManager.POLL_INTERVAL, TimeUnit.MILLISECONDS));

        // small stats samples
        m_periodicWorks.add(scheduleWork(new Runnable() {
            @Override
            public void run() {
                SystemStatsCollector.asyncSampleSystemNow(false, false);
            }
        }, 0, 5, TimeUnit.SECONDS));

        // medium stats samples
        m_periodicWorks.add(scheduleWork(new Runnable() {
            @Override
            public void run() {
                SystemStatsCollector.asyncSampleSystemNow(true, false);
            }
        }, 0, 1, TimeUnit.MINUTES));

        // large stats samples
        m_periodicWorks.add(scheduleWork(new Runnable() {
            @Override
            public void run() {
                SystemStatsCollector.asyncSampleSystemNow(true, true);
            }
        }, 0, 6, TimeUnit.MINUTES));

        // other enterprise setup
        EnterpriseMaintenance em = EnterpriseMaintenance.get();
        if (em != null) { em.setupMaintenaceTasks(); }

        GCInspector.instance.start(m_periodicPriorityWorkThread);
    }

    private void startHealthMonitor() {
        if (resMonitorWork != null) {
            m_globalServiceElector.unregisterService(m_healthMonitor);
            resMonitorWork.cancel(false);
            try {
                resMonitorWork.get();
            } catch(Exception e) { } // Ignore exceptions because we don't really care about the result here.
            m_periodicWorks.remove(resMonitorWork);
        }
        m_healthMonitor  = new HealthMonitor(m_catalogContext.getDeployment().getSystemsettings(), getSnmpTrapSender());
        m_healthMonitor.logResourceLimitConfigurationInfo();
        if (m_healthMonitor.hasResourceLimitsConfigured()) {
            m_globalServiceElector.registerService(m_healthMonitor);
            resMonitorWork = scheduleWork(m_healthMonitor, m_healthMonitor.getResourceCheckInterval(), m_healthMonitor.getResourceCheckInterval(), TimeUnit.SECONDS);
            m_periodicWorks.add(resMonitorWork);
        }
    }

    /**
     * Takes the deployment file given at initialization and the voltdb root given as
     * a command line options, and it performs the following tasks:
     * <p><ul>
     * <li>creates if necessary the voltdbroot directory
     * <li>fail if voltdbroot is already configured and populated with database artifacts
     * <li>creates command log, dr, snaphot, and export directories
     * <li>creates the config directory under voltdbroot
     * <li>moves the deployment file under the config directory
     * </ul>
     * @param config
     * @param dt a {@link DeploymentType}
     */
    private void stageDeploymemtFileForInitialize(Configuration config, DeploymentType dt) {

        String deprootFN = dt.getPaths().getVoltdbroot().getPath();
        File   deprootFH = new VoltFile(deprootFN);
        File   cnfrootFH = config.m_voltdbRoot;

        if (!cnfrootFH.exists() && !cnfrootFH.mkdirs()) {
            VoltDB.crashLocalVoltDB("Unable to create the voltdbroot directory in " + cnfrootFH, false, null);
        }
        try {
            File depcanoFH = null;
            try {
                depcanoFH = deprootFH.getCanonicalFile();
            } catch (IOException e) {
                depcanoFH = deprootFH;
            }
            File cnfcanoFH = cnfrootFH.getCanonicalFile();
            if (!cnfcanoFH.equals(depcanoFH)) {
                dt.getPaths().getVoltdbroot().setPath(cnfrootFH.getPath());
            }
            // root in deployment conflicts with command line voltdbroot
            if (!VoltDB.DBROOT.equals(deprootFN)) {
                consoleLog.info("Ignoring voltdbroot \"" + deprootFN + "\" specified in the deployment file");
                hostLog.info("Ignoring voltdbroot \"" + deprootFN + "\" specified in the deployment file");
            }
        } catch (IOException e) {
            VoltDB.crashLocalVoltDB(
                    "Unable to resolve voltdbroot location: " + config.m_voltdbRoot,
                    false, e);
            return;
        }

        // check for already existing artifacts
        List<String> nonEmptyPaths = managedPathsWithFiles(config, dt);
        if (!nonEmptyPaths.isEmpty()) {
            StringBuilder crashMessage =
                    new StringBuilder("Files from a previous database session exist in the managed directories:");
            for (String nonEmptyPath : nonEmptyPaths) {
                crashMessage.append("\n  - " + nonEmptyPath);
            }
            crashMessage.append("\nUse the start command to start the initialized database or use init --force" +
                " to initialize a new database session overwriting existing files.");
            VoltDB.crashLocalVoltDB(crashMessage.toString());
            return;
        }
        // create the config subdirectory
        File confDH = getConfigDirectory(config);
        if (!confDH.exists() && !confDH.mkdirs()) {
            VoltDB.crashLocalVoltDB("Unable to create the config directory " + confDH);
            return;
        }
        // create the remaining paths
        if (config.m_isEnterprise) {
            List<String> failed = m_nodeSettings.ensureDirectoriesExist();
            if (!failed.isEmpty()) {
                String msg = "Unable to access or create the following directories:\n    "
                        + Joiner.on("\n    ").join(failed);
                VoltDB.crashLocalVoltDB(msg);
                return;
            }
        }

        //Now its safe to Save .paths
        m_nodeSettings.store();

         //Now that we are done with deployment configuration set all path null.
         dt.setPaths(null);

        // log message unconditionally indicating that the provided host-count and admin-mode settings in
        // deployment, if any, will be ignored
        consoleLog.info("When using the INIT command, some deployment file settings (hostcount, voltdbroot path, "
                + "and admin-mode) are ignored");
        hostLog.info("When using the INIT command, some deployment file settings (hostcount, voltdbroot path, "
                + "and admin-mode) are ignored");

        File depFH = getConfigLogDeployment(config);
        try (FileWriter fw = new FileWriter(depFH)) {
            fw.write(CatalogUtil.getDeployment(dt, true /* pretty print indent */));
        } catch (IOException|RuntimeException e) {
            VoltDB.crashLocalVoltDB("Unable to marshal deployment configuration to " + depFH, false, e);
        }

        // Save cluster settings properties derived from the deployment file
        ClusterSettings.create(CatalogUtil.asClusterSettingsMap(dt)).store();
    }

    private void stageInitializedMarker(Configuration config) {
        File depFH = new VoltFile(config.m_voltdbRoot, VoltDB.INITIALIZED_MARKER);
        try (PrintWriter pw = new PrintWriter(new FileWriter(depFH), true)) {
            pw.println(config.m_clusterName);
        } catch (IOException e) {
            VoltDB.crashLocalVoltDB("Unable to stage cluster name destination", false, e);
        }
    }

    private void deleteInitializationMarkers(Configuration configuration) {
        for (File c: configuration.getInitMarkers()) {
            MiscUtils.deleteRecursively(c);
        }
    }

    int readDeploymentAndCreateStarterCatalogContext(VoltDB.Configuration config) {
        /*
         * Debate with the cluster what the deployment file should be
         */
        try {
            ZooKeeper zk = m_messenger.getZK();
            byte deploymentBytes[] = null;

            try {
                deploymentBytes = org.voltcore.utils.CoreUtils.urlToBytes(m_config.m_pathToDeployment);
            } catch (Exception ex) {
                //Let us get bytes from ZK
            }
            DeploymentType deployment = null;
            try {
                if (deploymentBytes != null) {
                    CatalogUtil.writeCatalogToZK(zk,
                            // Fill in innocuous values for non-deployment stuff
                            0,
                            0L,
                            0L,
                            new byte[] {},  // spin loop in Inits.LoadCatalog.run() needs
                                            // this to be of zero length until we have a real catalog.
                            null,
                            deploymentBytes);
                    hostLog.info("URL of deployment: " + m_config.m_pathToDeployment);
                } else {
                    CatalogAndIds catalogStuff = CatalogUtil.getCatalogFromZK(zk);
                    deploymentBytes = catalogStuff.deploymentBytes;
                }
            } catch (KeeperException.NodeExistsException e) {
                CatalogAndIds catalogStuff = CatalogUtil.getCatalogFromZK(zk);
                byte[] deploymentBytesTemp = catalogStuff.deploymentBytes;
                if (deploymentBytesTemp != null) {
                    //Check hash if its a supplied deployment on command line.
                    //We will ignore the supplied or default deployment anyways.
                    if (deploymentBytes != null && !m_config.m_deploymentDefault) {
                        byte[] deploymentHashHere =
                            CatalogUtil.makeDeploymentHash(deploymentBytes);
                        if (!(Arrays.equals(deploymentHashHere, catalogStuff.getDeploymentHash())))
                        {
                            hostLog.warn("The locally provided deployment configuration did not " +
                                    " match the configuration information found in the cluster.");
                        } else {
                            hostLog.info("Deployment configuration pulled from other cluster node.");
                        }
                    }
                    //Use remote deployment obtained.
                    deploymentBytes = deploymentBytesTemp;
                } else {
                    hostLog.error("Deployment file could not be loaded locally or remotely, "
                            + "local supplied path: " + m_config.m_pathToDeployment);
                    deploymentBytes = null;
                }
            } catch(KeeperException.NoNodeException e) {
                // no deploymentBytes case is handled below. So just log this error.
                if (hostLog.isDebugEnabled()) {
                    hostLog.debug("Error trying to get deployment bytes from cluster", e);
                }
            }
            if (deploymentBytes == null) {
                hostLog.error("Deployment information could not be obtained from cluster node or locally");
                VoltDB.crashLocalVoltDB("No such deployment file: "
                        + m_config.m_pathToDeployment, false, null);
            }

            if (deployment == null) {
                deployment = CatalogUtil.getDeployment(new ByteArrayInputStream(deploymentBytes));
            }

            // wasn't a valid xml deployment file
            if (deployment == null) {
                hostLog.error("Not a valid XML deployment file at URL: " + m_config.m_pathToDeployment);
                VoltDB.crashLocalVoltDB("Not a valid XML deployment file at URL: "
                        + m_config.m_pathToDeployment, false, null);
            }

            /*
             * Check for invalid deployment file settings (enterprise-only) in the community edition.
             * Trick here is to print out all applicable problems and then stop, rather than stopping
             * after the first one is found.
             */
            if (!m_config.m_isEnterprise) {
                boolean shutdownDeployment = false;
                boolean shutdownAction = false;

                // check license features for community version
                if ((deployment.getCluster() != null) && (deployment.getCluster().getKfactor() > 0)) {
                    consoleLog.error("K-Safety is not supported " +
                            "in the community edition of VoltDB.");
                    shutdownDeployment = true;
                }
                if ((deployment.getSnapshot() != null) && (deployment.getSnapshot().isEnabled())) {
                    consoleLog.error("Snapshots are not supported " +
                            "in the community edition of VoltDB.");
                    shutdownDeployment = true;
                }
                if ((deployment.getCommandlog() != null) && (deployment.getCommandlog().isEnabled())) {
                    consoleLog.error("Command logging is not supported " +
                            "in the community edition of VoltDB.");
                    shutdownDeployment = true;
                }
                if ((deployment.getExport() != null) && deployment.getExport().getConfiguration() != null && !deployment.getExport().getConfiguration().isEmpty()) {
                    consoleLog.error("Export is not supported " +
                            "in the community edition of VoltDB.");
                    shutdownDeployment = true;
                }
                // check the start action for the community edition
                if (m_config.m_startAction != StartAction.CREATE) {
                    consoleLog.error("Start action \"" + m_config.m_startAction.getClass().getSimpleName() +
                            "\" is not supported in the community edition of VoltDB.");
                    shutdownAction = true;
                }

                // if the process needs to stop, try to be helpful
                if (shutdownAction || shutdownDeployment) {
                    String msg = "This process will exit. Please run VoltDB with ";
                    if (shutdownDeployment) {
                        msg += "a deployment file compatible with the community edition";
                    }
                    if (shutdownDeployment && shutdownAction) {
                        msg += " and ";
                    }

                    if (shutdownAction && !shutdownDeployment) {
                        msg += "the CREATE start action";
                    }
                    msg += ".";

                    VoltDB.crashLocalVoltDB(msg, false, null);
                }
            }

            // note the heart beats are specified in seconds in xml, but ms internally
            HeartbeatType hbt = deployment.getHeartbeat();
            if (hbt != null) {
                m_config.m_deadHostTimeoutMS = hbt.getTimeout() * 1000;
                m_messenger.setDeadHostTimeout(m_config.m_deadHostTimeoutMS);
            } else {
                hostLog.info("Dead host timeout set to " + m_config.m_deadHostTimeoutMS + " milliseconds");
            }

            PartitionDetectionType pt = deployment.getPartitionDetection();
            if (pt != null) {
                m_config.m_partitionDetectionEnabled = pt.isEnabled();
                m_messenger.setPartitionDetectionEnabled(m_config.m_partitionDetectionEnabled);
            }

            // get any consistency settings into config
            ConsistencyType consistencyType = deployment.getConsistency();
            if (consistencyType != null) {
                m_config.m_consistencyReadLevel = Consistency.ReadLevel.fromReadLevelType(consistencyType.getReadlevel());
            }

            final String elasticSetting = deployment.getCluster().getElastic().trim().toUpperCase();
            if (elasticSetting.equals("ENABLED")) {
                TheHashinator.setConfiguredHashinatorType(HashinatorType.ELASTIC);
            } else if (!elasticSetting.equals("DISABLED")) {
                VoltDB.crashLocalVoltDB("Error in deployment file,  elastic attribute of " +
                                        "cluster element must be " +
                                        "'enabled' or 'disabled' but was '" + elasticSetting + "'", false, null);
            }
            else {
                TheHashinator.setConfiguredHashinatorType(HashinatorType.LEGACY);
            }

            // log system setting information
            SystemSettingsType sysType = deployment.getSystemsettings();
            if (sysType != null) {
                if (sysType.getElastic() != null) {
                    hostLog.info("Elastic duration set to " + sysType.getElastic().getDuration() + " milliseconds");
                    hostLog.info("Elastic throughput set to " + sysType.getElastic().getThroughput() + " mb/s");
                }
                if (sysType.getTemptables() != null) {
                    hostLog.info("Max temptable size set to " + sysType.getTemptables().getMaxsize() + " mb");
                }
                if (sysType.getSnapshot() != null) {
                    hostLog.info("Snapshot priority set to " + sysType.getSnapshot().getPriority() + " [0 - 10]");
                }
                if (sysType.getQuery() != null) {
                    if (sysType.getQuery().getTimeout() > 0) {
                        hostLog.info("Query timeout set to " + sysType.getQuery().getTimeout() + " milliseconds");
                        m_config.m_queryTimeout = sysType.getQuery().getTimeout();
                    }
                    else if (sysType.getQuery().getTimeout() == 0) {
                        hostLog.info("Query timeout set to unlimited");
                        m_config.m_queryTimeout = 0;
                    }
                }
            }

            // create a dummy catalog to load deployment info into
            Catalog catalog = new Catalog();
            // Need these in the dummy catalog
            Cluster cluster = catalog.getClusters().add("cluster");
            cluster.getDatabases().add("database");

            String result = CatalogUtil.compileDeployment(catalog, deployment, true);
            if (result != null) {
                // Any other non-enterprise deployment errors will be caught and handled here
                // (such as <= 0 host count)
                VoltDB.crashLocalVoltDB(result);
            }

            m_catalogContext = new CatalogContext(
                            TxnEgo.makeZero(MpInitiator.MP_INIT_PID).getTxnId(), //txnid
                            0, //timestamp
                            catalog,
                            new DbSettings(m_clusterSettings, m_nodeSettings),
                            new byte[] {},
                            null,
                            deploymentBytes,
                            0,
                            m_messenger);

            return m_clusterSettings.get().hostcount();
        } catch (Exception e) {
            throw new RuntimeException(e);
        }
    }


    @Override
    public void loadLegacyPathProperties(DeploymentType deployment) throws IOException {
        //Load deployment paths now if Legacy so that we access through the interface all the time.
        if (isRunningWithOldVerbs() && m_nodeSettings == null) {
            m_nodeSettings = NodeSettings.create(CatalogUtil.asNodeSettingsMap(deployment));
            List<String> failed = m_nodeSettings.ensureDirectoriesExist();
            if (!failed.isEmpty()) {
                String msg = "Unable to validate path settings:\n  " +
                        Joiner.on("\n  ").join(failed);
                hostLog.fatal(msg);
                throw new IOException(msg);
            }
        }
    }

    static class ReadDeploymentResults {
        final byte [] deploymentBytes;
        final DeploymentType deployment;

        ReadDeploymentResults(byte [] deploymentBytes, DeploymentType deployment) {
            this.deploymentBytes = deploymentBytes;
            this.deployment = deployment;
        }
    }

    ReadDeploymentResults readPrimedDeployment(Configuration config) {
        /*
         * Debate with the cluster what the deployment file should be
         */
        try {
            byte deploymentBytes[] = null;

            try {
                deploymentBytes = org.voltcore.utils.CoreUtils.urlToBytes(config.m_pathToDeployment);
            } catch (Exception ex) {
                //Let us get bytes from ZK
            }

            if (deploymentBytes == null) {
                hostLog.error("Deployment information could not be obtained from cluster node or locally");
                VoltDB.crashLocalVoltDB("No such deployment file: "
                        + config.m_pathToDeployment, false, null);
            }
            DeploymentType deployment =
                CatalogUtil.getDeployment(new ByteArrayInputStream(deploymentBytes));
            // wasn't a valid xml deployment file
            if (deployment == null) {
                hostLog.error("Not a valid XML deployment file at URL: " + config.m_pathToDeployment);
                VoltDB.crashLocalVoltDB("Not a valid XML deployment file at URL: "
                        + config.m_pathToDeployment, false, null);
                return new ReadDeploymentResults(deploymentBytes, deployment);
            }
            // Override local sites count if possible
            if (config.m_sitesperhost == VoltDB.UNDEFINED) {
                config.m_sitesperhost = deployment.getCluster().getSitesperhost();
            } else {
                hostLog.info("Set the local sites count to " + config.m_sitesperhost);
                consoleLog.info("CLI overrides the local sites count to " + config.m_sitesperhost);
            }
            NodeSettings nodeSettings = null;
            // adjust deployment host count when the cluster members are given by mesh configuration
            // providers
            switch(config.m_startAction) {
            case GET:
                // once a voltdbroot is inited, the path properties contain the true path values
                Settings.initialize(config.m_voltdbRoot);
                // only override the local sites count
                nodeSettings = NodeSettings.create(config.asNodeSettingsMap());
                break;
            case PROBE:
                // once a voltdbroot is inited, the path properties contain the true path values
                Settings.initialize(config.m_voltdbRoot);
                // only override the local sites count
                nodeSettings = NodeSettings.create(config.asNodeSettingsMap());
                File nodeSettingsFH = new File(getConfigDirectory(config), "path.properties");
                consoleLog.info("Loaded node-specific settings from " + nodeSettingsFH.getPath());
                hostLog.info("Loaded node-specific settings from " + nodeSettingsFH.getPath());
                break;
            case INITIALIZE:
                Settings.initialize(config.m_voltdbRoot);
                // voltdbroot value from config overrides voltdbroot value in the deployment
                // file
                nodeSettings = NodeSettings.create(
                        config.asNodeSettingsMap(),
                        config.asPathSettingsMap(),
                        CatalogUtil.asNodeSettingsMap(deployment));
                break;
            default:
                nodeSettings = NodeSettings.create(
                        config.asNodeSettingsMap(),
                        CatalogUtil.asNodeSettingsMap(deployment));
                Settings.initialize(nodeSettings.getVoltDBRoot());
                config.m_voltdbRoot = nodeSettings.getVoltDBRoot();
                break;
            }
            m_nodeSettings = nodeSettings;
            //Now its safe to save node settings
            if (config.m_startAction != StartAction.GET) {
                m_nodeSettings.store();
            }

            if (config.m_startAction == StartAction.PROBE) {
                // once initialized the path properties contain the true path values
                if (config.m_hostCount == VoltDB.UNDEFINED) {
                    config.m_hostCount = 1;
                }
            } else {
                config.m_hostCount = deployment.getCluster().getHostcount();
            }
            /*
             * Check for invalid deployment file settings (enterprise-only) in the community edition.
             * Trick here is to print out all applicable problems and then stop, rather than stopping
             * after the first one is found.
             */
            if (!config.m_isEnterprise) {
                boolean shutdownDeployment = false;
                boolean shutdownAction = false;

                // check license features for community version
                if ((deployment.getCluster() != null) && (deployment.getCluster().getKfactor() > 0)) {
                    consoleLog.error("K-Safety is not supported " +
                            "in the community edition of VoltDB.");
                    shutdownDeployment = true;
                }
                if ((deployment.getSnapshot() != null) && (deployment.getSnapshot().isEnabled())) {
                    consoleLog.error("Snapshots are not supported " +
                            "in the community edition of VoltDB.");
                    shutdownDeployment = true;
                }
                if ((deployment.getCommandlog() != null) && (deployment.getCommandlog().isEnabled())) {
                    consoleLog.error("Command logging is not supported " +
                            "in the community edition of VoltDB.");
                    shutdownDeployment = true;
                }
                if ((deployment.getExport() != null) && deployment.getExport().getConfiguration() != null && !deployment.getExport().getConfiguration().isEmpty()) {
                    consoleLog.error("Export is not supported " +
                            "in the community edition of VoltDB.");
                    shutdownDeployment = true;
                }
                // check the start action for the community edition
                if (m_config.m_startAction != StartAction.CREATE) {
                    consoleLog.error("Start action \"" + m_config.m_startAction.getClass().getSimpleName() +
                            "\" is not supported in the community edition of VoltDB.");
                    shutdownAction = true;
                }

                // if the process needs to stop, try to be helpful
                if (shutdownAction || shutdownDeployment) {
                    String msg = "This process will exit. Please run VoltDB with ";
                    if (shutdownDeployment) {
                        msg += "a deployment file compatible with the community edition";
                    }
                    if (shutdownDeployment && shutdownAction) {
                        msg += " and ";
                    }

                    if (shutdownAction && !shutdownDeployment) {
                        msg += "the CREATE start action";
                    }
                    msg += ".";

                    VoltDB.crashLocalVoltDB(msg, false, null);
                }
            }
            return new ReadDeploymentResults(deploymentBytes, deployment);
        } catch (Exception e) {
            throw new RuntimeException(e);
        }
    }

    void collectLocalNetworkMetadata() {
        boolean threw = false;
        JSONStringer stringer = new JSONStringer();
        try {
            stringer.object();
            stringer.key("interfaces").array();

            /*
             * If no interface was specified, do a ton of work
             * to identify all ipv4 or ipv6 interfaces and
             * marshal them into JSON. Always put the ipv4 address first
             * so that the export client will use it
             */

            if (m_config.m_externalInterface.equals("")) {
                LinkedList<NetworkInterface> interfaces = new LinkedList<>();
                try {
                    Enumeration<NetworkInterface> intfEnum = NetworkInterface.getNetworkInterfaces();
                    while (intfEnum.hasMoreElements()) {
                        NetworkInterface intf = intfEnum.nextElement();
                        if (intf.isLoopback() || !intf.isUp()) {
                            continue;
                        }
                        interfaces.offer(intf);
                    }
                } catch (SocketException e) {
                    throw new RuntimeException(e);
                }

                if (interfaces.isEmpty()) {
                    stringer.value("localhost");
                } else {

                    boolean addedIp = false;
                    while (!interfaces.isEmpty()) {
                        NetworkInterface intf = interfaces.poll();
                        Enumeration<InetAddress> inetAddrs = intf.getInetAddresses();
                        Inet6Address inet6addr = null;
                        Inet4Address inet4addr = null;
                        while (inetAddrs.hasMoreElements()) {
                            InetAddress addr = inetAddrs.nextElement();
                            if (addr instanceof Inet6Address) {
                                inet6addr = (Inet6Address)addr;
                                if (inet6addr.isLinkLocalAddress()) {
                                    inet6addr = null;
                                }
                            } else if (addr instanceof Inet4Address) {
                                inet4addr = (Inet4Address)addr;
                            }
                        }
                        if (inet4addr != null) {
                            stringer.value(inet4addr.getHostAddress());
                            addedIp = true;
                        }
                        if (inet6addr != null) {
                            stringer.value(inet6addr.getHostAddress());
                            addedIp = true;
                        }
                    }
                    if (!addedIp) {
                        stringer.value("localhost");
                    }
                }
            } else {
                stringer.value(m_config.m_externalInterface);
            }
        } catch (Exception e) {
            threw = true;
            hostLog.warn("Error while collecting data about local network interfaces", e);
        }
        try {
            if (threw) {
                stringer = new JSONStringer();
                stringer.object();
                stringer.key("interfaces").array();
                stringer.value("localhost");
                stringer.endArray();
            } else {
                stringer.endArray();
            }
            stringer.keySymbolValuePair("clientPort", m_config.m_port);
            stringer.keySymbolValuePair("clientInterface", m_config.m_clientInterface);
            stringer.keySymbolValuePair("adminPort", m_config.m_adminPort);
            stringer.keySymbolValuePair("adminInterface", m_config.m_adminInterface);
            stringer.keySymbolValuePair("httpPort", m_config.m_httpPort);
            stringer.keySymbolValuePair("httpInterface", m_config.m_httpPortInterface);
            stringer.keySymbolValuePair("internalPort", m_config.m_internalPort);
            stringer.keySymbolValuePair("internalInterface", m_config.m_internalInterface);
            String[] zkInterface = m_config.m_zkInterface.split(":");
            stringer.keySymbolValuePair("zkPort", zkInterface[1]);
            stringer.keySymbolValuePair("zkInterface", zkInterface[0]);
            stringer.keySymbolValuePair("drPort", VoltDB.getReplicationPort(m_catalogContext.cluster.getDrproducerport()));
            stringer.keySymbolValuePair("drInterface", VoltDB.getDefaultReplicationInterface());
            stringer.keySymbolValuePair("publicInterface", m_config.m_publicInterface);
            stringer.endObject();
            JSONObject obj = new JSONObject(stringer.toString());
            // possibly atomic swap from null to realz
            m_localMetadata = obj.toString(4);
            hostLog.debug("System Metadata is: " + m_localMetadata);
        } catch (Exception e) {
            hostLog.warn("Failed to collect data about lcoal network interfaces", e);
        }
    }

    @Override
    public boolean isBare() {
        return m_isBare;
    }
    void setBare(boolean flag) {
        m_isBare = flag;
    }

    /**
     * Start the voltcore HostMessenger. This joins the node
     * to the existing cluster. In the non rejoin case, this
     * function will return when the mesh is complete. If
     * rejoining, it will return when the node and agreement
     * site are synched to the existing cluster.
     */
    MeshProber.Determination buildClusterMesh(ReadDeploymentResults readDepl) {
        final boolean bareAtStartup  = m_config.m_forceVoltdbCreate
                || pathsWithRecoverableArtifacts(readDepl.deployment).isEmpty();
        setBare(bareAtStartup);

        final Supplier<Integer> hostCountSupplier = new Supplier<Integer>() {
            @Override
            public Integer get() {
                return m_clusterSettings.get().hostcount();
            }
        };

        ClusterType clusterType = readDepl.deployment.getCluster();

        MeshProber criteria = MeshProber.builder()
                .coordinators(m_config.m_coordinators)
                .versionChecker(m_versionChecker)
                .enterprise(m_config.m_isEnterprise)
                .startAction(m_config.m_startAction)
                .bare(bareAtStartup)
                .configHash(CatalogUtil.makeDeploymentHashForConfig(readDepl.deploymentBytes))
                .hostCountSupplier(hostCountSupplier)
                .kfactor(clusterType.getKfactor())
                .paused(m_config.m_isPaused)
                .nodeStateSupplier(m_statusTracker.getNodeStateSupplier())
                .addAllowed(m_config.m_enableAdd)
                .safeMode(m_config.m_safeMode)
                .terminusNonce(getTerminusNonce())
                .missingHostCount(m_config.m_missingHostCount)
                .build();

        HostAndPort hostAndPort = criteria.getLeader();
        String hostname = hostAndPort.getHostText();
        int port = hostAndPort.getPort();

        org.voltcore.messaging.HostMessenger.Config hmconfig;

        hmconfig = new org.voltcore.messaging.HostMessenger.Config(hostname, port);
        if (m_config.m_placementGroup != null) {
            hmconfig.group = m_config.m_placementGroup;
        }
        hmconfig.internalPort = m_config.m_internalPort;
        hmconfig.internalInterface = m_config.m_internalInterface;
        hmconfig.zkInterface = m_config.m_zkInterface;
        hmconfig.deadHostTimeout = m_config.m_deadHostTimeoutMS;
        hmconfig.factory = new VoltDbMessageFactory();
        hmconfig.coreBindIds = m_config.m_networkCoreBindings;
        hmconfig.acceptor = criteria;
        hmconfig.localSitesCount = m_config.m_sitesperhost;

        m_messenger = new org.voltcore.messaging.HostMessenger(hmconfig, this);

        hostLog.info(String.format("Beginning inter-node communication on port %d.", m_config.m_internalPort));

        try {
            m_messenger.start();
        } catch (Exception e) {
            VoltDB.crashLocalVoltDB(e.getMessage(), true, e);
        }

        VoltZK.createPersistentZKNodes(m_messenger.getZK());

        // Use the host messenger's hostId.
        m_myHostId = m_messenger.getHostId();
        hostLog.info(String.format("Host id of this node is: %d", m_myHostId));
        consoleLog.info(String.format("Host id of this node is: %d", m_myHostId));

        MeshProber.Determination determination = criteria.waitForDetermination();

        // paused is determined in the mesh formation exchanged
        if (determination.paused) {
            m_messenger.pause();
        } else {
            m_messenger.unpause();
        }

        // Semi-hacky check to see if we're attempting to rejoin to ourselves.
        // The leader node gets assigned host ID 0, always, so if we're the
        // leader and we're rejoining, this is clearly bad.
        if (m_myHostId == 0 && determination.startAction.doesJoin()) {
            VoltDB.crashLocalVoltDB("Unable to rejoin a node to itself.  " +
                    "Please check your command line and start action and try again.", false, null);
        }
        // load or store settings form/to zookeeper
        if (determination.startAction.doesJoin()) {
            m_clusterSettings.load(m_messenger.getZK());
            m_clusterSettings.get().store();
        } else if (m_myHostId == 0) {
            m_clusterSettings.store(m_messenger.getZK());
        }
        m_clusterCreateTime = m_messenger.getInstanceId().getTimestamp();
        return determination;
    }

    void logDebuggingInfo(int adminPort, int httpPort, String httpPortExtraLogMessage, boolean jsonEnabled) {
        String startAction = m_config.m_startAction.toString();
        String startActionLog = "Database start action is " + (startAction.substring(0, 1).toUpperCase() +
                startAction.substring(1).toLowerCase()) + ".";
        if (!m_rejoining) {
            hostLog.info(startActionLog);
        }

        // print out awesome network stuff
        hostLog.info(String.format("Listening for native wire protocol clients on port %d.", m_config.m_port));
        hostLog.info(String.format("Listening for admin wire protocol clients on port %d.", adminPort));

        if (m_startMode == OperationMode.PAUSED) {
            hostLog.info(String.format("Started in admin mode. Clients on port %d will be rejected in admin mode.", m_config.m_port));
        }

        if (getReplicationRole() == ReplicationRole.REPLICA) {
            consoleLog.info("Started as " + getReplicationRole().toString().toLowerCase() + " cluster. " +
                             "Clients can only call read-only procedures.");
        }
        if (httpPortExtraLogMessage != null) {
            hostLog.info(httpPortExtraLogMessage);
        }
        if (httpPort != -1) {
            hostLog.info(String.format("Local machine HTTP monitoring is listening on port %d.", httpPort));
        }
        else {
            hostLog.info(String.format("Local machine HTTP monitoring is disabled."));
        }
        if (jsonEnabled) {
            hostLog.info(String.format("Json API over HTTP enabled at path /api/1.0/, listening on port %d.", httpPort));
        }
        else {
            hostLog.info("Json API disabled.");
        }

        // java heap size
        long javamaxheapmem = ManagementFactory.getMemoryMXBean().getHeapMemoryUsage().getMax();
        javamaxheapmem /= (1024 * 1024);
        hostLog.info(String.format("Maximum usable Java heap set to %d mb.", javamaxheapmem));

        // Computed minimum heap requirement
        long minRqt = computeMinimumHeapRqt(MiscUtils.isPro(), m_catalogContext.tables.size(),
                (m_iv2Initiators.size() - 1), m_configuredReplicationFactor);
        hostLog.info("Minimum required Java heap for catalog and server config is " + minRqt + " MB.");

        SortedMap<String, String> dbgMap = m_catalogContext.getDebuggingInfoFromCatalog(true);
        for (String line : dbgMap.values()) {
            hostLog.info(line);
        }

        // print out a bunch of useful system info
        PlatformProperties pp = PlatformProperties.getPlatformProperties();
        String[] lines = pp.toLogLines(getVersionString()).split("\n");
        for (String line : lines) {
            hostLog.info(line.trim());
        }

        if (m_catalogContext.cluster.getDrconsumerenabled() || m_catalogContext.cluster.getDrproducerenabled()) {
            hostLog.info("DR initializing with Cluster Id " +  m_catalogContext.cluster.getDrclusterid() +
                    ". The DR cluster was first started at " + new Date(m_clusterCreateTime).toString() + ".");
        }

        final ZooKeeper zk = m_messenger.getZK();
        ZKUtil.ByteArrayCallback operationModeFuture = new ZKUtil.ByteArrayCallback();
        /*
         * Publish our cluster metadata, and then retrieve the metadata
         * for the rest of the cluster
         */
        try {
            zk.create(
                    VoltZK.cluster_metadata + "/" + m_messenger.getHostId(),
                    getLocalMetadata().getBytes("UTF-8"),
                    Ids.OPEN_ACL_UNSAFE,
                    CreateMode.EPHEMERAL,
                    new ZKUtil.StringCallback(),
                    null);
            zk.getData(VoltZK.operationMode, false, operationModeFuture, null);
        } catch (Exception e) {
            VoltDB.crashLocalVoltDB("Error creating \"/cluster_metadata\" node in ZK", true, e);
        }

        Map<Integer, String> clusterMetadata = new HashMap<>(0);
        /*
         * Spin and attempt to retrieve cluster metadata for all nodes in the cluster.
         */
        Set<Integer> metadataToRetrieve = new HashSet<>(m_messenger.getLiveHostIds());
        metadataToRetrieve.remove(m_messenger.getHostId());
        while (!metadataToRetrieve.isEmpty()) {
            Map<Integer, ZKUtil.ByteArrayCallback> callbacks = new HashMap<>();
            for (Integer hostId : metadataToRetrieve) {
                ZKUtil.ByteArrayCallback cb = new ZKUtil.ByteArrayCallback();
                zk.getData(VoltZK.cluster_metadata + "/" + hostId, false, cb, null);
                callbacks.put(hostId, cb);
            }

            for (Map.Entry<Integer, ZKUtil.ByteArrayCallback> entry : callbacks.entrySet()) {
                try {
                    ZKUtil.ByteArrayCallback cb = entry.getValue();
                    Integer hostId = entry.getKey();
                    clusterMetadata.put(hostId, new String(cb.getData(), "UTF-8"));
                    metadataToRetrieve.remove(hostId);
                } catch (KeeperException.NoNodeException e) {}
                catch (Exception e) {
                    VoltDB.crashLocalVoltDB("Error retrieving cluster metadata", true, e);
                }
            }

        }

        // print out cluster membership
        hostLog.info("About to list cluster interfaces for all nodes with format [ip1 ip2 ... ipN] client-port,admin-port,http-port");
        for (int hostId : m_messenger.getLiveHostIds()) {
            if (hostId == m_messenger.getHostId()) {
                hostLog.info(
                        String.format(
                                "  Host id: %d with interfaces: %s [SELF]",
                                hostId,
                                MiscUtils.formatHostMetadataFromJSON(getLocalMetadata())));
            }
            else {
                String hostMeta = clusterMetadata.get(hostId);
                hostLog.info(
                        String.format(
                                "  Host id: %d with interfaces: %s [PEER]",
                                hostId,
                                MiscUtils.formatHostMetadataFromJSON(hostMeta)));
            }
        }

        try {
            if (operationModeFuture.getData() != null) {
                String operationModeStr = new String(operationModeFuture.getData(), "UTF-8");
                m_startMode = OperationMode.valueOf(operationModeStr);
            }
        } catch (KeeperException.NoNodeException e) {}
        catch (Exception e) {
            throw new RuntimeException(e);
        }
    }


    public static String[] extractBuildInfo(VoltLogger logger) {
        StringBuilder sb = new StringBuilder(64);
        try {
            InputStream buildstringStream =
                ClassLoader.getSystemResourceAsStream("buildstring.txt");
            if (buildstringStream != null) {
                byte b;
                while ((b = (byte) buildstringStream.read()) != -1) {
                    sb.append((char)b);
                }
                String parts[] = sb.toString().split(" ", 2);
                if (parts.length == 2) {
                    parts[0] = parts[0].trim();
                    parts[1] = parts[0] + "_" + parts[1].trim();
                    return parts;
                }
            }
        } catch (Exception ignored) {
        }
        try {
            InputStream versionstringStream = new FileInputStream("version.txt");
            try {
                byte b;
                while ((b = (byte) versionstringStream.read()) != -1) {
                    sb.append((char)b);
                }
                return new String[] { sb.toString().trim(), "VoltDB" };
            } finally {
                versionstringStream.close();
            }
        }
        catch (Exception ignored2) {
            if (logger != null) {
                logger.l7dlog(Level.ERROR, LogKeys.org_voltdb_VoltDB_FailedToRetrieveBuildString.name(), null);
            }
            return new String[] { m_defaultVersionString, "VoltDB" };
        }
    }

    @Override
    public void readBuildInfo(String editionTag) {
        String buildInfo[] = extractBuildInfo(hostLog);
        m_versionString = buildInfo[0];
        m_buildString = buildInfo[1];
        String buildString = m_buildString;
        if (m_buildString.contains("_"))
            buildString = m_buildString.split("_", 2)[1];
        consoleLog.info(String.format("Build: %s %s %s", m_versionString, buildString, editionTag));
    }

    void logSystemSettingFromCatalogContext() {
        if (m_catalogContext == null) {
            return;
        }
        Deployment deploy = m_catalogContext.cluster.getDeployment().get("deployment");
        Systemsettings sysSettings = deploy.getSystemsettings().get("systemsettings");

        if (sysSettings == null) {
            return;
        }

        hostLog.info("Elastic duration set to " + sysSettings.getElasticduration() + " milliseconds");
        hostLog.info("Elastic throughput set to " + sysSettings.getElasticthroughput() + " mb/s");
        hostLog.info("Max temptable size set to " + sysSettings.getTemptablemaxsize() + " mb");
        hostLog.info("Snapshot priority set to " + sysSettings.getSnapshotpriority() + " [0 - 10]");

        if (sysSettings.getQuerytimeout() > 0) {
            hostLog.info("Query timeout set to " + sysSettings.getQuerytimeout() + " milliseconds");
            m_config.m_queryTimeout = sysSettings.getQuerytimeout();
        }
        else if (sysSettings.getQuerytimeout() == 0) {
            hostLog.info("Query timeout set to unlimited");
            m_config.m_queryTimeout = 0;
        }

    }

    /**
     * Start all the site's event loops. That's it.
     */
    @Override
    public void run() {
        if (m_restoreAgent != null) {
            // start restore process
            m_restoreAgent.restore();
        }
        else {
            onSnapshotRestoreCompletion();
            onReplayCompletion(Long.MIN_VALUE, m_iv2InitiatorStartingTxnIds);
        }

        // Start the rejoin coordinator
        if (m_joinCoordinator != null) {
            try {
                m_statusTracker.setNodeState(NodeState.REJOINING);
                if (!m_joinCoordinator.startJoin(m_catalogContext.database)) {
                    VoltDB.crashLocalVoltDB("Failed to join the cluster", true, null);
                }
            } catch (Exception e) {
                VoltDB.crashLocalVoltDB("Failed to join the cluster", true, e);
            }
        }

        m_isRunning = true;
    }

    /**
     * Try to shut everything down so they system is ready to call
     * initialize again.
     * @param mainSiteThread The thread that m_inititalized the VoltDB or
     * null if called from that thread.
     */
    @Override
    public boolean shutdown(Thread mainSiteThread) throws InterruptedException {
        synchronized(m_startAndStopLock) {
            boolean did_it = false;
            if (m_mode != OperationMode.SHUTTINGDOWN) {
                did_it = true;
                m_mode = OperationMode.SHUTTINGDOWN;

                /*
                 * Various scheduled tasks get crashy in unit tests if they happen to run
                 * while other stuff is being shut down. Double catch of throwable is only for the sake of tests.
                 */
                try {
                    for (ScheduledFuture<?> sc : m_periodicWorks) {
                        sc.cancel(false);
                        try {
                            sc.get();
                        } catch (Throwable t) { }
                    }
                } catch (Throwable t) { }

                //Shutdown import processors.
                ImportManager.instance().shutdown();

                // clear resMonitorWork
                resMonitorWork = null;

                m_periodicWorks.clear();
                m_snapshotCompletionMonitor.shutdown();
                m_periodicWorkThread.shutdown();
                m_periodicWorkThread.awaitTermination(356, TimeUnit.DAYS);
                m_periodicPriorityWorkThread.shutdown();
                m_periodicPriorityWorkThread.awaitTermination(356, TimeUnit.DAYS);

                if (m_elasticJoinService != null) {
                    m_elasticJoinService.shutdown();
                }

                if (m_leaderAppointer != null) {
                    m_leaderAppointer.shutdown();
                }
                m_globalServiceElector.shutdown();

                if (m_hasStartedSampler.get()) {
                    m_sampler.setShouldStop();
                    m_sampler.join();
                }

                // shutdown the web monitoring / json
                if (m_adminListener != null)
                    m_adminListener.stop();

                // shut down the client interface
                if (m_clientInterface != null) {
                    m_clientInterface.shutdown();
                    m_clientInterface = null;
                }
                // send hostDown trap as client interface is
                // no longer available
                m_snmp.hostDown(FaultLevel.INFO, m_messenger.getHostId(), "Host is shutting down");

                // tell the iv2 sites to stop their runloop
                if (m_iv2Initiators != null) {
                    for (Initiator init : m_iv2Initiators.values())
                        init.shutdown();
                }

                if (m_cartographer != null) {
                    m_cartographer.shutdown();
                }

                if (m_configLogger != null) {
                    m_configLogger.join();
                }

                // shut down Export and its connectors.
                ExportManager.instance().shutdown();

                // After sites are terminated, shutdown the DRProducer.
                // The DRProducer is shared by all sites; don't kill it while any site is active.
                if (m_producerDRGateway != null) {
                    try {
                        m_producerDRGateway.shutdown();
                    } catch (InterruptedException e) {
                        hostLog.warn("Interrupted shutting down invocation buffer server", e);
                    }
                    finally {
                        m_producerDRGateway = null;
                    }
                }

                shutdownReplicationConsumerRole();

                if (m_snapshotIOAgent != null) {
                    m_snapshotIOAgent.shutdown();
                }

                // shut down the network/messaging stuff
                // Close the host messenger first, which should close down all of
                // the ForeignHost sockets cleanly
                if (m_messenger != null)
                {
                    m_messenger.shutdown();
                }
                m_messenger = null;

                //Also for test code that expects a fresh stats agent
                if (m_opsRegistrar != null) {
                    try {
                        m_opsRegistrar.shutdown();
                    }
                    finally {
                        m_opsRegistrar = null;
                    }
                }

                if (m_asyncCompilerAgent != null) {
                    m_asyncCompilerAgent.shutdown();
                    m_asyncCompilerAgent = null;
                }

                ExportManager.instance().shutdown();
                m_computationService.shutdown();
                m_computationService.awaitTermination(1, TimeUnit.DAYS);
                m_computationService = null;
                m_catalogContext = null;
                m_initiatorStats = null;
                m_latencyStats = null;
                m_latencyHistogramStats = null;

                AdHocCompilerCache.clearHashCache();
                org.voltdb.iv2.InitiatorMailbox.m_allInitiatorMailboxes.clear();

                PartitionDRGateway.m_partitionDRGateways = ImmutableMap.of();

                // probably unnecessary, but for tests it's nice because it
                // will do the memory checking and run finalizers
                System.gc();
                System.runFinalization();

                m_isRunning = false;
            }
            return did_it;
        }
    }

    /** Last transaction ID at which the logging config updated.
     * Also, use the intrinsic lock to safeguard access from multiple
     * execution site threads */
    private static Long lastLogUpdate_txnId = 0L;
    @Override
    synchronized public void logUpdate(String xmlConfig, long currentTxnId)
    {
        // another site already did this work.
        if (currentTxnId == lastLogUpdate_txnId) {
            return;
        }
        else if (currentTxnId < lastLogUpdate_txnId) {
            throw new RuntimeException(
                    "Trying to update logging config at transaction " + lastLogUpdate_txnId
                    + " with an older transaction: " + currentTxnId);
        }
        hostLog.info("Updating RealVoltDB logging config from txnid: " +
                lastLogUpdate_txnId + " to " + currentTxnId);
        lastLogUpdate_txnId = currentTxnId;
        VoltLogger.configure(xmlConfig);
    }

    /** Struct to associate a context with a counter of served sites */
    private static class ContextTracker {
        ContextTracker(CatalogContext context, CatalogSpecificPlanner csp) {
            m_dispensedSites = 1;
            m_context = context;
            m_csp = csp;
        }
        long m_dispensedSites;
        final CatalogContext m_context;
        final CatalogSpecificPlanner m_csp;
    }

    /** Associate transaction ids to contexts */
    private final HashMap<Long, ContextTracker>m_txnIdToContextTracker =
        new HashMap<>();

    @Override
    public Pair<CatalogContext, CatalogSpecificPlanner> catalogUpdate(
            String diffCommands,
            byte[] newCatalogBytes,
            byte[] catalogBytesHash,
            int expectedCatalogVersion,
            long currentTxnId,
            long currentTxnUniqueId,
            byte[] deploymentBytes,
            byte[] deploymentHash)
    {
        try {
            synchronized(m_catalogUpdateLock) {
                final ReplicationRole oldRole = getReplicationRole();

                m_statusTracker.setNodeState(NodeState.UPDATING);
                // A site is catching up with catalog updates
                if (currentTxnId <= m_catalogContext.m_transactionId && !m_txnIdToContextTracker.isEmpty()) {
                    ContextTracker contextTracker = m_txnIdToContextTracker.get(currentTxnId);
                    // This 'dispensed' concept is a little crazy fragile. Maybe it would be better
                    // to keep a rolling N catalogs? Or perhaps to keep catalogs for N minutes? Open
                    // to opinions here.
                    contextTracker.m_dispensedSites++;
                    int ttlsites = VoltDB.instance().getSiteTrackerForSnapshot().getSitesForHost(m_messenger.getHostId()).size();
                    if (contextTracker.m_dispensedSites == ttlsites) {
                        m_txnIdToContextTracker.remove(currentTxnId);
                    }
                    return Pair.of( contextTracker.m_context, contextTracker.m_csp);
                }
                else if (m_catalogContext.catalogVersion != expectedCatalogVersion) {
                    hostLog.fatal("Failed catalog update." +
                            " expectedCatalogVersion: " + expectedCatalogVersion +
                            " currentTxnId: " + currentTxnId +
                            " currentTxnUniqueId: " + currentTxnUniqueId +
                            " m_catalogContext.catalogVersion " + m_catalogContext.catalogVersion);

                    throw new RuntimeException("Trying to update main catalog context with diff " +
                            "commands generated for an out-of date catalog. Expected catalog version: " +
                            expectedCatalogVersion + " does not match actual version: " + m_catalogContext.catalogVersion);
                }

                hostLog.info(String.format("Globally updating the current application catalog and deployment " +
                            "(new hashes %s, %s).",
                        Encoder.hexEncode(catalogBytesHash).substring(0, 10),
                        Encoder.hexEncode(deploymentHash).substring(0, 10)));

                // get old debugging info
                SortedMap<String, String> oldDbgMap = m_catalogContext.getDebuggingInfoFromCatalog(false);
                byte[] oldDeployHash = m_catalogContext.deploymentHash;
                final String oldDRConnectionSource = m_catalogContext.cluster.getDrmasterhost();

                // 0. A new catalog! Update the global context and the context tracker
                m_catalogContext =
                    m_catalogContext.update(
                            currentTxnId,
                            currentTxnUniqueId,
                            newCatalogBytes,
                            catalogBytesHash,
                            diffCommands,
                            true,
                            deploymentBytes,
                            m_messenger);
                final CatalogSpecificPlanner csp = new CatalogSpecificPlanner( m_asyncCompilerAgent, m_catalogContext);
                m_txnIdToContextTracker.put(currentTxnId,
                        new ContextTracker(
                                m_catalogContext,
                                csp));

                // log the stuff that's changed in this new catalog update
                SortedMap<String, String> newDbgMap = m_catalogContext.getDebuggingInfoFromCatalog(false);
                for (Entry<String, String> e : newDbgMap.entrySet()) {
                    // skip log lines that are unchanged
                    if (oldDbgMap.containsKey(e.getKey()) && oldDbgMap.get(e.getKey()).equals(e.getValue())) {
                        continue;
                    }
                    hostLog.info(e.getValue());
                }

                //Construct the list of partitions and sites because it simply doesn't exist anymore
                SiteTracker siteTracker = VoltDB.instance().getSiteTrackerForSnapshot();
                List<Long> sites = siteTracker.getSitesForHost(m_messenger.getHostId());

                List<Integer> partitions = new ArrayList<>();
                for (Long site : sites) {
                    Integer partition = siteTracker.getPartitionForSite(site);
                    partitions.add(partition);
                }


                // 1. update the export manager.
                ExportManager.instance().updateCatalog(m_catalogContext, partitions);

                // 1.1 Update the elastic join throughput settings
                if (m_elasticJoinService != null) m_elasticJoinService.updateConfig(m_catalogContext);

                // 1.5 update the dead host timeout
                if (m_catalogContext.cluster.getHeartbeattimeout() * 1000 != m_config.m_deadHostTimeoutMS) {
                    m_config.m_deadHostTimeoutMS = m_catalogContext.cluster.getHeartbeattimeout() * 1000;
                    m_messenger.setDeadHostTimeout(m_config.m_deadHostTimeoutMS);
                }

                // 2. update client interface (asynchronously)
                //    CI in turn updates the planner thread.
                if (m_clientInterface != null) {
                    m_clientInterface.notifyOfCatalogUpdate();
                }

                // 3. update HTTPClientInterface (asynchronously)
                // This purges cached connection state so that access with
                // stale auth info is prevented.
                if (m_adminListener != null)
                {
                    m_adminListener.notifyOfCatalogUpdate();
                }

                // 4. Flush StatisticsAgent old user PROCEDURE statistics.
                // The stats agent will hold all other stats in memory.
                getStatsAgent().notifyOfCatalogUpdate();

                // 5. MPIs don't run fragments. Update them here. Do
                // this after flushing the stats -- this will re-register
                // the MPI statistics.
                if (m_MPI != null) {
                    m_MPI.updateCatalog(diffCommands, m_catalogContext, csp);
                }

                // Update catalog for import processor this should be just/stop start and updat partitions.
                ImportManager.instance().updateCatalog(m_catalogContext, m_messenger);

                // 6. Perform updates required by the DR subsystem

                // 6.1. Perform any actions that would have been taken during the ordinary initialization path
                if (m_consumerDRGateway != null) {
                    // 6.2. If we are a DR replica and the consumer was created
                    // before the catalog update, we may care about a deployment
                    // update. If it was created above, no need to notify
                    // because the consumer already has the latest catalog.
                    final String newDRConnectionSource = m_catalogContext.cluster.getDrmasterhost();
                    m_consumerDRGateway.updateCatalog(m_catalogContext,
                                                      (newDRConnectionSource != null && !newDRConnectionSource.equals(oldDRConnectionSource)
                                                       ? newDRConnectionSource
                                                       : null));
                }

                // Check if this is promotion
                if (oldRole == ReplicationRole.REPLICA &&
                    m_catalogContext.cluster.getDrrole().equals("master")) {
                    // Promote replica to master
                    promoteToMaster();
                }

                // 6.3. If we are a DR master, update the DR table signature hash
                if (m_producerDRGateway != null) {
                    m_producerDRGateway.updateCatalog(m_catalogContext,
                            VoltDB.getReplicationPort(m_catalogContext.cluster.getDrproducerport()));
                }

                new ConfigLogging().logCatalogAndDeployment();

                // log system setting information if the deployment config has changed
                if (!Arrays.equals(oldDeployHash, m_catalogContext.deploymentHash)) {
                    logSystemSettingFromCatalogContext();
                }
                //Before starting resource monitor update any Snmp configuration changes.
                if (m_snmp != null) {
                    m_snmp.notifyOfCatalogUpdate(m_catalogContext.getDeployment().getSnmp());
                }
                // restart resource usage monitoring task
                startHealthMonitor();

                checkHeapSanity(MiscUtils.isPro(), m_catalogContext.tables.size(),
                        (m_iv2Initiators.size() - 1), m_configuredReplicationFactor);

                checkThreadsSanity();

                return Pair.of(m_catalogContext, csp);
            }
        } finally {
            //Set state back to UP
            m_statusTracker.setNodeState(NodeState.UP);
        }
    }

    @Override
    public Pair<CatalogContext, CatalogSpecificPlanner> settingsUpdate(
            ClusterSettings settings, final int expectedVersionId)
    {
        CatalogSpecificPlanner csp = new CatalogSpecificPlanner(m_asyncCompilerAgent, m_catalogContext);
        synchronized(m_catalogUpdateLock) {
            int stamp [] = new int[]{0};
            ClusterSettings expect = m_clusterSettings.get(stamp);
            if (   stamp[0] == expectedVersionId
                && m_clusterSettings.compareAndSet(expect, settings, stamp[0], expectedVersionId+1)
            ) {
                try {
                    settings.store();
                } catch (SettingsException e) {
                    hostLog.error(e);
                    throw e;
                }
            } else if (stamp[0] != expectedVersionId+1) {
                String msg = "Failed to update cluster setting to version " + (expectedVersionId + 1)
                        + ", from current version " + stamp[0] + ". Reloading from Zookeeper";
                hostLog.warn(msg);
                m_clusterSettings.load(m_messenger.getZK());
            }
            if (m_MPI != null) {
                m_MPI.updateSettings(m_catalogContext, csp);
            }
            // good place to set deadhost timeout once we make it a config
        }
        return Pair.of(m_catalogContext, csp);
    }

    @Override
    public VoltDB.Configuration getConfig() {
        return m_config;
    }

    @Override
    public String getBuildString() {
        return m_buildString == null ? "VoltDB" : m_buildString;
    }

    @Override
    public String getVersionString() {
        return m_versionString;
    }

    public final VersionChecker m_versionChecker = new VersionChecker() {
        @Override
        public boolean isCompatibleVersionString(String other) {
            return RealVoltDB.this.isCompatibleVersionString(other);
        }

        @Override
        public String getVersionString() {
            return RealVoltDB.this.getVersionString();
        }

        @Override
        public String getBuildString() {
            return RealVoltDB.this.getBuildString();
        }
    };

    /**
     * Used for testing when you don't have an instance. Should do roughly what
     * {@link #isCompatibleVersionString(String)} does.
     */
    public static boolean staticIsCompatibleVersionString(String versionString) {
        return versionString.matches(m_defaultHotfixableRegexPattern);
    }

    @Override
    public boolean isCompatibleVersionString(String versionString) {
        return versionString.matches(m_hotfixableRegexPattern);
    }

    @Override
    public String getEELibraryVersionString() {
        return m_defaultVersionString;
    }

    @Override
    public HostMessenger getHostMessenger() {
        return m_messenger;
    }

    @Override
    public ClientInterface getClientInterface() {
        return m_clientInterface;
    }

    @Override
    public OpsAgent getOpsAgent(OpsSelector selector) {
        return m_opsRegistrar.getAgent(selector);
    }

    @Override
    public StatsAgent getStatsAgent() {
        OpsAgent statsAgent = m_opsRegistrar.getAgent(OpsSelector.STATISTICS);
        assert(statsAgent instanceof StatsAgent);
        return (StatsAgent)statsAgent;
    }

    @Override
    public MemoryStats getMemoryStatsSource() {
        return m_memoryStats;
    }

    @Override
    public CatalogContext getCatalogContext() {
        return m_catalogContext;
    }

    /**
     * Tells if the VoltDB is running. m_isRunning needs to be set to true
     * when the run() method is called, and set to false when shutting down.
     *
     * @return true if the VoltDB is running.
     */
    @Override
    public boolean isRunning() {
        return m_isRunning;
    }

    @Override
    public void halt() {
        SnmpTrapSender snmp = getSnmpTrapSender();
        if (snmp != null) {
            try {
                snmp.hostDown(FaultLevel.INFO, m_messenger.getHostId(), "Host is shutting down because of @StopNode");
                snmp.shutdown();
            } catch (Throwable t) {
                VoltLogger log = new VoltLogger("HOST");
                log.warn("failed to issue a crash SNMP trap", t);
            }
        }
        Thread shutdownThread = new Thread() {
            @Override
            public void run() {
                hostLog.warn("VoltDB node shutting down as requested by @StopNode command.");
                System.exit(0);
            }
        };
        shutdownThread.start();
    }

    /**
     * Debugging function - creates a record of the current state of the system.
     * @param out PrintStream to write report to.
     */
    public void createRuntimeReport(PrintStream out) {
        // This function may be running in its own thread.

        out.print("MIME-Version: 1.0\n");
        out.print("Content-type: multipart/mixed; boundary=\"reportsection\"");

        out.print("\n\n--reportsection\nContent-Type: text/plain\n\nClientInterface Report\n");
        if (m_clientInterface != null) {
            out.print(m_clientInterface.toString() + "\n");
        }
    }

    @Override
    public BackendTarget getBackendTargetType() {
        return m_config.m_backend;
    }

    @Override
    public synchronized void onExecutionSiteRejoinCompletion(long transferred) {
        m_executionSiteRecoveryFinish = System.currentTimeMillis();
        m_executionSiteRecoveryTransferred = transferred;
        onRejoinCompletion();
    }

    private void onRejoinCompletion() {
        // null out the rejoin coordinator
        if (m_joinCoordinator != null) {
            m_joinCoordinator.close();
        }
        m_joinCoordinator = null;
        // Mark the data transfer as done so CL can make the right decision when a truncation snapshot completes
        m_rejoinDataPending = false;

        try {
            m_testBlockRecoveryCompletion.acquire();
        } catch (InterruptedException e) {}
        final long delta = ((m_executionSiteRecoveryFinish - m_recoveryStartTime) / 1000);
        final long megabytes = m_executionSiteRecoveryTransferred / (1024 * 1024);
        final double megabytesPerSecond = megabytes / ((m_executionSiteRecoveryFinish - m_recoveryStartTime) / 1000.0);

        if (m_clientInterface != null) {
            m_clientInterface.mayActivateSnapshotDaemon();
            try {
                m_clientInterface.startAcceptingConnections();
            } catch (IOException e) {
                hostLog.l7dlog(Level.FATAL,
                        LogKeys.host_VoltDB_ErrorStartAcceptingConnections.name(),
                        e);
                VoltDB.crashLocalVoltDB("Error starting client interface.", true, e);
            }
            // send hostUp trap
            m_snmp.hostUp("Host is now a cluster member");

            if (m_producerDRGateway != null && !m_producerDRGateway.isStarted()) {
                // Initialize DR producer and consumer start listening on the DR ports
                initializeDRProducer();
                createDRConsumerIfNeeded();
                prepareReplication();
            }
        }
        startHealthMonitor();

        try {
            if (m_adminListener != null) {
                m_adminListener.start();
            }
        } catch (Exception e) {
            hostLog.l7dlog(Level.FATAL, LogKeys.host_VoltDB_ErrorStartHTTPListener.name(), e);
            VoltDB.crashLocalVoltDB("HTTP service unable to bind to port.", true, e);
        }
        // Allow export datasources to start consuming their binary deques safely
        // as at this juncture the initial truncation snapshot is already complete
        ExportManager.instance().startPolling(m_catalogContext);

        //Tell import processors that they can start ingesting data.
        ImportManager.instance().readyForData(m_catalogContext, m_messenger);

        if (m_config.m_startAction == StartAction.REJOIN) {
            consoleLog.info(
                    "Node data recovery completed after " + delta + " seconds with " + megabytes +
                    " megabytes transferred at a rate of " +
                    megabytesPerSecond + " megabytes/sec");
        }

        try {
            final ZooKeeper zk = m_messenger.getZK();
            boolean logRecoveryCompleted = false;
            if (getCommandLog().getClass().getName().equals("org.voltdb.CommandLogImpl")) {
                String requestNode = zk.create(VoltZK.request_truncation_snapshot_node, null,
                        Ids.OPEN_ACL_UNSAFE, CreateMode.PERSISTENT_SEQUENTIAL);
                if (m_rejoinTruncationReqId == null) {
                    m_rejoinTruncationReqId = requestNode;
                }
            } else {
                logRecoveryCompleted = true;
            }
            // Join creates a truncation snapshot as part of the join process,
            // so there is no need to wait for the truncation snapshot requested
            // above to finish.
            if (logRecoveryCompleted || m_joining) {
                if (m_rejoining) {
                    CoreZK.removeRejoinNodeIndicatorForHost(m_messenger.getZK(), m_myHostId);
                    m_rejoining = false;
                }

                if (m_joining) {
                    CoreZK.removeJoinNodeIndicatorForHost(m_messenger.getZK(), m_myHostId);
                }

                String actionName = m_joining ? "join" : "rejoin";
                m_joining = false;
                consoleLog.info(String.format("Node %s completed", actionName));
            }
        } catch (Exception e) {
            VoltDB.crashLocalVoltDB("Unable to log host rejoin completion to ZK", true, e);
        }
        hostLog.info("Logging host rejoin completion to ZK");
        m_statusTracker.setNodeState(NodeState.UP);
        Object args[] = { (VoltDB.instance().getMode() == OperationMode.PAUSED) ? "PAUSED" : "NORMAL"};
        consoleLog.l7dlog( Level.INFO, LogKeys.host_VoltDB_ServerOpMode.name(), args, null);
        consoleLog.l7dlog( Level.INFO, LogKeys.host_VoltDB_ServerCompletedInitialization.name(), null, null);
    }

    @Override
    public CommandLog getCommandLog() {
        return m_commandLog;
    }

    @Override
    public OperationMode getMode()
    {
        return m_mode;
    }

    @Override
    public void setMode(OperationMode mode)
    {
        if (m_mode != mode)
        {
            if (mode == OperationMode.PAUSED)
            {
                m_config.m_isPaused = true;
                m_statusTracker.setNodeState(NodeState.PAUSED);
                hostLog.info("Server is entering admin mode and pausing.");
            }
            else if (m_mode == OperationMode.PAUSED)
            {
                m_config.m_isPaused = false;
                m_statusTracker.setNodeState(NodeState.UP);
                hostLog.info("Server is exiting admin mode and resuming operation.");
            }
        }
        m_mode = mode;
    }

    @Override
    public void setStartMode(OperationMode mode) {
        m_startMode = mode;
    }

    @Override
    public OperationMode getStartMode()
    {
        return m_startMode;
    }

    @Override
    public void promoteToMaster()
    {
        consoleLog.info("Promoting replication role from replica to master.");
        hostLog.info("Promoting replication role from replica to master.");
        shutdownReplicationConsumerRole();
        replaceDRConsumerStatsWithDummy();
        if (m_clientInterface != null) {
            m_clientInterface.setReplicationRole(getReplicationRole());
        }
    }

    private void replaceDRConsumerStatsWithDummy()
    {
        getStatsAgent().deregisterStatsSourcesFor(StatsSelector.DRCONSUMERNODE, 0);
        getStatsAgent().deregisterStatsSourcesFor(StatsSelector.DRCONSUMERPARTITION, 0);
        getStatsAgent().registerStatsSource(StatsSelector.DRCONSUMERNODE, 0,
                new DRConsumerStatsBase.DRConsumerNodeStatsBase());
        getStatsAgent().registerStatsSource(StatsSelector.DRCONSUMERPARTITION, 0,
                new DRConsumerStatsBase.DRConsumerPartitionStatsBase());
    }

    private void shutdownReplicationConsumerRole() {
        if (m_consumerDRGateway != null) {
            try {
                m_consumerDRGateway.shutdown(true);
            } catch (InterruptedException|ExecutionException e) {
                hostLog.warn("Interrupted shutting down dr replication", e);
            }
            finally {
                m_consumerDRGateway = null;
            }
        }
    }

    @Override
    public ReplicationRole getReplicationRole()
    {
        final String role = m_catalogContext.cluster.getDrrole();
        if (role.equals(DrRoleType.REPLICA.value())) {
            return ReplicationRole.REPLICA;
        } else {
            return ReplicationRole.NONE;
        }
    }

    /**
     * Metadata is a JSON object
     */
    @Override
    public String getLocalMetadata() {
        return m_localMetadata;
    }

    @Override
    public void onSnapshotRestoreCompletion() {
        if (!m_rejoining && !m_joining) {
            initializeDRProducer();
        }
    }

    @Override
    public void onReplayCompletion(long txnId, Map<Integer, Long> perPartitionTxnIds) {
        /*
         * Remove the terminus file if it is there, which is written on shutdown --save
         */
        new File(m_nodeSettings.getVoltDBRoot(), VoltDB.TERMINUS_MARKER).delete();

        /*
         * Command log is already initialized if this is a rejoin or a join
         */
        if ((m_commandLog != null) && (m_commandLog.needsInitialization())) {
            // Initialize command logger
            m_commandLog.init(m_catalogContext.cluster.getLogconfig().get("log").getLogsize(),
                              txnId, m_cartographer.getPartitionCount(),
                              m_config.m_commandLogBinding,
                              perPartitionTxnIds);
            try {
                ZKCountdownLatch latch =
                        new ZKCountdownLatch(m_messenger.getZK(),
                                VoltZK.commandlog_init_barrier, m_messenger.getLiveHostIds().size());
                latch.countDown(true);
                latch.await();
            } catch (Exception e) {
                VoltDB.crashLocalVoltDB("Failed to init and wait on command log init barrier", true, e);
            }
        }

        /*
         * IV2: After the command log is initialized, force the writing of the initial
         * viable replay set.  Turns into a no-op with no command log, on the non-leader sites, and on the MPI.
         */
        for (Initiator initiator : m_iv2Initiators.values()) {
            initiator.enableWritingIv2FaultLog();
        }

        /*
         * IV2: From this point on, not all node failures should crash global VoltDB.
         */
        if (m_leaderAppointer != null) {
            m_leaderAppointer.onReplayCompletion();
        }

        if (m_startMode != null) {
            m_mode = m_startMode;
        } else {
            // Shouldn't be here, but to be safe
            m_mode = OperationMode.RUNNING;
        }

        if (!m_rejoining && !m_joining) {
            if (m_clientInterface != null) {
                try {
                    m_clientInterface.startAcceptingConnections();
                } catch (IOException e) {
                    hostLog.l7dlog(Level.FATAL,
                                   LogKeys.host_VoltDB_ErrorStartAcceptingConnections.name(),
                                   e);
                    VoltDB.crashLocalVoltDB("Error starting client interface.", true, e);
                }
                // send hostUp trap
                m_snmp.hostUp("host is now a cluster member");
            }

            // Start listening on the DR ports
            createDRConsumerIfNeeded();
            prepareReplication();
            startHealthMonitor();

            // Allow export datasources to start consuming their binary deques safely
            // as at this juncture the initial truncation snapshot is already complete
            ExportManager.instance().startPolling(m_catalogContext);

            //Tell import processors that they can start ingesting data.
            ImportManager.instance().readyForData(m_catalogContext, m_messenger);
        }

        try {
            if (m_adminListener != null) {
                m_adminListener.start();
            }
        } catch (Exception e) {
            hostLog.l7dlog(Level.FATAL, LogKeys.host_VoltDB_ErrorStartHTTPListener.name(), e);
            VoltDB.crashLocalVoltDB("HTTP service unable to bind to port.", true, e);
        }
        if (!m_rejoining && !m_joining) {
            Object args[] = { (m_mode == OperationMode.PAUSED) ? "PAUSED" : "NORMAL"};
            consoleLog.l7dlog( Level.INFO, LogKeys.host_VoltDB_ServerOpMode.name(), args, null);
            consoleLog.l7dlog( Level.INFO, LogKeys.host_VoltDB_ServerCompletedInitialization.name(), null, null);
            m_statusTracker.setNodeState(NodeState.UP);
        }

        // Create a zk node to indicate initialization is completed
        m_messenger.getZK().create(VoltZK.init_completed, null, Ids.OPEN_ACL_UNSAFE, CreateMode.PERSISTENT, new ZKUtil.StringCallback(), null);
    }

    @Override
    public SnapshotCompletionMonitor getSnapshotCompletionMonitor() {
        return m_snapshotCompletionMonitor;
    }

    @Override
    public synchronized void recoveryComplete(String requestId) {
        assert(m_rejoinDataPending == false);

        if (m_rejoining) {
            if (m_rejoinTruncationReqId.compareTo(requestId) <= 0) {
                String actionName = m_joining ? "join" : "rejoin";
                // remove the rejoin blocker
                CoreZK.removeRejoinNodeIndicatorForHost(m_messenger.getZK(), m_myHostId);
                consoleLog.info(String.format("Node %s completed", actionName));
                m_rejoinTruncationReqId = null;
                m_rejoining = false;
            }
            else {
                // If we saw some other truncation request ID, then try the same one again.  As long as we
                // don't flip the m_rejoining state, all truncation snapshot completions will call back to here.
                try {
                    final ZooKeeper zk = m_messenger.getZK();
                    String requestNode = zk.create(VoltZK.request_truncation_snapshot_node, null,
                            Ids.OPEN_ACL_UNSAFE, CreateMode.PERSISTENT_SEQUENTIAL);
                    if (m_rejoinTruncationReqId == null) {
                        m_rejoinTruncationReqId = requestNode;
                    }
                }
                catch (Exception e) {
                    VoltDB.crashLocalVoltDB("Unable to retry post-rejoin truncation snapshot request.", true, e);
                }
            }
        }
    }

    @Override
    public ScheduledExecutorService getSES(boolean priority) {
        return priority ? m_periodicPriorityWorkThread : m_periodicWorkThread;
    }

    /**
     * See comment on {@link VoltDBInterface#scheduleWork(Runnable, long, long, TimeUnit)} vs
     * {@link VoltDBInterface#schedulePriorityWork(Runnable, long, long, TimeUnit)}
     */
    @Override
    public ScheduledFuture<?> scheduleWork(Runnable work,
            long initialDelay,
            long delay,
            TimeUnit unit) {
        if (delay > 0) {
            return m_periodicWorkThread.scheduleWithFixedDelay(work,
                    initialDelay, delay,
                    unit);
        } else {
            return m_periodicWorkThread.schedule(work, initialDelay, unit);
        }
    }

    @Override
    public ListeningExecutorService getComputationService() {
        return m_computationService;
    }

    /**
     * Initialize the DR producer so that any binary log generated on recover
     * will be queued. This does NOT open the DR port. That will happen after
     * command log replay finishes.
     */
    private void initializeDRProducer() {
        try {
            if (m_producerDRGateway != null) {
                m_producerDRGateway.startAndWaitForGlobalAgreement();

                for (Initiator iv2init : m_iv2Initiators.values()) {
                    iv2init.initDRGateway(m_config.m_startAction,
                                          m_producerDRGateway,
                                          shouldInitiatorCreateMPDRGateway(iv2init));
                }

                m_producerDRGateway.truncateDRLog();
            }
        } catch (Exception ex) {
            CoreUtils.printPortsInUse(hostLog);
            VoltDB.crashLocalVoltDB("Failed to initialize DR producer", false, ex);
        }
    }

    private void prepareReplication() {
        try {
            boolean okToStartDR = true;
            if (m_consumerDRGateway != null) {
                if (m_config.m_startAction == StartAction.RECOVER) {
                    Pair<Byte, List<MeshMemberInfo>> expectedClusterMembers = m_producerDRGateway.getInitialConversations();
                    okToStartDR = m_consumerDRGateway.isSyncSnapshotComplete(expectedClusterMembers.getFirst(),
                            expectedClusterMembers.getSecond());
                }
                if (okToStartDR) {
                    m_consumerDRGateway.initialize(m_config.m_startAction != StartAction.CREATE);
                }
            }
            if (m_producerDRGateway != null && okToStartDR) {
                m_producerDRGateway.startListening(m_catalogContext.cluster.getDrproducerenabled(),
                                                   VoltDB.getReplicationPort(m_catalogContext.cluster.getDrproducerport()),
                                                   VoltDB.getDefaultReplicationInterface());
            }
        } catch (Exception ex) {
            CoreUtils.printPortsInUse(hostLog);
            VoltDB.crashLocalVoltDB("Failed to initialize DR", false, ex);
        }
    }

    private boolean shouldInitiatorCreateMPDRGateway(Initiator initiator) {
        // The initiator map is sorted, the initiator that has the lowest local
        // partition ID gets to create the MP DR gateway
        return initiator.getPartitionId() == m_iv2Initiators.firstKey();
    }

    private boolean createDRConsumerIfNeeded() {
        if (!m_config.m_isEnterprise || (m_consumerDRGateway != null)) {
            return false;
        }
        final String drRole = m_catalogContext.getCluster().getDrrole();
        if (DrRoleType.REPLICA.value().equals(drRole) || DrRoleType.XDCR.value().equals(drRole)) {
            byte drConsumerClusterId = (byte)m_catalogContext.cluster.getDrclusterid();
            final Pair<String, Integer> drIfAndPort = VoltZK.getDRInterfaceAndPortFromMetadata(m_localMetadata);
            try {
                Class<?> rdrgwClass = Class.forName("org.voltdb.dr2.ConsumerDRGatewayImpl");
                Constructor<?> rdrgwConstructor = rdrgwClass.getConstructor(
                        ClientInterface.class,
                        Cartographer.class,
                        HostMessenger.class,
                        byte.class,
                        String.class,
                        int.class);
                m_consumerDRGateway = (ConsumerDRGateway) rdrgwConstructor.newInstance(
                        m_clientInterface,
                        m_cartographer,
                        m_messenger,
                        drConsumerClusterId,
                        drIfAndPort.getFirst(),
                        drIfAndPort.getSecond());
                m_globalServiceElector.registerService(m_consumerDRGateway);
            } catch (Exception e) {
                VoltDB.crashLocalVoltDB("Unable to load DR system", true, e);
            }
            return true;
        }
        return false;
    }

    // Thread safe
    @Override
    public void setReplicationActive(boolean active)
    {
        if (m_replicationActive.compareAndSet(!active, active)) {

            try {
                JSONStringer js = new JSONStringer();
                js.object();
                js.keySymbolValuePair("active", m_replicationActive.get());
                js.endObject();

                getHostMessenger().getZK().setData(VoltZK.replicationconfig,
                                                   js.toString().getBytes("UTF-8"),
                                                   -1);
            } catch (Exception e) {
                e.printStackTrace();
                hostLog.error("Failed to write replication active state to ZK: " +
                              e.getMessage());
            }

            if (m_producerDRGateway != null) {
                m_producerDRGateway.setActive(active);
            }
        }
    }

    @Override
    public boolean getReplicationActive()
    {
        return m_replicationActive.get();
    }

    @Override
    public ProducerDRGateway getNodeDRGateway()
    {
        return m_producerDRGateway;
    }

    @Override
    public ConsumerDRGateway getConsumerDRGateway() {
        return m_consumerDRGateway;
    }

    @Override
    public void onSyncSnapshotCompletion() {
        m_leaderAppointer.onSyncSnapshotCompletion();
    }

    @Override
    public void setDurabilityUniqueIdListener(Integer partition, DurableUniqueIdListener listener) {
        if (partition == MpInitiator.MP_INIT_PID) {
            m_iv2Initiators.get(m_iv2Initiators.firstKey()).setDurableUniqueIdListener(listener);
        }
        else {
            Initiator init = m_iv2Initiators.get(partition);
            assert init != null;
            init.setDurableUniqueIdListener(listener);
        }
    }

    public ExecutionEngine debugGetSpiedEE(int partitionId) {
        if (m_config.m_backend == BackendTarget.NATIVE_EE_SPY_JNI) {
            BaseInitiator init = (BaseInitiator)m_iv2Initiators.get(partitionId);
            return init.debugGetSpiedEE();
        }
        else {
            return null;
        }
    }

    @Override
    public SiteTracker getSiteTrackerForSnapshot()
    {
        return new SiteTracker(m_messenger.getHostId(), m_cartographer.getSiteTrackerMailboxMap(), 0);
    }

    /**
     * Create default deployment.xml file in voltdbroot if the deployment path is null.
     *
     * @return path to default deployment file
     * @throws IOException
     */
    static String setupDefaultDeployment(VoltLogger logger) throws IOException {
        return setupDefaultDeployment(logger, CatalogUtil.getVoltDbRoot(null));
    }

    /**
     * Create default deployment.xml file in voltdbroot if the deployment path is null.
     *
     * @return pathto default deployment file
     * @throws IOException
     */
   static String setupDefaultDeployment(VoltLogger logger, File voltdbroot) throws IOException {
        File configInfoDir = new VoltFile(voltdbroot, Constants.CONFIG_DIR);
        configInfoDir.mkdirs();

        File depFH = new VoltFile(configInfoDir, "deployment.xml");
        if (!depFH.exists()) {
            logger.info("Generating default deployment file \"" + depFH.getAbsolutePath() + "\"");

            try (BufferedWriter bw = new BufferedWriter(new FileWriter(depFH))) {
                for (String line : defaultDeploymentXML) {
                    bw.write(line);
                    bw.newLine();
                }
            } finally {
            }
        }

        return depFH.getAbsolutePath();
    }

    /*
     * Validate the build string with the rest of the cluster
     * by racing to publish it to ZK and then comparing the one this process
     * has to the one in ZK. They should all match. The method returns a future
     * so that init can continue while the ZK call is pending since it ZK is pretty
     * slow.
     */
    private Future<?> validateBuildString(final String buildString, ZooKeeper zk) {
        final SettableFuture<Object> retval = SettableFuture.create();
        byte buildStringBytes[] = null;
        try {
            buildStringBytes = buildString.getBytes("UTF-8");
        } catch (UnsupportedEncodingException e) {
            throw new AssertionError(e);
        }
        final byte buildStringBytesFinal[] = buildStringBytes;

        //Can use a void callback because ZK will execute the create and then the get in order
        //It's a race so it doesn't have to succeed
        zk.create(
                VoltZK.buildstring,
                buildStringBytes,
                Ids.OPEN_ACL_UNSAFE,
                CreateMode.PERSISTENT,
                new ZKUtil.StringCallback(),
                null);

        zk.getData(VoltZK.buildstring, false, new org.apache.zookeeper_voltpatches.AsyncCallback.DataCallback() {

            @Override
            public void processResult(int rc, String path, Object ctx,
                    byte[] data, Stat stat) {
                KeeperException.Code code = KeeperException.Code.get(rc);
                if (code == KeeperException.Code.OK) {
                    if (Arrays.equals(buildStringBytesFinal, data)) {
                        retval.set(null);
                    } else {
                        try {
                            hostLog.info("Different but compatible software versions on the cluster " +
                                         "and the rejoining node. Cluster version is {" + (new String(data, "UTF-8")).split("_")[0] +
                                         "}. Rejoining node version is {" + m_defaultVersionString + "}.");
                            retval.set(null);
                        } catch (UnsupportedEncodingException e) {
                            retval.setException(new AssertionError(e));
                        }
                    }
                } else {
                    retval.setException(KeeperException.create(code));
                }
            }

        }, null);

        return retval;
    }

    /**
     * See comment on {@link VoltDBInterface#schedulePriorityWork(Runnable, long, long, TimeUnit)} vs
     * {@link VoltDBInterface#scheduleWork(Runnable, long, long, TimeUnit)}
     */
    @Override
    public ScheduledFuture<?> schedulePriorityWork(Runnable work,
            long initialDelay,
            long delay,
            TimeUnit unit) {
        if (delay > 0) {
            return m_periodicPriorityWorkThread.scheduleWithFixedDelay(work,
                    initialDelay, delay,
                    unit);
        } else {
            return m_periodicPriorityWorkThread.schedule(work, initialDelay, unit);
        }
    }

    private void checkHeapSanity(boolean isPro, int tableCount, int sitesPerHost, int kfactor)
    {
        long megabytes = 1024 * 1024;
        long maxMemory = Runtime.getRuntime().maxMemory() / megabytes;
        // DRv2 now is off heap
        long crazyThresh = computeMinimumHeapRqt(isPro, tableCount, sitesPerHost, kfactor);

        if (maxMemory < crazyThresh) {
            StringBuilder builder = new StringBuilder();
            builder.append(String.format("The configuration of %d tables, %d sites-per-host, and k-factor of %d requires at least %d MB of Java heap memory. ", tableCount, sitesPerHost, kfactor, crazyThresh));
            builder.append(String.format("The maximum amount of heap memory available to the JVM is %d MB. ", maxMemory));
            builder.append("Please increase the maximum heap size using the VOLTDB_HEAPMAX environment variable and then restart VoltDB.");
            consoleLog.warn(builder.toString());
        }

    }

    // Compute the minimum required heap to run this configuration.  This comes from the documentation,
    // http://voltdb.com/docs/PlanningGuide/MemSizeServers.php#MemSizeHeapGuidelines
    // Any changes there should get reflected here and vice versa.
    static public long computeMinimumHeapRqt(boolean isPro, int tableCount, int sitesPerHost, int kfactor)
    {
        long baseRqt = 384;
        long tableRqt = 10 * tableCount;
        // K-safety Heap consumption drop to 8 MB (per node)
        // Snapshot cost 32 MB (per node)
        // Theoretically, 40 MB (per node) should be enough
        long rejoinRqt = (isPro && kfactor > 0) ? 128 * sitesPerHost : 0;
        return baseRqt + tableRqt + rejoinRqt;
    }

    private void checkThreadsSanity() {
        int tableCount = m_catalogContext.tables.size();
        int partitions = m_iv2Initiators.size() - 1;
        int replicates = m_configuredReplicationFactor;
        int importPartitions = ImportManager.getPartitionsCount();
        int exportTableCount = ExportManager.instance().getExportTablesCount();
        int exportNonceCount = ExportManager.instance().getConnCount();

        int expThreadsCount = computeThreadsCount(tableCount, partitions, replicates, importPartitions, exportTableCount, exportNonceCount);

        // if the expected number of threads exceeds the limit, update the limit.
        if (m_maxThreadsCount < expThreadsCount) {
            updateMaxThreadsLimit();
        }

        // do insane check again.
        if (m_maxThreadsCount < expThreadsCount) {
            StringBuilder builder = new StringBuilder();
            builder.append(String.format("The configuration of %d tables, %d partitions, %d replicates, ", tableCount, partitions, replicates));
            builder.append(String.format("with importer configuration of %d importer partitions, ", importPartitions));
            builder.append(String.format("with exporter configuration of %d export tables %d partitions %d replicates, ", exportTableCount, partitions, replicates));
            builder.append(String.format("approximately requires %d threads.", expThreadsCount));
            builder.append(String.format("The maximum number of threads to the system is %d. \n", m_maxThreadsCount));
            builder.append("Please increase the maximum system threads number or reduce the number of threads in your program, and then restart VoltDB. \n");
            consoleLog.warn(builder.toString());
        }
    }

    private void updateMaxThreadsLimit() {
        String[] command = {"bash", "-c" ,"ulimit -u"};
        String cmd_rst = ShellTools.local_cmd(command);
        try {
            m_maxThreadsCount = Integer.parseInt(cmd_rst.substring(0, cmd_rst.length() - 1));
        } catch(Exception e) {
            m_maxThreadsCount = Integer.MAX_VALUE;
        }
    }

    private int computeThreadsCount(int tableCount, int partitionCount, int replicateCount, int importerPartitionCount, int exportTableCount, int exportNonceCount) {
        final int clusterBaseCount = 5;
        final int hostBaseCount = 56;
        return clusterBaseCount + (hostBaseCount + partitionCount)
                + computeImporterThreads(importerPartitionCount)
                + computeExporterThreads(exportTableCount, partitionCount, replicateCount, exportNonceCount);
    }

    private int computeImporterThreads(int importerPartitionCount) {
        if (importerPartitionCount == 0) {
            return 0;
        }
        int importerBaseCount = 6;
        return importerBaseCount + importerPartitionCount;
    }

    private int computeExporterThreads(int exportTableCount, int partitionCount, int replicateCount, int exportNonceCount) {
        if (exportTableCount == 0) {
            return 0;
        }
        int exporterBaseCount = 1;
        return exporterBaseCount + partitionCount * exportTableCount + exportNonceCount;
    }

    @Override
    public <T> ListenableFuture<T> submitSnapshotIOWork(Callable<T> work)
    {
        assert m_snapshotIOAgent != null;
        return m_snapshotIOAgent.submit(work);
    }

    @Override
    public long getClusterUptime()
    {
        return System.currentTimeMillis() - getHostMessenger().getInstanceId().getTimestamp();
    }

    @Override
    public long getClusterCreateTime()
    {
        return m_clusterCreateTime;
    }

    @Override
    public void setClusterCreateTime(long clusterCreateTime) {
        m_clusterCreateTime = clusterCreateTime;
        if (m_catalogContext.cluster.getDrconsumerenabled() || m_catalogContext.cluster.getDrproducerenabled()) {
            hostLog.info("Restoring DR with Cluster Id " +  m_catalogContext.cluster.getDrclusterid() +
                    ". The DR cluster was first started at " + new Date(m_clusterCreateTime).toString() + ".");
        }
    }

    @Override
    public SnmpTrapSender getSnmpTrapSender() {
        return m_snmp;
    }

    private final Supplier<String> terminusNonceSupplier = Suppliers.memoize(new Supplier<String>() {
        @Override
        public String get() {
            File markerFH = new File(m_nodeSettings.getVoltDBRoot(), VoltDB.TERMINUS_MARKER);
            // file needs to be both writable and readable as it will be deleted onRestoreComplete
            if (!markerFH.exists() || !markerFH.isFile() || !markerFH.canRead() || !markerFH.canWrite()) {
                return null;
            }
            String nonce = null;
            try (BufferedReader rdr = new BufferedReader(new FileReader(markerFH))){
                nonce = rdr.readLine();
            } catch (IOException e) {
                Throwables.propagate(e); // highly unlikely
            }
            // make sure that there is a snapshot associated with the terminus nonce
            HashMap<String, Snapshot> snapshots = new HashMap<>();
            FileFilter filter = new SnapshotUtil.SnapshotFilter();

            SnapshotUtil.retrieveSnapshotFiles(
                    m_nodeSettings.resolve(m_nodeSettings.getSnapshoth()),
                    snapshots, filter, false, SnapshotPathType.SNAP_AUTO, hostLog);

            return snapshots.containsKey(nonce) ? nonce : null;
        }
    });

    /**
     * Reads the file containing the startup snapshot nonce
     * @return null if the file is not accessible, or the startup snapshot nonce
     */
    private String getTerminusNonce() {
        return terminusNonceSupplier.get();
    }

    @Override
    public Cartographer getCartograhper() {
        return m_cartographer;
    }
}<|MERGE_RESOLUTION|>--- conflicted
+++ resolved
@@ -1788,7 +1788,6 @@
                 topology = AbstractTopology.topologyFromJSON(topoJson);
             } catch (JSONException e) {
                 VoltDB.crashLocalVoltDB("Unable to get topology from Json object", true, e);
-<<<<<<< HEAD
             }
         } else if (startAction.doesRejoin()) {
             topology = TopologyZKUtils.readTopologyFromZK(m_messenger.getZK());
@@ -1802,21 +1801,6 @@
             if (kfactor == 0 && m_config.m_missingHostCount > 0) {
                 VoltDB.crashLocalVoltDB("A cluster with 0 kfactor can not be started with missing nodes ", false, null);
             }
-=======
-            }
-        } else if (startAction.doesRejoin()) {
-            topology = TopologyZKUtils.readTopologyFromZK(m_messenger.getZK());
-        } else {
-            // initial start or recover
-            int hostcount = m_clusterSettings.get().hostcount();
-            if (sitesPerHostMap.size() != (hostcount - m_config.m_missingHostCount)) {
-                VoltDB.crashLocalVoltDB("The total number of live and missing hosts must be the same as the cluster host count", false, null);
-            }
-            int kfactor = m_catalogContext.getDeployment().getCluster().getKfactor();
-            if (kfactor == 0 && m_config.m_missingHostCount > 0) {
-                VoltDB.crashLocalVoltDB("A cluster with 0 kfactor can not be started with missing nodes ", false, null);
-            }
->>>>>>> 45b01824
             if (hostcount <= kfactor) {
                 VoltDB.crashLocalVoltDB("Not enough nodes to ensure K-Safety.", false, null);
             }
