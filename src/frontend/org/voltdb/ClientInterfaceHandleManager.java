/* This file is part of VoltDB.
 * Copyright (C) 2008-2017 VoltDB Inc.
 *
 * This program is free software: you can redistribute it and/or modify
 * it under the terms of the GNU Affero General Public License as
 * published by the Free Software Foundation, either version 3 of the
 * License, or (at your option) any later version.
 *
 * This program is distributed in the hope that it will be useful,
 * but WITHOUT ANY WARRANTY; without even the implied warranty of
 * MERCHANTABILITY or FITNESS FOR A PARTICULAR PURPOSE.  See the
 * GNU Affero General Public License for more details.
 *
 * You should have received a copy of the GNU Affero General Public License
 * along with VoltDB.  If not, see <http://www.gnu.org/licenses/>.
 */

package org.voltdb;

import java.util.ArrayList;
import java.util.HashMap;
import java.util.Iterator;
import java.util.List;
import java.util.Map;
import java.util.Map.Entry;

import org.voltcore.logging.VoltLogger;
import org.voltcore.network.Connection;
<<<<<<< HEAD
import org.voltcore.utils.CoreUtils;
import org.voltdb.iv2.MpInitiator;
=======
>>>>>>> 6a608492

import com.google_voltpatches.common.collect.ImmutableMap;
import com.google_voltpatches.common.collect.ImmutableMap.Builder;
import com.google_voltpatches.common.collect.Maps;

/**
 * This manages per-partition handles used to identify responses for
 * work done in IV2.  Since the work generated for a partition at each client interface
 * (treating multi-part work as a separate partition) is deterministically
 * ordered and completed, we can use the per-partition lists to determine which
 * transactions have been dropped due to faults and potentially report that
 * back to the client.
 */
public class ClientInterfaceHandleManager
{
    private static final VoltLogger tmLog = new VoltLogger("TM");

    //Add an extra bit so compared to the 14-bits in txnids so there
    //can be a short circuit read partition id
    static final int PART_ID_BITS = 15;
    static final int MP_PART_ID = (1 << (PART_ID_BITS - 1)) - 1;
    static final int SHORT_CIRCUIT_PART_ID = MP_PART_ID + 1;
    static final long PART_ID_SHIFT = 48;
    static final long SEQNUM_MAX = (1L << PART_ID_SHIFT) - 1L;

    private long m_outstandingTxns;
    public final boolean isAdmin;
    public final Connection connection;
    public final ClientInterfaceRepairCallback repairCallback;
    private final long m_expectedThreadId = Thread.currentThread().getId();
    final AdmissionControlGroup m_acg;

    private volatile boolean m_wantsTopologyUpdates = false;

    private ImmutableMap<Integer, PartitionInFlightTracker> m_trackerMap
        = new Builder<Integer, PartitionInFlightTracker>().build();

    private static class HandleGenerator
    {
        private long m_sequence = 0;
        final private long m_partitionId;

        HandleGenerator(int partitionId)
        {
            m_partitionId = partitionId;
        }

        public long getNextHandle()
        {
            if (m_sequence > SEQNUM_MAX) {
                m_sequence = 0;
            }
            return ((m_partitionId << PART_ID_SHIFT) | m_sequence++);
        }
    }

    static class Iv2InFlight
    {
        final long m_ciHandle;
        final long m_clientHandle;
        final int m_messageSize;
        final long m_creationTimeNanos;
        final String m_procName;
        final long m_initiatorHSId;
        Iv2InFlight(long ciHandle, long clientHandle,
                int messageSize, long creationTimeNanos, String procName, long initiatorHSId)
        {
            m_ciHandle = ciHandle;
            m_clientHandle = clientHandle;
            m_messageSize = messageSize;
            m_creationTimeNanos = creationTimeNanos;
            m_procName = procName;
            m_initiatorHSId = initiatorHSId;
        }
    }

    static class PartitionInFlightTracker {
        private final HandleGenerator m_generator;
        private final Map<Long, Iv2InFlight> m_inFlights = new HashMap<Long, Iv2InFlight>();

        private PartitionInFlightTracker(int partitionId) {
            m_generator = new HandleGenerator(partitionId);
        }
    }

    ClientInterfaceHandleManager(boolean isAdmin, Connection connection, ClientInterfaceRepairCallback repairCallback, AdmissionControlGroup acg)
    {
        this.isAdmin = isAdmin;
        this.connection = connection;
        this.repairCallback = repairCallback;
        m_acg = acg;
    }

    /**
     * Factory to make a threadsafe version of CIHM. This is used
     * exclusively by some internal CI adapters that don't have
     * the natural thread-safety protocol/design of VoltNetwork.
     */
    public static ClientInterfaceHandleManager makeThreadSafeCIHM(
            boolean isAdmin, Connection connection, ClientInterfaceRepairCallback callback, AdmissionControlGroup acg)
    {
        return new ClientInterfaceHandleManager(isAdmin, connection, callback, acg) {
            @Override
            synchronized long getHandle(boolean isSinglePartition, int partitionId,
                    long clientHandle, int messageSize, long creationTimeNanos, String procName, long initiatorHSId,
                    boolean isShortCircuitRead) {
                return super.getHandle(isSinglePartition, partitionId,
                        clientHandle, messageSize, creationTimeNanos, procName, initiatorHSId, isShortCircuitRead);
            }
            @Override
            synchronized Iv2InFlight findHandle(long ciHandle) {
                return super.findHandle(ciHandle);
            }
            @Override
            synchronized Iv2InFlight removeHandle(long ciHandle) {
                return super.removeHandle(ciHandle);
            }
            @Override
            synchronized long getOutstandingTxns() {
                return super.getOutstandingTxns();
            }
            @Override
            synchronized void freeOutstandingTxns() {
                super.freeOutstandingTxns();
            }

            @Override
            synchronized List<Iv2InFlight> removeHandlesForPartitionAndInitiator(Integer partitionId,
                    Long initiatorHSId) {
                return super.removeHandlesForPartitionAndInitiator(partitionId, initiatorHSId);
            }

            @Override
            synchronized boolean shouldCheckThreadIdAssertion()
            {
                return false;
            }
        };
    }

    /**
     * Create a new handle for a transaction and store the client information
     * for that transaction in the internal structures.
     * ClientInterface handles have the partition ID encoded in them as the 10
     * high-order non-sign bits (where the SHORT_CIRCUIT_PART_ID is the max value),
     * and a 53 bit sequence number in the low 53 bits.
     */
    long getHandle(
            boolean isSinglePartition,
            int partitionId,
            long clientHandle,
            int messageSize,
            long creationTimeNanos,
            String procName,
            long initiatorHSId,
            boolean isShortCircuitReadOrNTProc)
    {
        assert(!shouldCheckThreadIdAssertion() || m_expectedThreadId == Thread.currentThread().getId());
        if (isShortCircuitReadOrNTProc) {
            partitionId = SHORT_CIRCUIT_PART_ID;
        } else if (!isSinglePartition) {
            partitionId = MP_PART_ID;
        }

        PartitionInFlightTracker tracker = m_trackerMap.get(partitionId);
        if (tracker == null) {
            tracker = new PartitionInFlightTracker(partitionId);
            m_trackerMap =
                    new Builder<Integer, PartitionInFlightTracker>().
                    putAll(m_trackerMap).
                    put(partitionId, tracker).build();
        }

        long ciHandle = tracker.m_generator.getNextHandle();
        Iv2InFlight inFlight = new Iv2InFlight(ciHandle, clientHandle, messageSize,
                                               creationTimeNanos, procName, initiatorHSId);

        tracker.m_inFlights.put(ciHandle, inFlight);

        m_outstandingTxns++;
        m_acg.increaseBackpressure(messageSize);
        return ciHandle;
    }

    /**
     * Retrieve the client information for the specified handle
     */
    Iv2InFlight findHandle(long ciHandle)
    {
        assert(!shouldCheckThreadIdAssertion() || m_expectedThreadId == Thread.currentThread().getId());

        /*
         * Check the partition specific queue of handles
         */
        int partitionId = getPartIdFromHandle(ciHandle);
        PartitionInFlightTracker partitionStuff = m_trackerMap.get(partitionId);
        if (partitionStuff == null) {
            // whoa, bad
            tmLog.error("Unable to find handle list for partition: " + partitionId +
                ", client interface handle: " + ciHandle);
            return null;
        }

<<<<<<< HEAD
        final Deque<Iv2InFlight> perPartDeque = readOnly ? partitionStuff.m_reads : partitionStuff.m_writes;

        //find the target Iv2InFlight. Upon SPI balance, transactions may be directed to both
        //old and new initiators. We are only interested in the transactions which are directed to the same initiator
        //as the one that target Iv2InFlight was directed to.
        Iv2InFlight targetInFlight = null;
        Map<Long, Deque<Iv2InFlight>> inFlightsByHSID = Maps.newHashMap();
        for(Iterator<Iv2InFlight> it = perPartDeque.iterator();it.hasNext();) {
            Iv2InFlight flight = it.next();
            Deque<Iv2InFlight> flights = inFlightsByHSID.get(flight.m_initiatorHSId);
            if (flights == null) {
                flights = new ArrayDeque<Iv2InFlight>();
                inFlightsByHSID.put(flight.m_initiatorHSId, flights);
            }
            flights.offer(flight);

            //stop here, no need going beyond
            if(ciHandle == flight.m_ciHandle) {
                targetInFlight = flight;
                break;
            }

            //couldn't find
            if (flight.m_ciHandle > ciHandle) {
                if (tmLog.isDebugEnabled()) {
                    tmLog.debug("CI clientData lookup missing handle: " + ciHandle
                            + ". Next expected client data handle is: " + flight.m_ciHandle);
                }
                break;
            }
        }
        if (targetInFlight == null) {
            return null;
        }

        for(Iv2InFlight inFlight : inFlightsByHSID.get(targetInFlight.m_initiatorHSId)) {
            if (inFlight.m_ciHandle < ciHandle) {
                if (tmLog.isDebugEnabled()) {
                    tmLog.debug(
                      String.format("Found dropped txn with handle %d for partition %d while searching for handle %d (%s), proc name: %s",
                              inFlight.m_ciHandle, partitionId, ciHandle,
                              CoreUtils.hsIdToString(targetInFlight.m_initiatorHSId), targetInFlight.m_procName));
                }
                ClientResponseImpl errorResponse = new ClientResponseImpl(
                                ClientResponseImpl.RESPONSE_UNKNOWN,
                                new VoltTable[0], ClientInterface.DROP_TXN_RECOVERY,
                                inFlight.m_clientHandle);
                ByteBuffer buf = ByteBuffer.allocate(errorResponse.getSerializedSize() + 4);
                buf.putInt(buf.capacity() - 4);
                errorResponse.flattenToBuffer(buf);
                buf.flip();
                connection.writeStream().enqueue(buf);
            }
            m_outstandingTxns--;
            m_acg.reduceBackpressure(inFlight.m_messageSize);
            perPartDeque.remove(inFlight);
        }
        return targetInFlight;
=======
        Iv2InFlight inFlight = partitionStuff.m_inFlights.remove(ciHandle);
        if (inFlight != null) {
            m_acg.reduceBackpressure(inFlight.m_messageSize);
            m_outstandingTxns--;
            return inFlight;
        }

        return null;
>>>>>>> 6a608492
    }

    /** Remove a specific handle without destroying any handles ordered before it */
    Iv2InFlight removeHandle(long ciHandle)
    {
        assert(!shouldCheckThreadIdAssertion() || m_expectedThreadId == Thread.currentThread().getId());

        /*
         * Check the partition specific queue of handles
         */
        int partitionId = getPartIdFromHandle(ciHandle);
        PartitionInFlightTracker partitionStuff = m_trackerMap.get(partitionId);
        if (partitionStuff == null) {
            // whoa, bad
            tmLog.error("Unable to find handle list for removal for partition: " + partitionId +
                    ", client interface handle: " + ciHandle);
            return null;
        }

        Iv2InFlight inFlight = partitionStuff.m_inFlights.remove(ciHandle);
        if (inFlight != null) {
            m_acg.reduceBackpressure(inFlight.m_messageSize);
            m_outstandingTxns--;
            return inFlight;
        }
        tmLog.error("Unable to find Client data to remove client interface handle: " + ciHandle);
        return null;
    }

    /** Return a map of ConnectionId::(adminmode, txn count) */
    long getOutstandingTxns()
    {
        return m_outstandingTxns;
    }

    /**
     * When a connection goes away, free all resources held by that connection
     * This opens a small window of opportunity for mischief in that work may
     * still be outstanding in the cluster, but once the client goes away so does
     * does the mapping to the resources allocated to it.
     */
    void freeOutstandingTxns() {
        assert(!shouldCheckThreadIdAssertion() || m_expectedThreadId == Thread.currentThread().getId());
        for (PartitionInFlightTracker tracker : m_trackerMap.values()) {
            for (Iv2InFlight inflight : tracker.m_inFlights.values()) {
                m_outstandingTxns--;
                m_acg.reduceBackpressure(inflight.m_messageSize);
            }
        }
    }

    List<Iv2InFlight> removeHandlesForPartitionAndInitiator(Integer partitionId, Long initiatorHSId) {
        assert(!shouldCheckThreadIdAssertion() || m_expectedThreadId == Thread.currentThread().getId());
        List<Iv2InFlight> retval = new ArrayList<Iv2InFlight>();

        if (!m_trackerMap.containsKey(partitionId)) return retval;

        /*
         * Clear pending responses
         */
        PartitionInFlightTracker partitionStuff = m_trackerMap.get(partitionId);
        Iterator<Entry<Long, Iv2InFlight>> iter = partitionStuff.m_inFlights.entrySet().iterator();
        while (iter.hasNext()) {
            Entry<Long, Iv2InFlight> entry = iter.next();
            if (entry.getValue().m_initiatorHSId != initiatorHSId) {
                iter.remove();
                retval.add(entry.getValue());
                m_outstandingTxns--;
                m_acg.reduceBackpressure(entry.getValue().m_messageSize);
            }
        }
        return retval;
    }

    // Coward's way out...the thread-safe override of this class will return false for this,
    // which will enable us to keep the thread ID assertions in all of the method calls and
    // not bomb when using the thread-safe version.
    boolean shouldCheckThreadIdAssertion() {
        return true;
    }

    public void setWantsTopologyUpdates(boolean wantsTopologyUpdates) {
        m_wantsTopologyUpdates = wantsTopologyUpdates;
    }

    public boolean wantsTopologyUpdates() {
        return m_wantsTopologyUpdates;
    }

    public static int getPartIdFromHandle(long handle)
    {
        // SHORT_CIRCUIT_PART_ID has 15 bits
        return (int)((handle >> PART_ID_SHIFT) & ((MP_PART_ID << 1) + 1));
    }

    public static long getSeqNumFromHandle(long handle)
    {
        return handle & SEQNUM_MAX;
    }

    public static String handleToString(long handle)
    {
        return "(pid " + getPartIdFromHandle(handle) + " seq " + getSeqNumFromHandle(handle) + ")";
    }
}<|MERGE_RESOLUTION|>--- conflicted
+++ resolved
@@ -26,11 +26,8 @@
 
 import org.voltcore.logging.VoltLogger;
 import org.voltcore.network.Connection;
-<<<<<<< HEAD
 import org.voltcore.utils.CoreUtils;
 import org.voltdb.iv2.MpInitiator;
-=======
->>>>>>> 6a608492
 
 import com.google_voltpatches.common.collect.ImmutableMap;
 import com.google_voltpatches.common.collect.ImmutableMap.Builder;
@@ -234,66 +231,6 @@
             return null;
         }
 
-<<<<<<< HEAD
-        final Deque<Iv2InFlight> perPartDeque = readOnly ? partitionStuff.m_reads : partitionStuff.m_writes;
-
-        //find the target Iv2InFlight. Upon SPI balance, transactions may be directed to both
-        //old and new initiators. We are only interested in the transactions which are directed to the same initiator
-        //as the one that target Iv2InFlight was directed to.
-        Iv2InFlight targetInFlight = null;
-        Map<Long, Deque<Iv2InFlight>> inFlightsByHSID = Maps.newHashMap();
-        for(Iterator<Iv2InFlight> it = perPartDeque.iterator();it.hasNext();) {
-            Iv2InFlight flight = it.next();
-            Deque<Iv2InFlight> flights = inFlightsByHSID.get(flight.m_initiatorHSId);
-            if (flights == null) {
-                flights = new ArrayDeque<Iv2InFlight>();
-                inFlightsByHSID.put(flight.m_initiatorHSId, flights);
-            }
-            flights.offer(flight);
-
-            //stop here, no need going beyond
-            if(ciHandle == flight.m_ciHandle) {
-                targetInFlight = flight;
-                break;
-            }
-
-            //couldn't find
-            if (flight.m_ciHandle > ciHandle) {
-                if (tmLog.isDebugEnabled()) {
-                    tmLog.debug("CI clientData lookup missing handle: " + ciHandle
-                            + ". Next expected client data handle is: " + flight.m_ciHandle);
-                }
-                break;
-            }
-        }
-        if (targetInFlight == null) {
-            return null;
-        }
-
-        for(Iv2InFlight inFlight : inFlightsByHSID.get(targetInFlight.m_initiatorHSId)) {
-            if (inFlight.m_ciHandle < ciHandle) {
-                if (tmLog.isDebugEnabled()) {
-                    tmLog.debug(
-                      String.format("Found dropped txn with handle %d for partition %d while searching for handle %d (%s), proc name: %s",
-                              inFlight.m_ciHandle, partitionId, ciHandle,
-                              CoreUtils.hsIdToString(targetInFlight.m_initiatorHSId), targetInFlight.m_procName));
-                }
-                ClientResponseImpl errorResponse = new ClientResponseImpl(
-                                ClientResponseImpl.RESPONSE_UNKNOWN,
-                                new VoltTable[0], ClientInterface.DROP_TXN_RECOVERY,
-                                inFlight.m_clientHandle);
-                ByteBuffer buf = ByteBuffer.allocate(errorResponse.getSerializedSize() + 4);
-                buf.putInt(buf.capacity() - 4);
-                errorResponse.flattenToBuffer(buf);
-                buf.flip();
-                connection.writeStream().enqueue(buf);
-            }
-            m_outstandingTxns--;
-            m_acg.reduceBackpressure(inFlight.m_messageSize);
-            perPartDeque.remove(inFlight);
-        }
-        return targetInFlight;
-=======
         Iv2InFlight inFlight = partitionStuff.m_inFlights.remove(ciHandle);
         if (inFlight != null) {
             m_acg.reduceBackpressure(inFlight.m_messageSize);
@@ -302,7 +239,6 @@
         }
 
         return null;
->>>>>>> 6a608492
     }
 
     /** Remove a specific handle without destroying any handles ordered before it */
