/* This file is part of VoltDB.
 * Copyright (C) 2008-2014 VoltDB Inc.
 *
 * This program is free software: you can redistribute it and/or modify
 * it under the terms of the GNU Affero General Public License as
 * published by the Free Software Foundation, either version 3 of the
 * License, or (at your option) any later version.
 *
 * This program is distributed in the hope that it will be useful,
 * but WITHOUT ANY WARRANTY; without even the implied warranty of
 * MERCHANTABILITY or FITNESS FOR A PARTICULAR PURPOSE.  See the
 * GNU Affero General Public License for more details.
 *
 * You should have received a copy of the GNU Affero General Public License
 * along with VoltDB.  If not, see <http://www.gnu.org/licenses/>.
 */

package org.voltdb.plannodes;

import java.util.ArrayList;
import java.util.Collection;
import java.util.HashSet;
import java.util.List;

import org.json_voltpatches.JSONException;
import org.json_voltpatches.JSONObject;
import org.json_voltpatches.JSONStringer;
import org.voltdb.VoltType;
import org.voltdb.catalog.CatalogMap;
import org.voltdb.catalog.Column;
import org.voltdb.catalog.Database;
import org.voltdb.expressions.AbstractExpression;
import org.voltdb.expressions.ExpressionUtil;
import org.voltdb.expressions.TupleValueExpression;
<<<<<<< HEAD
import org.voltdb.planner.PlanningErrorException;
=======
import org.voltdb.planner.StmtTableScan;
>>>>>>> 42e354e7
import org.voltdb.types.PlanNodeType;
import org.voltdb.utils.CatalogUtil;

public abstract class AbstractScanPlanNode extends AbstractPlanNode {

    public enum Members {
        PREDICATE,
        TARGET_TABLE_NAME,
        TARGET_TABLE_ALIAS,
        SUBQUERY_INDICATOR;
    }

    // Store the columns from the table as an internal NodeSchema
    // for consistency of interface
    protected NodeSchema m_tableSchema = null;
    // Store the columns we use from this table as an internal schema
    protected NodeSchema m_tableScanSchema = new NodeSchema();
    protected AbstractExpression m_predicate;

    // The target table is the table that the plannode wants to perform some operation on.
    protected String m_targetTableName = "";
    protected String m_targetTableAlias = null;

<<<<<<< HEAD
    // Flag marking the sub-query plan
    protected boolean m_isSubQuery = false;
=======
    protected StmtTableScan m_tableScan = null;
>>>>>>> 42e354e7

    protected AbstractScanPlanNode() {
        super();
    }


    protected AbstractScanPlanNode(String tableName, String tableAlias) {
        super();
        m_targetTableName = tableName;
        m_targetTableAlias = tableAlias;
    }

    @Override
    public void getTablesAndIndexes(Collection<String> tablesRead,
                                    Collection<String> tableAliasesRead,
                                    Collection<String> tableUpdated,
                                    Collection<String> tableAliaseUpdated,
                                    Collection<String> indexes)
    {
        assert(m_targetTableName != null);
        assert(m_targetTableAlias != null);
        tableAliasesRead.add(m_targetTableAlias);
        if (!m_isSubQuery) {
            tablesRead.add(m_targetTableName);
        } else {
            assert(m_children.size() == 1);
            m_children.get(0).getTablesAndIndexes(tablesRead, tableAliasesRead, tableUpdated, tableAliaseUpdated, indexes);
        }
    }

    @Override
    public void validate() throws Exception {
        super.validate();
        //
        // TargetTableId
        //
        if (m_targetTableName == null) {
            throw new Exception("ERROR: TargetTableName is null for PlanNode '" + toString() + "'");
        }
        if (m_targetTableAlias == null) {
            throw new Exception("ERROR: TargetTableAlias is null for PlanNode '" + toString() + "'");
        }
        //
        // Filter Expression
        // It is allowed to be null, but we need to check that it's valid
        //
        if (m_predicate != null) {
            m_predicate.validate();
        }
        // All the schema columns better reference this table
        for (SchemaColumn col : m_tableScanSchema.getColumns())
        {
            if (!m_targetTableName.equals(col.getTableName()))
            {
                throw new Exception("ERROR: The scan column: " + col.getColumnName() +
                                    " in table: " + m_targetTableName + " refers to " +
                                    " table: " + col.getTableName());
            }
        }
    }

    /**
     * Does the plan guarantee an identical result/effect
     * when "replayed" against the same database state, such as during replication or CL recovery.
     * @return true unless the scan has an inline limit and no particular order.
     */
    @Override
    public boolean isContentDeterministic() {
        AbstractPlanNode limit = this.getInlinePlanNode(PlanNodeType.LIMIT);
        if ((limit == null) || isOrderDeterministic()) {
            return true;
        } else {
            m_nondeterminismDetail = "a limit on an unordered scan may return different rows";
            return false;
        }
    }

    /**
     * @return the target_table_name
     */
    public String getTargetTableName() {
        assert(m_targetTableName != null);
        return m_targetTableName;
    }

    /**
     * @param name
     */
    public void setTargetTableName(String name) {
        assert(name != null);
        m_targetTableName = name;
    }

    /**
     * @return the target_table_alias
     */
    public String getTargetTableAlias() {
        assert(m_targetTableAlias != null);
        return m_targetTableAlias;
    }

    /**
     * @param alias
     */
    public void setTargetTableAlias(String alias) {
        assert(alias != null);
        m_targetTableAlias = alias;
    }

    public void setTableScan(StmtTableScan tableScan) {
        m_tableScan = tableScan;
    }

    public StmtTableScan getTableScan() {
        return m_tableScan;
    }

    /**
     * @return the predicate
     */
    public AbstractExpression getPredicate() {
        return m_predicate;
    }

    /**
     * @param predicate the predicate to set
     *
     */
    public void setPredicate(AbstractExpression predicate) {
        if (predicate != null)
        {
            // PlanNodes all need private deep copies of expressions
            // so that the resolveColumnIndexes results
            // don't get bashed by other nodes or subsequent planner runs
            m_predicate = (AbstractExpression) predicate.clone();
        } else {
            m_predicate = null;
        }
    }

    public void setScanColumns(Collection<SchemaColumn> scanColumns)
    {
        if (scanColumns != null)
        {
            for (SchemaColumn col : scanColumns)
            {
                m_tableScanSchema.addColumn(col.clone());
            }
        }
    }

    NodeSchema getTableSchema()
    {
        return m_tableSchema;
    }

    /**
     * Set the sub-query flag
     * @param isSubQuery
     */

    public void setSubQuery(boolean isSubQuery) {
        m_isSubQuery = isSubQuery;
    }

    /**
     * Accessor to return the sub-query flag
     * @return m_isSubQuery
     */
    public boolean isSubQuery() {
        return m_isSubQuery;
    }

    @Override
    public void generateOutputSchema(Database db)
    {
        // fill in the table schema if we haven't already
        if (m_tableSchema == null)
        {
            generateTableSchema(db);
        }

        // Until the scan has an implicit projection rather than an explicitly
        // inlined one, the output schema generation is going to be a bit odd.
        // It will depend on two bits of state: whether any scan columns were
        // specified for this table and whether or not there is an inlined
        // projection.
        //
        // If there is an inlined projection, then we'll just steal that
        // output schema as our own.
        // If there is no inlined projection, then, if there are no scan columns
        // specified, use the entire table's schema as the output schema.
        // Otherwise add an inline projection that projects the scan columns
        // and then take that output schema as our own.
        // These have the effect of repeatably generating the correct output
        // schema if called again and again, but also allowing the planner
        // to overwrite the inline projection and still have the right thing
        // happen
        ProjectionPlanNode proj =
            (ProjectionPlanNode)getInlinePlanNode(PlanNodeType.PROJECTION);
        if (proj != null)
        {
            // Does this operation needs to change complex expressions
            // into tuple value expressions with an column alias?
            // Is this always true for clone?  Or do we need a new method?
            m_outputSchema = proj.getOutputSchema().copyAndReplaceWithTVE();
            m_hasSignificantOutputSchema = false; // It's just a cheap knock-off of the projection's
        }
        else
        {
            if (m_tableScanSchema.size() != 0)
            {
                // Order the scan columns according to the table schema
                // before we stick them in the projection output
                List<TupleValueExpression> scan_tves =
                    new ArrayList<TupleValueExpression>();
                for (SchemaColumn col : m_tableScanSchema.getColumns())
                {
                    assert(col.getExpression() instanceof TupleValueExpression);
                    scan_tves.addAll(ExpressionUtil.getTupleValueExpressions(col.getExpression()));
                }
                // and update their indexes against the table schema
                for (TupleValueExpression tve : scan_tves)
                {
                    int index = tve.resolveColumnIndexesUsingSchema(m_tableSchema);
                    tve.setColumnIndex(index);
                }
                m_tableScanSchema.sortByTveIndex();
                // Create inline projection to map table outputs to scan outputs
                ProjectionPlanNode map = new ProjectionPlanNode();
                map.setOutputSchema(m_tableScanSchema);
                addInlinePlanNode(map);
                // a bit redundant but logically consistent
                m_outputSchema = map.getOutputSchema().copyAndReplaceWithTVE();
                m_hasSignificantOutputSchema = false; // It's just a cheap knock-off of the projection's
            }
            else
            {
                // just fill m_outputSchema with the table's columns
                m_outputSchema = m_tableSchema.clone();
                m_hasSignificantOutputSchema = true;
            }
        }
    }

    @Override
    public void resolveColumnIndexes()
    {
        // The following applies to both seq and index scan.  Index scan has
        // some additional expressions that need to be handled as well

        // predicate expression
        List<TupleValueExpression> predicate_tves =
            ExpressionUtil.getTupleValueExpressions(m_predicate);
        for (TupleValueExpression tve : predicate_tves)
        {
            int index = tve.resolveColumnIndexesUsingSchema(m_tableSchema);
            tve.setColumnIndex(index);
        }

        // inline projection
        ProjectionPlanNode proj =
            (ProjectionPlanNode)getInlinePlanNode(PlanNodeType.PROJECTION);
        if (proj != null)
        {
            proj.resolveColumnIndexesUsingSchema(m_tableSchema);
            m_outputSchema = proj.getOutputSchema().clone();
            m_hasSignificantOutputSchema = false; // It's just a cheap knock-off of the projection's
        }
        else
        {
            // output columns
            // if there was an inline projection we will have copied these already
            // otherwise we need to iterate through the output schema TVEs
            // and sort them by table schema index order.

            for (SchemaColumn col : m_outputSchema.getColumns())
            {
                // At this point, they'd better all be TVEs.
                assert(col.getExpression() instanceof TupleValueExpression);
                TupleValueExpression tve = (TupleValueExpression)col.getExpression();
                int index = tve.resolveColumnIndexesUsingSchema(m_tableSchema);
                tve.setColumnIndex(index);
            }
            m_outputSchema.sortByTveIndex();
        }

        // The outputschema of an inline limit node is completely irrelevant to the EE except that
        // serialization will complain if it contains expressions of unresolved columns.
        // Logically, the limited scan output has the same schema as the pre-limit scan.
        // It's at least as easy to just re-use the known-good output schema of the scan
        // than it would be to carefully resolve the limit node's current output schema.
        // And this simply works regardless of whether the limit was originally applied or inlined
        // before or after the (possibly inline) projection.
        // There's no need to be concerned about re-adjusting the irrelevant outputschema
        // based on the different schema of the original raw scan and the projection.
        LimitPlanNode limit = (LimitPlanNode)getInlinePlanNode(PlanNodeType.LIMIT);
        if (limit != null)
        {
            limit.m_outputSchema = m_outputSchema.clone();
            limit.m_hasSignificantOutputSchema = false; // It's just another cheap knock-off
        }

    }

    //TODO some members not in here
    @Override
    public void toJSONString(JSONStringer stringer) throws JSONException {
        super.toJSONString(stringer);

        stringer.key(Members.PREDICATE.name());
        stringer.value(m_predicate);
        stringer.key(Members.TARGET_TABLE_NAME.name()).value(m_targetTableName);
        stringer.key(Members.TARGET_TABLE_ALIAS.name()).value(m_targetTableAlias);
        if (m_isSubQuery) {
            stringer.key(Members.SUBQUERY_INDICATOR.name()).value("TRUE");
        }
    }

    @Override
    public void loadFromJSONObject( JSONObject jobj, Database db ) throws JSONException {
        helpLoadFromJSONObject(jobj, db);
        m_predicate = AbstractExpression.fromJSONChild(jobj, Members.PREDICATE.name(), m_tableScan);
        m_targetTableName = jobj.getString( Members.TARGET_TABLE_NAME.name() );
        m_targetTableAlias = jobj.getString( Members.TARGET_TABLE_ALIAS.name() );
<<<<<<< HEAD
        if (jobj.has("SUBQUERY_INDICATOR")) {
            m_isSubQuery = "TRUE".equalsIgnoreCase(jobj.getString( Members.SUBQUERY_INDICATOR.name() ));
        }
=======
>>>>>>> 42e354e7
    }

    @Override
    public void getScanNodeList_recurse(ArrayList<AbstractScanPlanNode> collected,
            HashSet<AbstractPlanNode> visited) {
        if (visited.contains(this)) {
            assert(false): "do not expect loops in plangraph.";
            return;
        }
        visited.add(this);
        collected.add(this);
    }

    protected String explainPredicate(String prefix) {
        // TODO Auto-generated method stub
        if (m_predicate != null) {
            return prefix + m_predicate.explain(m_targetTableName);
        }
        return "";
    }

    protected void generateTableSchema(Database db) {
        m_tableSchema = new NodeSchema();
        CatalogMap<Column> cols =
            db.getTables().getIgnoreCase(m_targetTableName).getColumns();
        // you don't strictly need to sort this, but it makes diff-ing easier
        for (Column col : CatalogUtil.getSortedCatalogItems(cols, "index"))
        {
            // must produce a tuple value expression for this column.
            TupleValueExpression tve = new TupleValueExpression(
                    m_targetTableName, m_targetTableAlias, col.getTypeName(), col.getTypeName(), col.getIndex());
            tve.setValueType(VoltType.get((byte)col.getType()));
            tve.setValueSize(col.getSize());
            m_tableSchema.addColumn(new SchemaColumn(m_targetTableName,
                                                     m_targetTableAlias,
                                                     col.getTypeName(),
                                                     col.getTypeName(),
                                                     tve));
        }
    }
}<|MERGE_RESOLUTION|>--- conflicted
+++ resolved
@@ -32,11 +32,8 @@
 import org.voltdb.expressions.AbstractExpression;
 import org.voltdb.expressions.ExpressionUtil;
 import org.voltdb.expressions.TupleValueExpression;
-<<<<<<< HEAD
 import org.voltdb.planner.PlanningErrorException;
-=======
-import org.voltdb.planner.StmtTableScan;
->>>>>>> 42e354e7
+import org.voltdb.planner.parseinfo.StmtTableScan;
 import org.voltdb.types.PlanNodeType;
 import org.voltdb.utils.CatalogUtil;
 
@@ -60,12 +57,9 @@
     protected String m_targetTableName = "";
     protected String m_targetTableAlias = null;
 
-<<<<<<< HEAD
     // Flag marking the sub-query plan
     protected boolean m_isSubQuery = false;
-=======
     protected StmtTableScan m_tableScan = null;
->>>>>>> 42e354e7
 
     protected AbstractScanPlanNode() {
         super();
@@ -391,12 +385,9 @@
         m_predicate = AbstractExpression.fromJSONChild(jobj, Members.PREDICATE.name(), m_tableScan);
         m_targetTableName = jobj.getString( Members.TARGET_TABLE_NAME.name() );
         m_targetTableAlias = jobj.getString( Members.TARGET_TABLE_ALIAS.name() );
-<<<<<<< HEAD
         if (jobj.has("SUBQUERY_INDICATOR")) {
             m_isSubQuery = "TRUE".equalsIgnoreCase(jobj.getString( Members.SUBQUERY_INDICATOR.name() ));
         }
-=======
->>>>>>> 42e354e7
     }
 
     @Override
