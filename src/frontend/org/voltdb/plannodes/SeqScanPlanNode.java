/* This file is part of VoltDB.
 * Copyright (C) 2008-2014 VoltDB Inc.
 *
 * This program is free software: you can redistribute it and/or modify
 * it under the terms of the GNU Affero General Public License as
 * published by the Free Software Foundation, either version 3 of the
 * License, or (at your option) any later version.
 *
 * This program is distributed in the hope that it will be useful,
 * but WITHOUT ANY WARRANTY; without even the implied warranty of
 * MERCHANTABILITY or FITNESS FOR A PARTICULAR PURPOSE.  See the
 * GNU Affero General Public License for more details.
 *
 * You should have received a copy of the GNU Affero General Public License
 * along with VoltDB.  If not, see <http://www.gnu.org/licenses/>.
 */

package org.voltdb.plannodes;

import java.util.List;

import org.voltdb.catalog.Cluster;
import org.voltdb.catalog.Database;
import org.voltdb.catalog.Table;
import org.voltdb.compiler.DatabaseEstimates;
import org.voltdb.compiler.DatabaseEstimates.TableEstimates;
import org.voltdb.compiler.ScalarValueHints;
<<<<<<< HEAD
import org.voltdb.expressions.TupleValueExpression;
=======
import org.voltdb.planner.parseinfo.StmtTableScan;
import org.voltdb.planner.parseinfo.StmtTargetTableScan;
>>>>>>> 2244ddbc
import org.voltdb.types.PlanNodeType;

public class SeqScanPlanNode extends AbstractScanPlanNode {

    public SeqScanPlanNode() {
        super();
    }

<<<<<<< HEAD
public SeqScanPlanNode(String tableName, String tableAlias) {
=======
    public SeqScanPlanNode(StmtTableScan tableScan) {
        setTableScan(tableScan);
    }

    public SeqScanPlanNode(String tableName, String tableAlias) {
>>>>>>> 2244ddbc
        super(tableName, tableAlias);
        assert(tableName != null && tableAlias != null);
    }

<<<<<<< HEAD
=======
    public static SeqScanPlanNode createDummyForTest(String tableName,
            List<SchemaColumn> scanColumns) {
        SeqScanPlanNode result = new SeqScanPlanNode(tableName, tableName);
        result.setScanColumns(scanColumns);
        return result;
    }

>>>>>>> 2244ddbc
    @Override
    public PlanNodeType getPlanNodeType() {
        return PlanNodeType.SEQSCAN;
    }

    /**
     * Accessor for flag marking the plan as guaranteeing an identical result/effect
     * when "replayed" against the same database state, such as during replication or CL recovery.
     * @return false
     */
    @Override
    public boolean isOrderDeterministic() {
        return false; // TODO: enhance to return true for any supportable cases of in-order storage
    }

    private static final TableEstimates SUBQUERY_TABLE_ESTIMATES_HACK = new TableEstimates();
    @Override
    public void computeCostEstimates(long childOutputTupleCountEstimate, Cluster cluster, Database db, DatabaseEstimates estimates, ScalarValueHints[] paramHints) {
<<<<<<< HEAD
        Table target = db.getTables().getIgnoreCase(m_targetTableName);
        if (!m_isSubQuery) {
            DatabaseEstimates.TableEstimates tableEstimates = estimates.getEstimatesForTable(target.getTypeName());
            // This maxTuples value estimates the number of tuples fetched from the sequential scan.
            // It's a vague measure of the cost of the scan.
            // Its accuracy depends a lot on what kind of post-filtering or projection needs to happen, if any.
            // The tuplesRead value is also used to estimate the number of RESULT rows, regardless of
            // how effective post-filtering might be -- as if all rows passed the filters.
            // This is at least semi-consistent with the ignoring of post-filter effects in IndexScanPlanNode.
            // In effect, though, it gives index scans an "unfair" advantage when they reduce the estimated result size
            // by taking into account the indexed filters -- follow-on plan steps, sorts (etc.), are costed lower
            // as if they are operating on fewer rows than would have come out of the seqscan,
            // though that's nonsense.
            // In any case, it's important to keep an eye on any changes (discounts) to SeqScanPlanNode's costing
            // here to make sure that SeqScanPlanNode never gains an unfair advantage over IndexScanPlanNode.
            m_estimatedProcessedTupleCount = tableEstimates.maxTuples;
            m_estimatedOutputTupleCount = tableEstimates.maxTuples;
        } else {
=======
        if (m_isSubQuery) {
>>>>>>> 2244ddbc
            // Get estimates from the sub-query
            assert(m_children.size() == 1);
            // @TODO For the sub-query the cost estimates will be calculated separately
            // At the moment its contribution to the parent's cost plan is irrelevant because
            // all parent plans have the same best cost plan for the sub-query
<<<<<<< HEAD
            m_estimatedProcessedTupleCount = 0;
            m_estimatedOutputTupleCount = 0;
        }
    }

    @Override
    public void resolveColumnIndexes() {
        if (m_isSubQuery == true) {
            assert(m_children.size() == 1);
            m_children.get(0).resolveColumnIndexes();
        }
        super.resolveColumnIndexes();
=======
            m_estimatedProcessedTupleCount = SUBQUERY_TABLE_ESTIMATES_HACK.minTuples;
            m_estimatedOutputTupleCount = SUBQUERY_TABLE_ESTIMATES_HACK.minTuples;
            return;
        }
        Table target = ((StmtTargetTableScan)m_tableScan).getTargetTable();
        TableEstimates tableEstimates = estimates.getEstimatesForTable(target.getTypeName());
        // This maxTuples value estimates the number of tuples fetched from the sequential scan.
        // It's a vague measure of the cost of the scan.
        // Its accuracy depends a lot on what kind of post-filtering or projection needs to happen, if any.
        // The tuplesRead value is also used to estimate the number of RESULT rows, regardless of
        // how effective post-filtering might be -- as if all rows passed the filters.
        // This is at least semi-consistent with the ignoring of post-filter effects in IndexScanPlanNode.
        // In effect, though, it gives index scans an "unfair" advantage when they reduce the estimated result size
        // by taking into account the indexed filters -- follow-on plan steps, sorts (etc.), are costed lower
        // as if they are operating on fewer rows than would have come out of the seqscan,
        // though that's nonsense.
        // In any case, it's important to keep an eye on any changes (discounts) to SeqScanPlanNode's costing
        // here to make sure that SeqScanPlanNode never gains an unfair advantage over IndexScanPlanNode.
        m_estimatedProcessedTupleCount = tableEstimates.maxTuples;
        m_estimatedOutputTupleCount = tableEstimates.maxTuples;
>>>>>>> 2244ddbc
    }

    @Override
    public void resolveColumnIndexes() {
        if (m_isSubQuery) {
            assert(m_children.size() == 1);
            m_children.get(0).resolveColumnIndexes();
        }
        super.resolveColumnIndexes();
    }

    @Override
    protected String explainPlanForNode(String indent) {
        String tableName = m_targetTableName == null? m_targetTableAlias: m_targetTableName;
        return "SEQUENTIAL SCAN of \"" + tableName + "\"" + explainPredicate("\n" + indent + " filter by ");
    }

<<<<<<< HEAD
    @Override
    protected void generateTableSchema(Database db) {
        if (m_isSubQuery == false) {
            super.generateTableSchema(db);
        } else {
            assert(m_children.size() == 1);
            // Generate the sub-query table schema
            m_children.get(0).generateOutputSchema(db);

            m_tableSchema = new NodeSchema();
            NodeSchema subQuerySchema = m_children.get(0).getOutputSchema();
            for (SchemaColumn col : subQuerySchema.getColumns()) {
                // get the column from the sub-query schema and replace the table name and alias
                // with the derived table name and alias.
                String columnAlias = col.getColumnAlias();
                String columnName = col.getColumnName();
                if (columnAlias != null) {
                    columnName = columnAlias;
                }
                assert(col.getExpression() instanceof TupleValueExpression);
                // Replace the current TVE with the new one.
                TupleValueExpression colExpr = new TupleValueExpression(m_targetTableName, m_targetTableAlias, columnName, columnAlias);
                SchemaColumn newCol = new SchemaColumn(m_targetTableName,
                        m_targetTableAlias,
                        columnName,
                        columnAlias,
                        colExpr);
                m_tableSchema.addColumn(newCol);
            }
        }
    }

=======
>>>>>>> 2244ddbc
}<|MERGE_RESOLUTION|>--- conflicted
+++ resolved
@@ -25,12 +25,8 @@
 import org.voltdb.compiler.DatabaseEstimates;
 import org.voltdb.compiler.DatabaseEstimates.TableEstimates;
 import org.voltdb.compiler.ScalarValueHints;
-<<<<<<< HEAD
-import org.voltdb.expressions.TupleValueExpression;
-=======
 import org.voltdb.planner.parseinfo.StmtTableScan;
 import org.voltdb.planner.parseinfo.StmtTargetTableScan;
->>>>>>> 2244ddbc
 import org.voltdb.types.PlanNodeType;
 
 public class SeqScanPlanNode extends AbstractScanPlanNode {
@@ -39,21 +35,15 @@
         super();
     }
 
-<<<<<<< HEAD
-public SeqScanPlanNode(String tableName, String tableAlias) {
-=======
     public SeqScanPlanNode(StmtTableScan tableScan) {
         setTableScan(tableScan);
     }
 
     public SeqScanPlanNode(String tableName, String tableAlias) {
->>>>>>> 2244ddbc
         super(tableName, tableAlias);
         assert(tableName != null && tableAlias != null);
     }
 
-<<<<<<< HEAD
-=======
     public static SeqScanPlanNode createDummyForTest(String tableName,
             List<SchemaColumn> scanColumns) {
         SeqScanPlanNode result = new SeqScanPlanNode(tableName, tableName);
@@ -61,7 +51,6 @@
         return result;
     }
 
->>>>>>> 2244ddbc
     @Override
     public PlanNodeType getPlanNodeType() {
         return PlanNodeType.SEQSCAN;
@@ -80,47 +69,12 @@
     private static final TableEstimates SUBQUERY_TABLE_ESTIMATES_HACK = new TableEstimates();
     @Override
     public void computeCostEstimates(long childOutputTupleCountEstimate, Cluster cluster, Database db, DatabaseEstimates estimates, ScalarValueHints[] paramHints) {
-<<<<<<< HEAD
-        Table target = db.getTables().getIgnoreCase(m_targetTableName);
-        if (!m_isSubQuery) {
-            DatabaseEstimates.TableEstimates tableEstimates = estimates.getEstimatesForTable(target.getTypeName());
-            // This maxTuples value estimates the number of tuples fetched from the sequential scan.
-            // It's a vague measure of the cost of the scan.
-            // Its accuracy depends a lot on what kind of post-filtering or projection needs to happen, if any.
-            // The tuplesRead value is also used to estimate the number of RESULT rows, regardless of
-            // how effective post-filtering might be -- as if all rows passed the filters.
-            // This is at least semi-consistent with the ignoring of post-filter effects in IndexScanPlanNode.
-            // In effect, though, it gives index scans an "unfair" advantage when they reduce the estimated result size
-            // by taking into account the indexed filters -- follow-on plan steps, sorts (etc.), are costed lower
-            // as if they are operating on fewer rows than would have come out of the seqscan,
-            // though that's nonsense.
-            // In any case, it's important to keep an eye on any changes (discounts) to SeqScanPlanNode's costing
-            // here to make sure that SeqScanPlanNode never gains an unfair advantage over IndexScanPlanNode.
-            m_estimatedProcessedTupleCount = tableEstimates.maxTuples;
-            m_estimatedOutputTupleCount = tableEstimates.maxTuples;
-        } else {
-=======
         if (m_isSubQuery) {
->>>>>>> 2244ddbc
             // Get estimates from the sub-query
             assert(m_children.size() == 1);
             // @TODO For the sub-query the cost estimates will be calculated separately
             // At the moment its contribution to the parent's cost plan is irrelevant because
             // all parent plans have the same best cost plan for the sub-query
-<<<<<<< HEAD
-            m_estimatedProcessedTupleCount = 0;
-            m_estimatedOutputTupleCount = 0;
-        }
-    }
-
-    @Override
-    public void resolveColumnIndexes() {
-        if (m_isSubQuery == true) {
-            assert(m_children.size() == 1);
-            m_children.get(0).resolveColumnIndexes();
-        }
-        super.resolveColumnIndexes();
-=======
             m_estimatedProcessedTupleCount = SUBQUERY_TABLE_ESTIMATES_HACK.minTuples;
             m_estimatedOutputTupleCount = SUBQUERY_TABLE_ESTIMATES_HACK.minTuples;
             return;
@@ -141,7 +95,6 @@
         // here to make sure that SeqScanPlanNode never gains an unfair advantage over IndexScanPlanNode.
         m_estimatedProcessedTupleCount = tableEstimates.maxTuples;
         m_estimatedOutputTupleCount = tableEstimates.maxTuples;
->>>>>>> 2244ddbc
     }
 
     @Override
@@ -153,45 +106,42 @@
         super.resolveColumnIndexes();
     }
 
+// ENG-451-MERGE
+//    @Override
+//    protected void generateTableSchema(Database db) {
+//        if (m_isSubQuery == false) {
+//            super.generateTableSchema(db);
+//        } else {
+//            assert(m_children.size() == 1);
+//            // Generate the sub-query table schema
+//            m_children.get(0).generateOutputSchema(db);
+//
+//            m_tableSchema = new NodeSchema();
+//            NodeSchema subQuerySchema = m_children.get(0).getOutputSchema();
+//            for (SchemaColumn col : subQuerySchema.getColumns()) {
+//                // get the column from the sub-query schema and replace the table name and alias
+//                // with the derived table name and alias.
+//                String columnAlias = col.getColumnAlias();
+//                String columnName = col.getColumnName();
+//                if (columnAlias != null) {
+//                    columnName = columnAlias;
+//                }
+//                assert(col.getExpression() instanceof TupleValueExpression);
+//                // Replace the current TVE with the new one.
+//                TupleValueExpression colExpr = new TupleValueExpression(m_targetTableName, m_targetTableAlias, columnName, columnAlias);
+//                SchemaColumn newCol = new SchemaColumn(m_targetTableName,
+//                        m_targetTableAlias,
+//                        columnName,
+//                        columnAlias,
+//                        colExpr);
+//                m_tableSchema.addColumn(newCol);
+//            }
+//        }
+
     @Override
     protected String explainPlanForNode(String indent) {
         String tableName = m_targetTableName == null? m_targetTableAlias: m_targetTableName;
         return "SEQUENTIAL SCAN of \"" + tableName + "\"" + explainPredicate("\n" + indent + " filter by ");
     }
 
-<<<<<<< HEAD
-    @Override
-    protected void generateTableSchema(Database db) {
-        if (m_isSubQuery == false) {
-            super.generateTableSchema(db);
-        } else {
-            assert(m_children.size() == 1);
-            // Generate the sub-query table schema
-            m_children.get(0).generateOutputSchema(db);
-
-            m_tableSchema = new NodeSchema();
-            NodeSchema subQuerySchema = m_children.get(0).getOutputSchema();
-            for (SchemaColumn col : subQuerySchema.getColumns()) {
-                // get the column from the sub-query schema and replace the table name and alias
-                // with the derived table name and alias.
-                String columnAlias = col.getColumnAlias();
-                String columnName = col.getColumnName();
-                if (columnAlias != null) {
-                    columnName = columnAlias;
-                }
-                assert(col.getExpression() instanceof TupleValueExpression);
-                // Replace the current TVE with the new one.
-                TupleValueExpression colExpr = new TupleValueExpression(m_targetTableName, m_targetTableAlias, columnName, columnAlias);
-                SchemaColumn newCol = new SchemaColumn(m_targetTableName,
-                        m_targetTableAlias,
-                        columnName,
-                        columnAlias,
-                        colExpr);
-                m_tableSchema.addColumn(newCol);
-            }
-        }
-    }
-
-=======
->>>>>>> 2244ddbc
 }