--- conflicted
+++ resolved
@@ -328,10 +328,7 @@
 
         produceFiles();
         close_cleanup();
-<<<<<<< HEAD
-=======
         csvReader.close();
->>>>>>> 64912cb7
         csvClient.close();
     }
 
@@ -407,11 +404,7 @@
 
     private static void produceFiles() {
         latency = System.currentTimeMillis() - start;
-<<<<<<< HEAD
-        m_log.info("CSVLoader elaspsed: " + latency / 1000F
-=======
         m_log.info("CSVLoader elapsed: " + latency / 1000F
->>>>>>> 64912cb7
                 + " seconds");
 
         int bulkflush = 300; // by default right now
@@ -468,10 +461,6 @@
         outCount.set(0);
         errorInfo.clear();
 
-<<<<<<< HEAD
-        csvReader.close();
-=======
->>>>>>> 64912cb7
         out_invaliderowfile.close();
         out_logfile.close();
         out_reportfile.close();
