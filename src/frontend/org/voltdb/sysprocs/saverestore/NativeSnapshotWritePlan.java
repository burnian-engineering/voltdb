/* This file is part of VoltDB.
 * Copyright (C) 2008-2015 VoltDB Inc.
 *
 * This program is free software: you can redistribute it and/or modify
 * it under the terms of the GNU Affero General Public License as
 * published by the Free Software Foundation, either version 3 of the
 * License, or (at your option) any later version.
 *
 * This program is distributed in the hope that it will be useful,
 * but WITHOUT ANY WARRANTY; without even the implied warranty of
 * MERCHANTABILITY or FITNESS FOR A PARTICULAR PURPOSE.  See the
 * GNU Affero General Public License for more details.
 *
 * You should have received a copy of the GNU Affero General Public License
 * along with VoltDB.  If not, see <http://www.gnu.org/licenses/>.
 */

package org.voltdb.sysprocs.saverestore;

import java.io.File;
import java.io.IOException;
import java.nio.file.Path;
import java.nio.file.Paths;
import java.util.ArrayList;
import java.util.HashMap;
import java.util.Iterator;
import java.util.List;
import java.util.Map;
import java.util.concurrent.Callable;
import java.util.concurrent.atomic.AtomicInteger;

import org.json_voltpatches.JSONException;
import org.json_voltpatches.JSONObject;
import org.voltcore.utils.CoreUtils;
import org.voltcore.utils.InstanceId;
import org.voltcore.utils.Pair;
import org.voltdb.DefaultSnapshotDataTarget;
import org.voltdb.HardLinkedFileSnapshotDataTarget;
import org.voltdb.SnapshotDataFilter;
import org.voltdb.SnapshotDataTarget;
import org.voltdb.SnapshotFormat;
import org.voltdb.SnapshotSiteProcessor;
import org.voltdb.SnapshotTableTask;
import org.voltdb.SystemProcedureExecutionContext;
import org.voltdb.TheHashinator;
import org.voltdb.TheHashinator.HashinatorType;
import org.voltdb.VoltDB;
import org.voltdb.VoltTable;
import org.voltdb.catalog.Table;
import org.voltdb.dtxn.SiteTracker;
import org.voltdb.sysprocs.SnapshotRegistry;
import org.voltdb.utils.CatalogUtil;
import org.voltdb.utils.VoltFile;

import com.google_voltpatches.common.collect.Maps;

/**
 * Create a snapshot write plan for a native snapshot.  This will attempt to
 * write every table at every site on every node to disk, with one file per
 * table per node.  Replicated tables are written on every node, but the
 * responsibility for writing them is spread round-robin across the sites on a
 * node.  Partitioned tables are written to the same target per table by every
 * site on a node.
 */
public class NativeSnapshotWritePlan extends SnapshotWritePlan
{
    @Override
    public Callable<Boolean> createSetup(String file_path,
                                            String file_nonce,
                                            long txnId,
                                            Map<Integer, Long> partitionTransactionIds,
                                            Map<Integer, Map<Integer, Pair<Long, Long>>> remoteDCLastIds,
                                            JSONObject jsData,
                                            SystemProcedureExecutionContext context,
                                            final VoltTable result,
                                            Map<String, Map<Integer, Pair<Long, Long>>> exportSequenceNumbers,
                                            Map<Integer, Pair<Long, Long>> drTupleStreamInfo,
                                            SiteTracker tracker,
                                            HashinatorSnapshotData hashinatorData,
                                            long timestamp)
    {
        return createSetupInternal(file_path, file_nonce, txnId, partitionTransactionIds, remoteDCLastIds,
                jsData, context, result, exportSequenceNumbers, drTupleStreamInfo,
                tracker, hashinatorData, timestamp, context.getNumberOfPartitions());
    }

    Callable<Boolean> createSetupInternal(String file_path,
                                                    String file_nonce,
                                                    long txnId,
                                                    Map<Integer, Long> partitionTransactionIds,
                                                    Map<Integer, Map<Integer, Pair<Long, Long>>> remoteDCLastIds,
                                                    JSONObject jsData,
                                                    SystemProcedureExecutionContext context,
                                                    final VoltTable result,
                                                    Map<String, Map<Integer, Pair<Long, Long>>> exportSequenceNumbers,
                                                    Map<Integer, Pair<Long, Long>> drTupleStreamInfo,
                                                    SiteTracker tracker,
                                                    HashinatorSnapshotData hashinatorData,
                                                    long timestamp,
                                                    int newPartitionCount)
    {
        assert(SnapshotSiteProcessor.ExecutionSitesCurrentlySnapshotting.isEmpty());

        if (TheHashinator.getConfiguredHashinatorType() == HashinatorType.ELASTIC && hashinatorData == null) {
            throw new RuntimeException("No hashinator data provided for elastic hashinator type.");
        }

        final SnapshotRequestConfig config = new SnapshotRequestConfig(jsData, context.getDatabase());
        final Table[] tableArray;
        if (config.tables.length == 0) {
            tableArray = SnapshotUtil.getTablesToSave(context.getDatabase()).toArray(new Table[0]);
        }
        else {
            tableArray = config.tables;
        }
        m_snapshotRecord =
            SnapshotRegistry.startSnapshot(
                    txnId,
                    context.getHostId(),
                    file_path,
                    file_nonce,
                    SnapshotFormat.NATIVE,
                    tableArray);

        final ArrayList<SnapshotTableTask> partitionedSnapshotTasks =
            new ArrayList<SnapshotTableTask>();
        final ArrayList<SnapshotTableTask> replicatedSnapshotTasks =
            new ArrayList<SnapshotTableTask>();
        for (final Table table : tableArray) {
            final SnapshotTableTask task =
                    new SnapshotTableTask(
                            table,
                            new SnapshotDataFilter[0],
                            null,
                            false);

            SNAP_LOG.debug("ADDING TASK: " + task);

            if (table.getIsreplicated()) {
                replicatedSnapshotTasks.add(task);
            } else {
                partitionedSnapshotTasks.add(task);
            }

            result.addRow(context.getHostId(),
                    CoreUtils.getHostnameOrAddress(),
                    table.getTypeName(),
                    "SUCCESS",
                    "");
        }

        if (tableArray.length > 0 && replicatedSnapshotTasks.isEmpty() && partitionedSnapshotTasks.isEmpty()) {
            SnapshotRegistry.discardSnapshot(m_snapshotRecord);
        }

        // Native snapshots place the partitioned tasks on every site and round-robin the
        // replicated tasks across all the sites on every host
        placePartitionedTasks(partitionedSnapshotTasks, tracker.getSitesForHost(context.getHostId()));
        placeReplicatedTasks(replicatedSnapshotTasks, tracker.getSitesForHost(context.getHostId()));

        // All IO work will be deferred and be run on the dedicated snapshot IO thread
<<<<<<< HEAD
        return createDeferredSetup(file_path, file_nonce, txnId, partitionTransactionIds, jsData, context,
                exportSequenceNumbers, tracker, hashinatorData, timestamp,
                newPartitionCount, tables, m_snapshotRecord, partitionedSnapshotTasks,
=======
        return createDeferredSetup(file_path, file_nonce, txnId, partitionTransactionIds,
                remoteDCLastIds, context,
                exportSequenceNumbers, drTupleStreamInfo, tracker, hashinatorData, timestamp,
                newPartitionCount, tableArray, m_snapshotRecord, partitionedSnapshotTasks,
>>>>>>> cd0ad257
                replicatedSnapshotTasks);
    }

    private Callable<Boolean> createDeferredSetup(final String file_path,
                                                  final String file_nonce,
                                                  final long txnId,
                                                  final Map<Integer, Long> partitionTransactionIds,
<<<<<<< HEAD
                                                  final JSONObject jsData,
=======
                                                  final Map<Integer, Map<Integer, Pair<Long, Long>>> remoteDCLastIds,
>>>>>>> cd0ad257
                                                  final SystemProcedureExecutionContext context,
                                                  final Map<String, Map<Integer, Pair<Long, Long>>> exportSequenceNumbers,
                                                  final Map<Integer, Pair<Long, Long>> drTupleStreamInfo,
                                                  final SiteTracker tracker,
                                                  final HashinatorSnapshotData hashinatorData,
                                                  final long timestamp,
                                                  final int newPartitionCount,
                                                  final Table[] tables,
                                                  final SnapshotRegistry.Snapshot snapshotRecord,
                                                  final ArrayList<SnapshotTableTask> partitionedSnapshotTasks,
                                                  final ArrayList<SnapshotTableTask> replicatedSnapshotTasks)
    {
        return new Callable<Boolean>() {
            private final HashMap<Integer, SnapshotDataTarget> m_createdTargets = Maps.newHashMap();

            @Override
            public Boolean call() throws Exception
            {
                final AtomicInteger numTables = new AtomicInteger(tables.length);

                NativeSnapshotWritePlan.createFileBasedCompletionTasks(file_path, file_nonce,
                        txnId, partitionTransactionIds, remoteDCLastIds, context, exportSequenceNumbers,
                        drTupleStreamInfo,
                        hashinatorData,
                        timestamp,
                        newPartitionCount);

                for (SnapshotTableTask task : replicatedSnapshotTasks) {
                    SnapshotDataTarget target = getSnapshotDataTarget(numTables, task);
                    task.setTarget(target);
                }

                for (SnapshotTableTask task : partitionedSnapshotTasks) {
                    SnapshotDataTarget target = getSnapshotDataTarget(numTables, task);
                    task.setTarget(target);
                }

                // Only sync the DR Log on Native Snapshots
                SnapshotSiteProcessor.m_tasksOnSnapshotCompletion.offer(new Runnable() {
                    @Override
                    public void run()
                    {
                        context.forceAllDRNodeBuffersToDisk(false);
                    }
                });

                return true;
            }

            private SnapshotDataTarget getSnapshotDataTarget(AtomicInteger numTables, SnapshotTableTask task)
                    throws IOException
            {
                SnapshotDataTarget target = m_createdTargets.get(task.m_table.getRelativeIndex());
                if (target == null) {
                    target = createDataTargetForTable(file_path, file_nonce, task.m_table, jsData,
                            txnId, context.getHostId(), context.getCluster().getTypeName(),
                            context.getDatabase().getTypeName(), context.getNumberOfPartitions(),
                            tracker, timestamp, numTables, snapshotRecord);
                    m_createdTargets.put(task.m_table.getRelativeIndex(), target);
                }
                return target;
            }
        };
    }

    private SnapshotDataTarget createDataTargetForTable(String file_path,
                                                        String file_nonce,
                                                        Table table,
                                                        JSONObject jsData,
                                                        long txnId,
                                                        int hostId,
                                                        String clusterName,
                                                        String databaseName,
                                                        int partitionCount,
                                                        SiteTracker tracker,
                                                        long timestamp,
                                                        AtomicInteger numTables,
                                                        SnapshotRegistry.Snapshot snapshotRecord)
            throws IOException
    {
        SnapshotDataTarget sdt;

        File saveFilePath = SnapshotUtil.constructFileForTable(
                table,
                file_path,
                file_nonce,
                SnapshotFormat.NATIVE,
                hostId);
        JSONObject hardLinks = null;
        hardLinks = jsData.optJSONObject("hardLinks");
        if (hardLinks == null) {
            sdt = new DefaultSnapshotDataTarget(saveFilePath,
                    hostId,
                    clusterName,
                    databaseName,
                    table.getTypeName(),
                    partitionCount,
                    table.getIsreplicated(),
                    tracker.getPartitionsForHost(hostId),
                    CatalogUtil.getVoltTable(table),
                    txnId,
                    timestamp);
        }
        else {
            // Decode the hardlinks
            Iterator<String> link = hardLinks.keys();
            List<Path> paths = new ArrayList<Path>();
            while (link.hasNext()) {
                String requestId =  link.next();
                try {
                    JSONObject linkDetails = hardLinks.getJSONObject(requestId);
                    String linkPath = linkDetails.getString("path");
                    String linkNonce = linkDetails.getString("nonce");
                    String fileName = SnapshotUtil.constructFilenameForTable(table, linkNonce, SnapshotFormat.NATIVE, hostId);
                    paths.add(Paths.get(VoltFile.getFixedPathname(linkPath), fileName));
                }
                catch (JSONException e) {}
            }
            sdt = new HardLinkedFileSnapshotDataTarget(paths,
                    saveFilePath,
                    hostId,
                    clusterName,
                    databaseName,
                    table.getTypeName(),
                    partitionCount,
                    table.getIsreplicated(),
                    tracker.getPartitionsForHost(hostId),
                    CatalogUtil.getVoltTable(table),
                    txnId,
                    timestamp);
        }

        m_targets.add(sdt);
        final Runnable onClose = new TargetStatsClosure(sdt, table.getTypeName(), numTables, snapshotRecord);
        sdt.setOnCloseHandler(onClose);

        return sdt;
    }

    static void createFileBasedCompletionTasks(
            String file_path, String file_nonce,
            long txnId, Map<Integer, Long> partitionTransactionIds,
            Map<Integer, Map<Integer, Pair<Long, Long>>> remoteDCLastIds,
            SystemProcedureExecutionContext context,
            Map<String, Map<Integer, Pair<Long, Long>>> exportSequenceNumbers,
            Map<Integer, Pair<Long, Long>> drTupleStreamInfo,
            HashinatorSnapshotData hashinatorData,
            long timestamp, int newPartitionCount) throws IOException
    {
        final List<Table> tables = SnapshotUtil.getTablesToSave(context.getDatabase());
        InstanceId instId = VoltDB.instance().getHostMessenger().getInstanceId();
        Runnable completionTask = SnapshotUtil.writeSnapshotDigest(
                txnId,
                context.getCatalogCRC(),
                file_path,
                file_nonce,
                tables,
                context.getHostId(),
                exportSequenceNumbers,
                drTupleStreamInfo,
                partitionTransactionIds,
                remoteDCLastIds,
                instId,
                timestamp,
                newPartitionCount);
        if (completionTask != null) {
            SnapshotSiteProcessor.m_tasksOnSnapshotCompletion.offer(completionTask);
        }
        if (hashinatorData != null) {
            completionTask = SnapshotUtil.writeHashinatorConfig(
                    instId, file_path, file_nonce, context.getHostId(), hashinatorData);
            if (completionTask != null) {
                SnapshotSiteProcessor.m_tasksOnSnapshotCompletion.offer(completionTask);
            }
        }
        completionTask = SnapshotUtil.writeSnapshotCatalog(file_path, file_nonce);
        if (completionTask != null) {
            SnapshotSiteProcessor.m_tasksOnSnapshotCompletion.offer(completionTask);
        }
        completionTask = SnapshotUtil.writeSnapshotCompletion(file_path, file_nonce, context.getHostId(), SNAP_LOG);
        if (completionTask != null) {
            SnapshotSiteProcessor.m_tasksOnSnapshotCompletion.offer(completionTask);
        }
    }
}<|MERGE_RESOLUTION|>--- conflicted
+++ resolved
@@ -159,16 +159,10 @@
         placeReplicatedTasks(replicatedSnapshotTasks, tracker.getSitesForHost(context.getHostId()));
 
         // All IO work will be deferred and be run on the dedicated snapshot IO thread
-<<<<<<< HEAD
-        return createDeferredSetup(file_path, file_nonce, txnId, partitionTransactionIds, jsData, context,
-                exportSequenceNumbers, tracker, hashinatorData, timestamp,
-                newPartitionCount, tables, m_snapshotRecord, partitionedSnapshotTasks,
-=======
         return createDeferredSetup(file_path, file_nonce, txnId, partitionTransactionIds,
-                remoteDCLastIds, context,
+                remoteDCLastIds, jsData, context,
                 exportSequenceNumbers, drTupleStreamInfo, tracker, hashinatorData, timestamp,
                 newPartitionCount, tableArray, m_snapshotRecord, partitionedSnapshotTasks,
->>>>>>> cd0ad257
                 replicatedSnapshotTasks);
     }
 
@@ -176,11 +170,8 @@
                                                   final String file_nonce,
                                                   final long txnId,
                                                   final Map<Integer, Long> partitionTransactionIds,
-<<<<<<< HEAD
+                                                  final Map<Integer, Map<Integer, Pair<Long, Long>>> remoteDCLastIds,
                                                   final JSONObject jsData,
-=======
-                                                  final Map<Integer, Map<Integer, Pair<Long, Long>>> remoteDCLastIds,
->>>>>>> cd0ad257
                                                   final SystemProcedureExecutionContext context,
                                                   final Map<String, Map<Integer, Pair<Long, Long>>> exportSequenceNumbers,
                                                   final Map<Integer, Pair<Long, Long>> drTupleStreamInfo,
