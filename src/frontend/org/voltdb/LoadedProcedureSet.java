--- conflicted
+++ resolved
@@ -32,9 +32,7 @@
 public class LoadedProcedureSet {
 
     private static final VoltLogger hostLog = new VoltLogger("HOST");
-<<<<<<< HEAD
-    public final HashMap<String, ProcedureRunner> procs = new HashMap<String, ProcedureRunner>(16, (float) .1);
-=======
+
     // user procedures.
     final HashMap<String, ProcedureRunner> procs =
         new HashMap<String, ProcedureRunner>(16, (float) .1);
@@ -43,7 +41,6 @@
     final HashMap<Long, ProcedureRunner> m_registeredSysProcPlanFragments =
         new HashMap<Long, ProcedureRunner>();
 
->>>>>>> 3f073a4b
     final ProcedureRunnerFactory m_runnerFactory;
     final long m_siteId;
     final int m_siteIndex;
@@ -58,10 +55,7 @@
         m_site = site;
     }
 
-<<<<<<< HEAD
-    public void loadProcedures(CatalogContext catalogContext, BackendTarget backendTarget) {
-=======
-    public ProcedureRunner getSysproc(long fragmentId) {
+   public ProcedureRunner getSysproc(long fragmentId) {
         synchronized (m_registeredSysProcPlanFragments) {
             return m_registeredSysProcPlanFragments.get(fragmentId);
         }
@@ -75,7 +69,6 @@
     }
 
     void loadProcedures(CatalogContext catalogContext, BackendTarget backendTarget) {
->>>>>>> 3f073a4b
         procs.clear();
         m_registeredSysProcPlanFragments.clear();
         loadProceduresFromCatalog(catalogContext, backendTarget);
