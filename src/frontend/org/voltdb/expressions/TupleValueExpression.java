/* This file is part of VoltDB.
 * Copyright (C) 2008-2013 VoltDB Inc.
 *
 * This program is free software: you can redistribute it and/or modify
 * it under the terms of the GNU Affero General Public License as
 * published by the Free Software Foundation, either version 3 of the
 * License, or (at your option) any later version.
 *
 * This program is distributed in the hope that it will be useful,
 * but WITHOUT ANY WARRANTY; without even the implied warranty of
 * MERCHANTABILITY or FITNESS FOR A PARTICULAR PURPOSE.  See the
 * GNU Affero General Public License for more details.
 *
 * You should have received a copy of the GNU Affero General Public License
 * along with VoltDB.  If not, see <http://www.gnu.org/licenses/>.
 */

package org.voltdb.expressions;

import org.json_voltpatches.JSONException;
import org.json_voltpatches.JSONObject;
import org.json_voltpatches.JSONStringer;
import org.voltdb.VoltType;
import org.voltdb.catalog.Column;
import org.voltdb.catalog.Database;
import org.voltdb.catalog.Table;
import org.voltdb.types.ExpressionType;

/**
 *
 */
public class TupleValueExpression extends AbstractValueExpression {

    public enum Members {
        COLUMN_IDX,
        TABLE_NAME,
        COLUMN_NAME,
        TABLE_IDX,  // used for JOIN queries only, 0 for outer table, 1 for inner table
    }

    protected int m_columnIndex = -1;
    protected String m_tableName = null;
    protected String m_columnName = null;
    protected String m_columnAlias = null;
    protected int m_tableIdx = 0;

    private boolean m_hasAggregate = false;

    /// Only set for the special case of an aggregate function result used in an "ORDER BY" clause.
    /// This TupleValueExpression represents the corresponding "column" in the aggregate's generated output TEMP table.
    public boolean hasAggregate() {
        return m_hasAggregate;
    }

    public void setHasAggregate(boolean m_hasAggregate) {
        this.m_hasAggregate = m_hasAggregate;
    }

    public TupleValueExpression() {
        super(ExpressionType.VALUE_TUPLE);
    }

    @Override
    public Object clone() {
        TupleValueExpression clone = (TupleValueExpression)super.clone();
        clone.m_columnIndex = m_columnIndex;
        clone.m_tableName = m_tableName;
        clone.m_columnName = m_columnName;
        clone.m_columnAlias = m_columnAlias;
        return clone;
    }

    @Override
    public void validate() throws Exception {
        super.validate();

        if ((m_right != null) || (m_left != null))
            throw new Exception("ERROR: A value expression has child expressions for '" + this + "'");

        // Column Index
        if (m_columnIndex < 0) {
            throw new Exception("ERROR: Invalid column index '" + m_columnIndex + "' for '" + this + "'");
        }
    }

    /**
     * @return the column index
     */
    public Integer getColumnIndex() {
        return m_columnIndex;
    }

    /**
     * @param columnIndex The index of the column to set
     */
    public void setColumnIndex(Integer columnIndex) {
        m_columnIndex = columnIndex;
    }

    /**
     * @return the column_aliases
     */
    public String getColumnAlias() {
        return m_columnAlias;
    }

    /**
     * @param columnAlias the column_alias to set
     */
    public void setColumnAlias(String columnAlias) {
        m_columnAlias = columnAlias;
    }

    /**
     * @return the columns
     */
    public String getColumnName() {
        return m_columnName;
    }

    /**
     * @param name the column name to set
     */
    public void setColumnName(String name) {
        m_columnName = name;
    }

    /**
     * @return the tables
     */
    public String getTableName() {
        return m_tableName;
    }

    /**
     * @param name the table name to set
     */
    public void setTableName(String name) {
        m_tableName = name;
    }

    public int getTableIndex() {
        return m_tableIdx;
    }

    public void setTableIndex(int idx) {
        m_tableIdx = idx;
    }

    @Override
    public boolean equals(Object obj) {
        if (obj instanceof TupleValueExpression == false) {
            return false;
        }
        TupleValueExpression expr = (TupleValueExpression) obj;

        if ((m_tableName == null) != (expr.m_tableName == null)) {
            return false;
        }
        if ((m_columnName == null) != (expr.m_columnName == null)) {
            return false;
        }
        if (m_tableName != null) { // Implying both sides non-null
            if (m_tableName.equals(expr.m_tableName) == false) {
                return false;
            }
        }
        if (m_columnName != null) { // Implying both sides non-null
            if (m_columnName.equals(expr.m_columnName) == false) {
                return false;
            }
        }
        return true;
    }

    @Override
    public int hashCode() {
        // based on implementation of equals
        int result = 0;
        if (m_tableName != null) {
            result += m_tableName.hashCode();
        }
        if (m_columnName != null) {
            result += m_columnName.hashCode();
        }
        // defer to the superclass, which factors in other attributes
        return result += super.hashCode();
    }

    @Override
    public void toJSONString(JSONStringer stringer) throws JSONException {
        super.toJSONString(stringer);
        stringer.key(Members.COLUMN_IDX.name()).value(m_columnIndex);
        stringer.key(Members.TABLE_NAME.name()).value(m_tableName);
        // Column name is not required in the EE but testing showed that it is
        // needed to support type resolution of indexed expressions in the planner
        // after they get round-tripped through the catalog's index definition.
        stringer.key(Members.COLUMN_NAME.name()).value(m_columnName);
        if (m_tableIdx > 0) {
            stringer.key(Members.TABLE_IDX.name()).value(m_tableIdx);
<<<<<<< HEAD
            System.out.println("TVE: toJSONString(), tableIdx = " + m_tableIdx);
=======
            //System.out.println("TVE: toJSONString(), tableIdx = " + m_tableIdx);
>>>>>>> 52133108
        }
    }

    @Override
    protected void loadFromJSONObject(JSONObject obj, Database db) throws JSONException {
        m_columnIndex = obj.getInt(Members.COLUMN_IDX.name());
        m_tableName = obj.getString(Members.TABLE_NAME.name());
        m_columnName = obj.getString(Members.COLUMN_NAME.name());
        if (obj.has(Members.TABLE_IDX.name())) {
            m_tableIdx = obj.getInt(Members.TABLE_IDX.name());
<<<<<<< HEAD
            System.out.println("TVE: loadFromJSONObject(), tableIdx = " + m_tableIdx);
=======
            //System.out.println("TVE: loadFromJSONObject(), tableIdx = " + m_tableIdx);
>>>>>>> 52133108
        }
    }

    @Override
    public void resolveForDB(Database db) {
        if (m_tableName == null && m_columnName == null) {
            // This is a dummy TVE standing in for a simplecolumn
            // -- the assumption has to be that it is not being used in a general expression,
            // so the schema-dependent type implications don't matter
            // and its "target" value is getting properly validated, so we can shortcut checking here.
            assert(false);
            return;
        }
        // TODO(XIN): getIgnoreCase takes 2% of Planner CPU, Optimize it later
        Table table = db.getTables().getIgnoreCase(m_tableName);
        resolveForTable(table);
    }

    @Override
    public void resolveForTable(Table table) {
        assert(table != null);
        // It MAY be that for the case in which this function is called (expression indexes), the column's
        // table name is not specified (and not missed?).
        // It is possible to "correct" that here by cribbing it from the supplied table (base table for the index)
        // -- not bothering for now.
        Column column = table.getColumns().getIgnoreCase(m_columnName);
        assert(column != null);
        m_tableName = table.getTypeName();
        m_columnIndex = column.getIndex();
        setValueType(VoltType.get((byte)column.getType()));
        setValueSize(column.getSize());
    }

    // Even though this function applies generally to expressions and tables and not just to TVEs as such,
    // this function is somewhat TVE-related because TVEs DO represent the points where expression trees
    // depend on tables.
    public static AbstractExpression getOtherTableExpression(AbstractExpression expr, Table table) {
        assert(expr != null);
        AbstractExpression retval = expr.getLeft();
        if (isOperandDependentOnTable(retval, table)) {
            retval = expr.getRight();
            assert( ! isOperandDependentOnTable(retval, table));
        }
        return retval;
    }

    // Even though this function applies generally to expressions and tables and not just to TVEs as such,
    // this function is somewhat TVE-related because TVEs DO represent the points where expression trees
    // depend on tables.
    public static boolean isOperandDependentOnTable(AbstractExpression expr, Table table) {
        for (TupleValueExpression tve : ExpressionUtil.getTupleValueExpressions(expr)) {
            //TODO: This clumsy testing of table names regardless of table aliases is
            // EXACTLY why we can't have nice things like self-joins.
            if (table.getTypeName().equals(tve.getTableName()))
            {
                return true;
            }
        }
        return false;
    }

    @Override
    public String explain(String impliedTableName) {
        if (m_tableName.equals(impliedTableName)) {
            return m_columnName;
        } else {
            return m_tableName + "." + m_columnName;
        }
    }

}<|MERGE_RESOLUTION|>--- conflicted
+++ resolved
@@ -198,11 +198,7 @@
         stringer.key(Members.COLUMN_NAME.name()).value(m_columnName);
         if (m_tableIdx > 0) {
             stringer.key(Members.TABLE_IDX.name()).value(m_tableIdx);
-<<<<<<< HEAD
-            System.out.println("TVE: toJSONString(), tableIdx = " + m_tableIdx);
-=======
             //System.out.println("TVE: toJSONString(), tableIdx = " + m_tableIdx);
->>>>>>> 52133108
         }
     }
 
@@ -213,11 +209,7 @@
         m_columnName = obj.getString(Members.COLUMN_NAME.name());
         if (obj.has(Members.TABLE_IDX.name())) {
             m_tableIdx = obj.getInt(Members.TABLE_IDX.name());
-<<<<<<< HEAD
-            System.out.println("TVE: loadFromJSONObject(), tableIdx = " + m_tableIdx);
-=======
             //System.out.println("TVE: loadFromJSONObject(), tableIdx = " + m_tableIdx);
->>>>>>> 52133108
         }
     }
 
