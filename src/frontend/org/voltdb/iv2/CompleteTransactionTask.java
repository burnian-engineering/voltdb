--- conflicted
+++ resolved
@@ -49,11 +49,6 @@
     @Override
     public void run(SiteProcedureConnection siteConnection)
     {
-<<<<<<< HEAD
-        if (hostLog.isDebugEnabled()) {
-            hostLog.debug("[CompleteTransactionTask]STARTING: " + this);
-        }
-=======
         hostLog.debug("STARTING: " + this);
         final VoltTrace.TraceEventBatch traceLog = VoltTrace.log(VoltTrace.Category.SPSITE);
         if (traceLog != null) {
@@ -62,7 +57,6 @@
                                                        "partition", Integer.toString(siteConnection.getCorrespondingPartitionId())));
         }
 
->>>>>>> eb764374
         if (!m_txnState.isReadOnly()) {
             // the truncation point token SHOULD be part of m_txn. However, the
             // legacy interaces don't work this way and IV2 hasn't changed this
@@ -78,9 +72,7 @@
 
             // Log invocation to DR
             logToDR(siteConnection.getDRGateway());
-            if (hostLog.isDebugEnabled()) {
-                hostLog.debug("[CompleteTransactionTask]COMPLETE: " + this);
-            }
+            hostLog.debug("COMPLETE: " + this);
         }
         else
         {
@@ -89,9 +81,7 @@
             // flush the queue; we want the TransactionTaskQueue to stay blocked on this TXN ID
             // for the restarted fragments.
             m_txnState.setBeginUndoToken(Site.kInvalidUndoToken);
-            if (hostLog.isDebugEnabled()) {
-                hostLog.debug("[CompleteTransactionTask]RESTART: " + this);
-            }
+            hostLog.debug("RESTART: " + this);
         }
 
         if (traceLog != null) {
@@ -205,4 +195,5 @@
         sb.append("  MSG: ").append(m_completeMsg.toString());
         return sb.toString();
     }
+
 }