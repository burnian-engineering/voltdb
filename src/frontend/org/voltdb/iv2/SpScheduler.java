--- conflicted
+++ resolved
@@ -747,15 +747,11 @@
         // Avoid all the lookup below.
         // Also, don't update the truncation handle, since it won't have meaning for anyone.
         if (message.isReadOnly()) {
-<<<<<<< HEAD
-            if (m_defaultConsistencyReadLevel == ReadLevel.FAST || !m_isLeader) {
-=======
             if (traceLog != null) {
                 traceLog.add(() -> VoltTrace.endAsync("initsp", MiscUtils.hsIdPairTxnIdToString(m_mailbox.getHSId(), message.m_sourceHSId, message.getSpHandle(), message.getClientInterfaceHandle())));
             }
 
-            if (m_defaultConsistencyReadLevel == ReadLevel.FAST) {
->>>>>>> eb764374
+            if (m_defaultConsistencyReadLevel == ReadLevel.FAST || !m_isLeader) {
                 // the initiatorHSId is the ClientInterface mailbox.
                 m_mailbox.send(message.getInitiatorHSId(), message);
                 return;
@@ -1624,5 +1620,4 @@
             }
         });
     }
-
 }