/* This file is part of VoltDB.
 * Copyright (C) 2008-2017 VoltDB Inc.
 *
 * This program is free software: you can redistribute it and/or modify
 * it under the terms of the GNU Affero General Public License as
 * published by the Free Software Foundation, either version 3 of the
 * License, or (at your option) any later version.
 *
 * This program is distributed in the hope that it will be useful,
 * but WITHOUT ANY WARRANTY; without even the implied warranty of
 * MERCHANTABILITY or FITNESS FOR A PARTICULAR PURPOSE.  See the
 * GNU Affero General Public License for more details.
 *
 * You should have received a copy of the GNU Affero General Public License
 * along with VoltDB.  If not, see <http://www.gnu.org/licenses/>.
 */

package org.voltdb.iv2;

import java.util.ArrayDeque;
import java.util.ArrayList;
import java.util.Collections;
import java.util.HashMap;
import java.util.HashSet;
import java.util.LinkedList;
import java.util.List;
import java.util.Map;
import java.util.Map.Entry;
import java.util.Queue;
import java.util.TreeMap;
import java.util.concurrent.CountDownLatch;
import java.util.concurrent.ExecutionException;
import java.util.stream.Collectors;

import org.voltcore.logging.VoltLogger;
import org.voltcore.messaging.HostMessenger;
import org.voltcore.messaging.TransactionInfoBaseMessage;
import org.voltcore.messaging.VoltMessage;
import org.voltcore.utils.CoreUtils;
import org.voltdb.ClientResponseImpl;
import org.voltdb.CommandLog;
import org.voltdb.CommandLog.DurabilityListener;
import org.voltdb.Consistency;
import org.voltdb.Consistency.ReadLevel;
import org.voltdb.RealVoltDB;
import org.voltdb.SnapshotCompletionInterest;
import org.voltdb.SnapshotCompletionMonitor;
import org.voltdb.SystemProcedureCatalog;
import org.voltdb.VoltDB;
import org.voltdb.VoltTable;
import org.voltdb.client.ClientResponse;
import org.voltdb.dtxn.TransactionState;
import org.voltdb.exceptions.SerializableException;
import org.voltdb.exceptions.TransactionRestartException;
import org.voltdb.iv2.SiteTasker.SiteTaskerRunnable;
import org.voltdb.messaging.BorrowTaskMessage;
import org.voltdb.messaging.CompleteTransactionMessage;
import org.voltdb.messaging.CompleteTransactionResponseMessage;
import org.voltdb.messaging.DummyTransactionResponseMessage;
import org.voltdb.messaging.DummyTransactionTaskMessage;
import org.voltdb.messaging.DumpMessage;
import org.voltdb.messaging.DumpPlanThenExitMessage;
import org.voltdb.messaging.FragmentResponseMessage;
import org.voltdb.messaging.FragmentTaskMessage;
import org.voltdb.messaging.InitiateResponseMessage;
import org.voltdb.messaging.Iv2InitiateTaskMessage;
import org.voltdb.messaging.Iv2LogFaultMessage;
import org.voltdb.messaging.MultiPartitionParticipantMessage;
import org.voltdb.messaging.RepairLogTruncationMessage;
import org.voltdb.utils.MiscUtils;
import org.voltdb.utils.VoltTrace;
import com.google_voltpatches.common.primitives.Ints;
import com.google_voltpatches.common.primitives.Longs;
import com.google_voltpatches.common.util.concurrent.ListenableFuture;
import com.google_voltpatches.common.util.concurrent.SettableFuture;

public class SpScheduler extends Scheduler implements SnapshotCompletionInterest
{
    static final VoltLogger tmLog = new VoltLogger("TM");

    static class DuplicateCounterKey implements Comparable<DuplicateCounterKey> {
        private final long m_txnId;
        private final long m_spHandle;
        DuplicateCounterKey(long txnId, long spHandle) {
            m_txnId = txnId;
            m_spHandle = spHandle;
        }

        @Override
        public boolean equals(Object o) {
            try {
                DuplicateCounterKey other = (DuplicateCounterKey) o;
                return (m_txnId == other.m_txnId && m_spHandle == other.m_spHandle);
            }
            catch (Exception e) {
                return false;
            }
        }

        // Only care about comparing TXN ID part for sorting in updateReplicas
        @Override
        public int compareTo(DuplicateCounterKey o) {
            if (m_txnId < o.m_txnId) {
                return -1;
            } else if (m_txnId > o.m_txnId) {
                return 1;
            } else {
                if (m_spHandle < o.m_spHandle) {
                    return -1;
                }
                else if (m_spHandle > o.m_spHandle) {
                    return 1;
                }
                else {
                    return 0;
                }
            }
        }

        @Override
        public int hashCode() {
            assert(false) : "Hashing this is unsafe as it can't promise no collisions.";
            throw new UnsupportedOperationException(
                    "Hashing this is unsafe as it can't promise no collisions.");
        }

        @Override
        public String toString() {
            return "[txn:" + TxnEgo.txnIdToString(m_txnId) + "(" + m_txnId + "), spHandle:" + TxnEgo.txnIdToString(m_spHandle) + "(" + m_spHandle + ")]";
        }

        public boolean isSpTransaction() {
            return (TxnEgo.getPartitionId(m_txnId) != MpInitiator.MP_INIT_PID);
        }
    };

    public interface DurableUniqueIdListener {
        /**
         * Notify listener of last durable Single-Part and Multi-Part uniqueIds
         */
        public void lastUniqueIdsMadeDurable(long spUniqueId, long mpUniqueId);
    }

    List<Long> m_replicaHSIds = new ArrayList<Long>();
    long m_sendToHSIds[] = new long[0];
    private final TransactionTaskQueue m_pendingTasks;
    private final Map<Long, TransactionState> m_outstandingTxns =
        new HashMap<Long, TransactionState>();
    private final Map<DuplicateCounterKey, DuplicateCounter> m_duplicateCounters =
        new TreeMap<DuplicateCounterKey, DuplicateCounter>();
    // MP fragment tasks or completion tasks pending durability
    private final Map<Long, Queue<TransactionTask>> m_mpsPendingDurability =
        new HashMap<Long, Queue<TransactionTask>>();
    private CommandLog m_cl;
    private final SnapshotCompletionMonitor m_snapMonitor;
    // used to decide if we should shortcut reads
    private Consistency.ReadLevel m_defaultConsistencyReadLevel;
    private BufferedReadLog m_bufferedReadLog = null;

    // Need to track when command log replay is complete (even if not performed) so that
    // we know when we can start writing viable replay sets to the fault log.
    boolean m_replayComplete = false;
    // The DurabilityListener is not thread-safe. Access it only on the Site thread.
    private final DurabilityListener m_durabilityListener;
    // Generator of pre-IV2ish timestamp based unique IDs
    private final UniqueIdGenerator m_uniqueIdGenerator;

    // the current not-needed-any-more point of the repair log.
    long m_repairLogTruncationHandle = Long.MIN_VALUE;
    // the truncation handle last sent to the replicas
    long m_lastSentTruncationHandle = Long.MIN_VALUE;
    // the max schedule transaction sphandle, multi-fragments mp txn counts one
    long m_maxScheduledTxnSpHandle = Long.MIN_VALUE;

    // the checkpoint transaction sphandle upon BalanceSPI is initiated
    long m_spiCheckPoint = Long.MIN_VALUE;

    //The RepairLog is the same instance as the one initialized in InitiatorMailbox.
    //Iv2IniatiateTaskMessage, FragmentTaskMessage and CompleteTransactionMessage
    //are to be added to the repair log when these messages get updated transaction ids.
    protected RepairLog m_repairLog;

    SpScheduler(int partitionId, SiteTaskerQueue taskQueue, SnapshotCompletionMonitor snapMonitor)
    {
        super(partitionId, taskQueue);
        m_pendingTasks = new TransactionTaskQueue(m_tasks);
        m_snapMonitor = snapMonitor;
        m_durabilityListener = new SpDurabilityListener(this, m_pendingTasks);
        m_uniqueIdGenerator = new UniqueIdGenerator(partitionId, 0);

        // try to get the global default setting for read consistency, but fall back to SAFE
        m_defaultConsistencyReadLevel = VoltDB.Configuration.getDefaultReadConsistencyLevel();
        if (m_defaultConsistencyReadLevel == ReadLevel.SAFE) {
            m_bufferedReadLog = new BufferedReadLog();
        }
        m_repairLogTruncationHandle = getCurrentTxnId();
        // initialized as current txn id in order to release the initial reads into the system
        m_maxScheduledTxnSpHandle = getCurrentTxnId();
    }

    @Override
    public void setLeaderState(boolean isLeader)
    {
        super.setLeaderState(isLeader);
        m_snapMonitor.addInterest(this);
    }

    @Override
    public void setMaxSeenTxnId(long maxSeenTxnId)
    {
        super.setMaxSeenTxnId(maxSeenTxnId);
        writeIv2ViableReplayEntry();
    }

    @Override
    public void setDurableUniqueIdListener(final DurableUniqueIdListener listener) {
        m_tasks.offer(new SiteTaskerRunnable() {
            @Override
            void run()
            {
                m_durabilityListener.setUniqueIdListener(listener);
            }
        });
    }

    @Override
    public void shutdown()
    {
        m_tasks.offer(m_nullTask);
    }

    // This is going to run in the BabySitter's thread.  This and deliver are synchronized by
    // virtue of both being called on InitiatorMailbox and not directly called.
    // (That is, InitiatorMailbox's API, used by BabySitter, is synchronized on the same
    // lock deliver() is synchronized on.)
    @Override
    public void updateReplicas(List<Long> replicas, Map<Integer, Long> partitionMasters)
    {
        if (tmLog.isDebugEnabled()) {
            tmLog.debug("[SpScheduler.updateReplicas] replicas to " + CoreUtils.hsIdCollectionToString(replicas) +
                    " on " + CoreUtils.hsIdToString(m_mailbox.getHSId())
             + " from " + CoreUtils.hsIdCollectionToString(m_replicaHSIds));
        }

        // First - correct the official replica set.
        m_replicaHSIds = replicas;
        // Update the list of remote replicas that we'll need to send to
        List<Long> sendToHSIds = new ArrayList<Long>(m_replicaHSIds);
        sendToHSIds.remove(m_mailbox.getHSId());
        m_sendToHSIds = Longs.toArray(sendToHSIds);
        // Cleanup duplicate counters and collect DONE counters
        // in this list for further processing.
        List<DuplicateCounterKey> doneCounters = new LinkedList<DuplicateCounterKey>();
        for (Entry<DuplicateCounterKey, DuplicateCounter> entry : m_duplicateCounters.entrySet()) {
            DuplicateCounter counter = entry.getValue();
            int result = counter.updateReplicas(m_replicaHSIds);
            if (result == DuplicateCounter.DONE) {
                doneCounters.add(entry.getKey());
            }
        }

        //notify the new partition leader that the old leader has completed the Txns if needed.
        if (!m_isLeader && m_mailbox instanceof InitiatorMailbox) {
            ((InitiatorMailbox)m_mailbox).notifyNewLeaderOfTxnDoneIfNeeded();
        }

        // Maintain the CI invariant that responses arrive in txnid order.
        Collections.sort(doneCounters);
        for (DuplicateCounterKey key : doneCounters) {
            DuplicateCounter counter = m_duplicateCounters.remove(key);

            final TransactionState txn = m_outstandingTxns.get(key.m_txnId);
            if (txn == null || txn.isDone()) {
                m_outstandingTxns.remove(key.m_txnId);
                // for MP write txns, we should use it's first SpHandle in the TransactionState
                // for SP write txns, we can just use the SpHandle from the DuplicateCounterKey
                long m_safeSpHandle = txn == null ? key.m_spHandle: txn.m_spHandle;
                setRepairLogTruncationHandle(m_safeSpHandle);
            }

            VoltMessage resp = counter.getLastResponse();
            if (resp != null) {
                // MPI is tracking deps per partition HSID.  We need to make
                // sure we write ours into the message getting sent to the MPI
                if (resp instanceof FragmentResponseMessage) {
                    FragmentResponseMessage fresp = (FragmentResponseMessage)resp;
                    fresp.setExecutorSiteId(m_mailbox.getHSId());
                }
                m_mailbox.send(counter.m_destinationId, resp);
            }
            else {
                hostLog.warn("TXN " + counter.getTxnId() + " lost all replicas and " +
                        "had no responses.  This should be impossible?");
            }
        }
        SettableFuture<Boolean> written = writeIv2ViableReplayEntry();

        // Get the fault log status here to ensure the leader has written it to disk
        // before initiating transactions again.
        blockFaultLogWriteStatus(written);
    }

    /**
     * Poll the replay sequencer and process the messages until it returns null
     */
    private void deliverReadyTxns() {
        // First, pull all the sequenced messages, if any.
        VoltMessage m = m_replaySequencer.poll();
        while(m != null) {
            deliver(m);
            m = m_replaySequencer.poll();
        }
        // Then, try to pull all the drainable messages, if any.
        m = m_replaySequencer.drain();
        while (m != null) {
            if (m instanceof Iv2InitiateTaskMessage) {
                // Send IGNORED response for all SPs
                Iv2InitiateTaskMessage task = (Iv2InitiateTaskMessage) m;
                final InitiateResponseMessage response = new InitiateResponseMessage(task);
                response.setResults(new ClientResponseImpl(ClientResponse.UNEXPECTED_FAILURE,
                            new VoltTable[0],
                            ClientResponseImpl.IGNORED_TRANSACTION));
                m_mailbox.send(response.getInitiatorHSId(), response);
            }
            m = m_replaySequencer.drain();
        }
    }

    /**
     * Sequence the message for replay if it's for CL or DR.
     *
     * @param message
     * @return true if the message can be delivered directly to the scheduler,
     * false if the message is queued
     */
    @Override
    public boolean sequenceForReplay(VoltMessage message)
    {
        boolean canDeliver = false;
        long sequenceWithUniqueId = Long.MIN_VALUE;

        boolean commandLog = (message instanceof TransactionInfoBaseMessage &&
                (((TransactionInfoBaseMessage)message).isForReplay()));

        boolean sentinel = message instanceof MultiPartitionParticipantMessage;

        boolean replay = commandLog || sentinel;
        boolean sequenceForReplay = m_isLeader && replay;

        if (replay) {
            sequenceWithUniqueId = ((TransactionInfoBaseMessage)message).getUniqueId();
        }

        if (sequenceForReplay) {
            InitiateResponseMessage dupe = m_replaySequencer.dedupe(sequenceWithUniqueId,
                    (TransactionInfoBaseMessage) message);
            if (dupe != null) {
                // Duplicate initiate task message, send response
                m_mailbox.send(dupe.getInitiatorHSId(), dupe);
            }
            else if (!m_replaySequencer.offer(sequenceWithUniqueId, (TransactionInfoBaseMessage) message)) {
                canDeliver = true;
            }
            else {
                deliverReadyTxns();
            }

            // If it's a DR sentinel, send an acknowledgement
            if (sentinel && !commandLog) {
                MultiPartitionParticipantMessage mppm = (MultiPartitionParticipantMessage) message;
                final InitiateResponseMessage response = new InitiateResponseMessage(mppm);
                ClientResponseImpl clientResponse =
                        new ClientResponseImpl(ClientResponseImpl.UNEXPECTED_FAILURE,
                                new VoltTable[0], ClientResponseImpl.IGNORED_TRANSACTION);
                response.setResults(clientResponse);
                m_mailbox.send(response.getInitiatorHSId(), response);
            }
        }
        else {
            if (replay) {
                // Update last seen and last polled uniqueId for replicas
                m_replaySequencer.updateLastSeenUniqueId(sequenceWithUniqueId,
                        (TransactionInfoBaseMessage) message);
                m_replaySequencer.updateLastPolledUniqueId(sequenceWithUniqueId,
                        (TransactionInfoBaseMessage) message);
            }

            canDeliver = true;
        }

        return canDeliver;
    }

    // SpInitiators will see every message type.  The Responses currently come
    // from local work, but will come from replicas when replication is
    // implemented
    @Override
    public void deliver(VoltMessage message)
    {
        if (message instanceof Iv2InitiateTaskMessage) {
            handleIv2InitiateTaskMessage((Iv2InitiateTaskMessage)message);
        }
        else if (message instanceof InitiateResponseMessage) {
            handleInitiateResponseMessage((InitiateResponseMessage)message);
        }
        else if (message instanceof FragmentTaskMessage) {
            handleFragmentTaskMessage((FragmentTaskMessage)message);
        }
        else if (message instanceof FragmentResponseMessage) {
            handleFragmentResponseMessage((FragmentResponseMessage)message);
        }
        else if (message instanceof CompleteTransactionMessage) {
            handleCompleteTransactionMessage((CompleteTransactionMessage)message);
        }
        else if (message instanceof CompleteTransactionResponseMessage) {
            handleCompleteTransactionResponseMessage((CompleteTransactionResponseMessage) message);
        }
        else if (message instanceof BorrowTaskMessage) {
            handleBorrowTaskMessage((BorrowTaskMessage)message);
        }
        else if (message instanceof Iv2LogFaultMessage) {
            handleIv2LogFaultMessage((Iv2LogFaultMessage)message);
        }
        else if (message instanceof DumpMessage) {
            handleDumpMessage();
        } else if (message instanceof DumpPlanThenExitMessage) {
            handleDumpPlanMessage((DumpPlanThenExitMessage)message);
        }
        else if (message instanceof DummyTransactionTaskMessage) {
            handleDummyTransactionTaskMessage((DummyTransactionTaskMessage) message);
        }
        else if (message instanceof DummyTransactionResponseMessage) {
            handleDummyTransactionResponseMessage((DummyTransactionResponseMessage)message);
        }
        else {
            throw new RuntimeException("UNKNOWN MESSAGE TYPE, BOOM!");
        }
    }

    // SpScheduler expects to see InitiateTaskMessages corresponding to single-partition
    // procedures only.
    private void handleIv2InitiateTaskMessage(Iv2InitiateTaskMessage message)
    {
        if (!message.isSinglePartition()) {
            throw new RuntimeException("SpScheduler.handleIv2InitiateTaskMessage " +
                    "should never receive multi-partition initiations.");
        }

        final String procedureName = message.getStoredProcedureName();
        long newSpHandle;
        long uniqueId = Long.MIN_VALUE;
        Iv2InitiateTaskMessage msg = message;
        if (m_isLeader || message.isReadOnly()) {

            /*
             * If this is for CL replay or DR, update the unique ID generator
             */
            if (message.isForReplay()) {
                uniqueId = message.getUniqueId();
                try {
                    m_uniqueIdGenerator.updateMostRecentlyGeneratedUniqueId(uniqueId);
                }
                catch (Exception e) {
                    hostLog.fatal(e.getMessage());
                    hostLog.fatal("Invocation: " + message);
                    VoltDB.crashLocalVoltDB(e.getMessage(), true, e);
                }
            }

            /*
             * If this is CL replay use the txnid from the CL and also
             * update the txnid to match the one from the CL
             */
            if (message.isForReplay()) {
                TxnEgo ego = advanceTxnEgo();
                newSpHandle = ego.getTxnId();
                updateMaxScheduledTransactionSpHandle(newSpHandle);
            } else if (m_isLeader && !message.isReadOnly()) {
                TxnEgo ego = advanceTxnEgo();
                newSpHandle = ego.getTxnId();
                updateMaxScheduledTransactionSpHandle(newSpHandle);
                uniqueId = m_uniqueIdGenerator.getNextUniqueId();
            } else {
                /*
                 * The SPI read or the short circuit read case. Since we are read only,
                 * do not create new transaction IDs but reuse the last seen
                 * txnid. For a timestamp, might as well give a reasonable one
                 * for a read heavy workload so time isn't bursty.
                 */
                uniqueId = UniqueIdGenerator.makeIdFromComponents(
                        Math.max(System.currentTimeMillis(), m_uniqueIdGenerator.lastUsedTime),
                        0,
                        m_uniqueIdGenerator.partitionId);

                newSpHandle = getMaxScheduledTxnSpHandle();
            }

            // Need to set the SP handle on the received message
            // Need to copy this or the other local sites handling
            // the same initiate task message will overwrite each
            // other's memory -- the message isn't copied on delivery
            // to other local mailboxes.
            msg = new Iv2InitiateTaskMessage(
                    message.getInitiatorHSId(),
                    message.getCoordinatorHSId(),
                    getRepairLogTruncationHandleForReplicas(),
                    message.getTxnId(),
                    message.getUniqueId(),
                    message.isReadOnly(),
                    message.isSinglePartition(),
                    null,
                    message.getStoredProcedureInvocation(),
                    message.getClientInterfaceHandle(),
                    message.getConnectionId(),
                    message.isForReplay());

            msg.setSpHandle(newSpHandle);
            logRepair(msg);
            // Also, if this is a vanilla single-part procedure, make the TXNID
            // be the SpHandle (for now)
            // Only system procedures are every-site, so we'll check through the SystemProcedureCatalog
            if (SystemProcedureCatalog.listing.get(procedureName) == null ||
                    !SystemProcedureCatalog.listing.get(procedureName).getEverysite())
            {
                msg.setTxnId(newSpHandle);
                msg.setUniqueId(uniqueId);
            }

            // The leader will be responsible to replicate messages to replicas.
            // Don't replicate reads, not matter FAST or SAFE.
            if (m_isLeader && (!msg.isReadOnly()) && (m_sendToHSIds.length > 0)) {
                for (long hsId : m_sendToHSIds) {
                    Iv2InitiateTaskMessage finalMsg = msg;
                    final VoltTrace.TraceEventBatch traceLog = VoltTrace.log(VoltTrace.Category.SPI);
                    if (traceLog != null) {
                        traceLog.add(() -> VoltTrace.beginAsync("replicateSP",
                                                                MiscUtils.hsIdPairTxnIdToString(m_mailbox.getHSId(), hsId, finalMsg.getSpHandle(), finalMsg.getClientInterfaceHandle()),
                                                                "txnId", TxnEgo.txnIdToString(finalMsg.getTxnId()),
                                                                "dest", CoreUtils.hsIdToString(hsId)));
                    }
                }
                Iv2InitiateTaskMessage replmsg =
                    new Iv2InitiateTaskMessage(m_mailbox.getHSId(),
                            m_mailbox.getHSId(),
                            getRepairLogTruncationHandleForReplicas(),
                            msg.getTxnId(),
                            msg.getUniqueId(),
                            msg.isReadOnly(),
                            msg.isSinglePartition(),
                            msg.getStoredProcedureInvocation(),
                            msg.getClientInterfaceHandle(),
                            msg.getConnectionId(),
                            msg.isForReplay(),
                            true);
                // Update the handle in the copy since the constructor doesn't set it
                replmsg.setSpHandle(newSpHandle);
                m_mailbox.send(m_sendToHSIds, replmsg);

                DuplicateCounter counter = new DuplicateCounter(
                        msg.getInitiatorHSId(),
                        msg.getTxnId(),
                        m_replicaHSIds,
                        msg);

                safeAddToDuplicateCounterMap(new DuplicateCounterKey(msg.getTxnId(), newSpHandle), counter);
            }
        }
        else {
            setMaxSeenTxnId(msg.getSpHandle());
            newSpHandle = msg.getSpHandle();
            logRepair(msg);
            // Don't update the uniqueID if this is a run-everywhere txn, because it has an MPI unique ID.
            if (UniqueIdGenerator.getPartitionIdFromUniqueId(msg.getUniqueId()) == m_partitionId) {
                m_uniqueIdGenerator.updateMostRecentlyGeneratedUniqueId(msg.getUniqueId());
            }
        }
        Iv2Trace.logIv2InitiateTaskMessage(message, m_mailbox.getHSId(), msg.getTxnId(), newSpHandle);
        doLocalInitiateOffer(msg);
    }

    /**
     * Do the work necessary to turn the Iv2InitiateTaskMessage into a
     * TransactionTask which can be queued to the TransactionTaskQueue.
     * This is reused by both the normal message handling path and the repair
     * path, and assumes that the caller has dealt with or ensured that the
     * necessary ID, SpHandles, and replication issues are resolved.
     */
    private void doLocalInitiateOffer(Iv2InitiateTaskMessage msg)
    {
        final VoltTrace.TraceEventBatch traceLog = VoltTrace.log(VoltTrace.Category.SPI);
        if (traceLog != null) {
            final String threadName = Thread.currentThread().getName(); // Thread name has to be materialized here
            traceLog.add(() -> VoltTrace.meta("process_name", "name", CoreUtils.getHostnameOrAddress()))
                    .add(() -> VoltTrace.meta("thread_name", "name", threadName))
                    .add(() -> VoltTrace.meta("thread_sort_index", "sort_index", Integer.toString(10000)))
                    .add(() -> VoltTrace.beginAsync("initsp",
                                                    MiscUtils.hsIdPairTxnIdToString(m_mailbox.getHSId(), m_mailbox.getHSId(), msg.getSpHandle(), msg.getClientInterfaceHandle()),
                                                    "ciHandle", msg.getClientInterfaceHandle(),
                                                    "txnId", TxnEgo.txnIdToString(msg.getTxnId()),
                                                    "partition", m_partitionId,
                                                    "read", msg.isReadOnly(),
                                                    "name", msg.getStoredProcedureName(),
                                                    "hsId", CoreUtils.hsIdToString(m_mailbox.getHSId())));
        }

        /**
         * A shortcut read is a read operation sent to any replica and completed with no
         * confirmation or communication with other replicas. In a partition scenario, it's
         * possible to read an unconfirmed transaction's writes that will be lost.
         */
        final boolean shortcutRead = msg.isReadOnly() && (m_defaultConsistencyReadLevel == ReadLevel.FAST);
        final String procedureName = msg.getStoredProcedureName();
        final SpProcedureTask task =
            new SpProcedureTask(m_mailbox, procedureName, m_pendingTasks, msg);
        if (!shortcutRead) {
            ListenableFuture<Object> durabilityBackpressureFuture =
                    m_cl.log(msg, msg.getSpHandle(), null, m_durabilityListener, task);

            if (traceLog != null && durabilityBackpressureFuture != null) {
                traceLog.add(() -> VoltTrace.beginAsync("durability",
                                                        MiscUtils.hsIdTxnIdToString(m_mailbox.getHSId(), msg.getSpHandle()),
                                                        "txnId", TxnEgo.txnIdToString(msg.getTxnId()),
                                                        "partition", Integer.toString(m_partitionId)));
            }

            //Durability future is always null for sync command logging
            //the transaction will be delivered again by the CL for execution once durable
            //Async command logging has to offer the task immediately with a Future for backpressure
            if (m_cl.canOfferTask()) {
                m_pendingTasks.offer(task.setDurabilityBackpressureFuture(durabilityBackpressureFuture));
            }
        } else {
            m_pendingTasks.offer(task);
        }
    }

    @Override
    public void handleMessageRepair(List<Long> needsRepair, VoltMessage message)
    {
        if (message instanceof Iv2InitiateTaskMessage) {
            handleIv2InitiateTaskMessageRepair(needsRepair, (Iv2InitiateTaskMessage)message);
        }
        else if (message instanceof FragmentTaskMessage) {
            handleFragmentTaskMessageRepair(needsRepair, (FragmentTaskMessage)message);
        }
        else if (message instanceof CompleteTransactionMessage) {
            // It should be safe to just send CompleteTransactionMessages to everyone.
            //if it gets here, the message is for the leader to repair from MpScheduler
            ((CompleteTransactionMessage) message).setToLeader(true);
            handleCompleteTransactionMessage((CompleteTransactionMessage)message);
        }
        else {
            throw new RuntimeException("SpScheduler.handleMessageRepair received unexpected message type: " +
                    message);
        }
    }

    private void handleIv2InitiateTaskMessageRepair(List<Long> needsRepair, Iv2InitiateTaskMessage message)
    {
        if (!message.isSinglePartition()) {
            throw new RuntimeException("SpScheduler.handleIv2InitiateTaskMessageRepair " +
                    "should never receive multi-partition initiations.");
        }

        // set up duplicate counter. expect exactly the responses corresponding
        // to needsRepair. These may, or may not, include the local site.

        // We currently send the final response into the ether, since we don't
        // have the original ClientInterface HSID stored.  It would be more
        // useful to have the original ClienInterface HSId somewhere handy.

        List<Long> expectedHSIds = new ArrayList<Long>(needsRepair);
        DuplicateCounter counter = new DuplicateCounter(
                HostMessenger.VALHALLA,
                message.getTxnId(),
                expectedHSIds,
                message);
        safeAddToDuplicateCounterMap(new DuplicateCounterKey(message.getTxnId(), message.getSpHandle()), counter);

        m_uniqueIdGenerator.updateMostRecentlyGeneratedUniqueId(message.getUniqueId());
        // is local repair necessary?
        if (needsRepair.contains(m_mailbox.getHSId())) {
            needsRepair.remove(m_mailbox.getHSId());
            // make a copy because handleIv2 non-repair case does?
            Iv2InitiateTaskMessage localWork =
                new Iv2InitiateTaskMessage(message.getInitiatorHSId(),
                    message.getCoordinatorHSId(), message);
            doLocalInitiateOffer(localWork);
        }

        // is remote repair necessary?
        if (!needsRepair.isEmpty()) {
            //to replica for repair
            Iv2InitiateTaskMessage replmsg =
                new Iv2InitiateTaskMessage(m_mailbox.getHSId(), m_mailbox.getHSId(), message, true);
            m_mailbox.send(com.google_voltpatches.common.primitives.Longs.toArray(needsRepair), replmsg);
        }
    }

    private void handleFragmentTaskMessageRepair(List<Long> needsRepair, FragmentTaskMessage message)
    {
        // set up duplicate counter. expect exactly the responses corresponding
        // to needsRepair. These may, or may not, include the local site.

        List<Long> expectedHSIds = new ArrayList<Long>(needsRepair);
        DuplicateCounter counter = new DuplicateCounter(
                message.getCoordinatorHSId(), // Assume that the MPI's HSID hasn't changed
                message.getTxnId(),
                expectedHSIds,
                message);
        safeAddToDuplicateCounterMap(new DuplicateCounterKey(message.getTxnId(), message.getSpHandle()), counter);

        // is local repair necessary?
        if (needsRepair.contains(m_mailbox.getHSId())) {
            // Sanity check that we really need repair.
            if (m_outstandingTxns.get(message.getTxnId()) != null) {
                hostLog.warn("SPI repair attempted to repair a fragment which it has already seen. " +
                        "This shouldn't be possible.");
                // Not sure what to do in this event.  Crash for now
                throw new RuntimeException("Attempted to repair with a fragment we've already seen.");
            }
            needsRepair.remove(m_mailbox.getHSId());
            // make a copy because handleIv2 non-repair case does?
            FragmentTaskMessage localWork =
                new FragmentTaskMessage(message.getInitiatorHSId(),
                    message.getCoordinatorHSId(), message);
            doLocalFragmentOffer(localWork);
        }

        // is remote repair necessary?
        if (!needsRepair.isEmpty()) {
            FragmentTaskMessage replmsg =
                new FragmentTaskMessage(m_mailbox.getHSId(), m_mailbox.getHSId(), message);
            replmsg.setLeaderToReplica(true);
            m_mailbox.send(com.google_voltpatches.common.primitives.Longs.toArray(needsRepair), replmsg);
        }
    }

    // Pass a response through the duplicate counters.
    private void handleInitiateResponseMessage(InitiateResponseMessage message)
    {
        //For mis-routed transactions, no update for truncation handle or duplicated counter
        if (message.isMisrouted()){
            m_mailbox.send(message.getInitiatorHSId(), message);
            return;
        }

        /**
         * A shortcut read is a read operation sent to any replica and completed with no
         * confirmation or communication with other replicas. In a partition scenario, it's
         * possible to read an unconfirmed transaction's writes that will be lost.
         */
        final long spHandle = message.getSpHandle();
        final DuplicateCounterKey dcKey = new DuplicateCounterKey(message.getTxnId(), spHandle);
        DuplicateCounter counter = m_duplicateCounters.get(dcKey);
        final VoltTrace.TraceEventBatch traceLog = VoltTrace.log(VoltTrace.Category.SPI);

        // All reads will have no duplicate counter.
        // Avoid all the lookup below.
        // Also, don't update the truncation handle, since it won't have meaning for anyone.
        if (message.isReadOnly()) {
            if (traceLog != null) {
                traceLog.add(() -> VoltTrace.endAsync("initsp", MiscUtils.hsIdPairTxnIdToString(m_mailbox.getHSId(), message.m_sourceHSId, message.getSpHandle(), message.getClientInterfaceHandle())));
            }

            if (m_defaultConsistencyReadLevel == ReadLevel.FAST) {
                // the initiatorHSId is the ClientInterface mailbox.
                m_mailbox.send(message.getInitiatorHSId(), message);
                return;
            }

            if (m_defaultConsistencyReadLevel == ReadLevel.SAFE) {
                // InvocationDispatcher routes SAFE reads to SPI only
                assert(m_bufferedReadLog != null);
                m_bufferedReadLog.offer(m_mailbox, message, m_repairLogTruncationHandle);
                return;
            }
        }

        if (counter != null) {
            String traceName = "initsp";
            if (message.m_sourceHSId != m_mailbox.getHSId()) {
                traceName = "replicatesp";
            }
            String finalTraceName = traceName;
            if (traceLog != null) {
                traceLog.add(() -> VoltTrace.endAsync(finalTraceName, MiscUtils.hsIdPairTxnIdToString(m_mailbox.getHSId(), message.m_sourceHSId, message.getSpHandle(), message.getClientInterfaceHandle()),
                                                      "hash", message.getClientResponseData().getHashes()[0]));
            }

            int result = counter.offer(message);
            if (result == DuplicateCounter.DONE) {
                m_duplicateCounters.remove(dcKey);
                setRepairLogTruncationHandle(spHandle, message.isForLeader());
                m_mailbox.send(counter.m_destinationId, counter.getLastResponse());
            }
            else if (result == DuplicateCounter.MISMATCH) {
                if (m_isLeader && m_sendToHSIds.length > 0) {
                    StringBuilder sb = new StringBuilder();
                    for (long hsId : m_sendToHSIds) {
                        sb.append(CoreUtils.getHostIdFromHSId(hsId) + ":" + CoreUtils.getSiteIdFromHSId(hsId)).append(" ");
                    }
                    hostLog.info("Send dump plan message to other replicas: " + sb.toString());
                    m_mailbox.send(m_sendToHSIds, new DumpPlanThenExitMessage(counter.getStoredProcedureName()));
                }
                RealVoltDB.printDiagnosticInformation(VoltDB.instance().getCatalogContext(),
                        counter.getStoredProcedureName(), m_procSet);
                VoltDB.crashLocalVoltDB("HASH MISMATCH: replicas produced different results.", true, null);
            } else if (result == DuplicateCounter.ABORT) {
                if (m_isLeader && m_sendToHSIds.length > 0) {
                    StringBuilder sb = new StringBuilder();
                    for (long hsId : m_sendToHSIds) {
                        sb.append(CoreUtils.getHostIdFromHSId(hsId) + ":" + CoreUtils.getSiteIdFromHSId(hsId)).append(" ");
                    }
                    hostLog.info("Send dump plan message to other replicas: " + sb.toString());
                    m_mailbox.send(m_sendToHSIds, new DumpPlanThenExitMessage(counter.getStoredProcedureName()));
                }
                RealVoltDB.printDiagnosticInformation(VoltDB.instance().getCatalogContext(),
                        counter.getStoredProcedureName(), m_procSet);
                VoltDB.crashLocalVoltDB("HASH MISMATCH: transaction succeeded on one replica but failed on another replica.", true, null);
            }
        }
        else {
            if (traceLog != null) {
                traceLog.add(() -> VoltTrace.endAsync("initsp", MiscUtils.hsIdPairTxnIdToString(m_mailbox.getHSId(), message.m_sourceHSId, message.getSpHandle(), message.getClientInterfaceHandle())));
            }
            // the initiatorHSId is the ClientInterface mailbox.
            // this will be on SPI without k-safety or replica only with k-safety
            assert(!message.isReadOnly());
<<<<<<< HEAD

            //Node failure case:
            //Response message from a failed host could get here after duplicate counter is cleaned.
            //Likely scenario: a master forwards a transaction to a replica which fails immediately after a response
            //is sent to the master. The master detects the host failure and engages in the process of cleaning up
            //duplicated counter, sends response back to client before it gets chance to process the response message from the replica.
            //The response from the failed replica then gets here. The message should be dropped and not be forwarded to the initiator itself.
            if (message.getInitiatorHSId() != m_mailbox.getHSId()) {
                m_mailbox.send(message.getInitiatorHSId(), message);
            } else if (tmLog.isDebugEnabled()){
                tmLog.debug("send message to itself on " + CoreUtils.hsIdToString(m_mailbox.getHSId()) +
                        " repair truncation:" + TxnEgo.txnIdToString(message.getTxnId()));
            }
            setRepairLogTruncationHandle(spHandle, message.isForLeader());
        }

        //notify the new partition leader that the old leader has completed the Txns if needed.
        if (!m_isLeader && m_mailbox instanceof InitiatorMailbox) {
            ((InitiatorMailbox)m_mailbox).notifyNewLeaderOfTxnDoneIfNeeded();
=======
            setRepairLogTruncationHandle(spHandle);

            //BabySitter's thread (updateReplicas) could clean up a duplicate counter and send a transaction response to ClientInterface
            //if the duplicate counter contains only the replica's HSIDs from failed hosts. That is, a response from a replica could get here
            //AFTER the transaction is completed. Such a response message should not be further propagated.
            if (m_mailbox.getHSId() == message.getInitiatorHSId()) {
                return;
            }

            m_mailbox.send(message.getInitiatorHSId(), message);
>>>>>>> 6a608492
        }
    }

    // BorrowTaskMessages encapsulate a FragmentTaskMessage along with
    // input dependency tables. The MPI issues borrows to a local site
    // to perform replicated reads or aggregation fragment work.
    private void handleBorrowTaskMessage(BorrowTaskMessage message) {
        // borrows do not advance the sp handle. The handle would
        // move backwards anyway once the next message is received
        // from the SP leader.
        long newSpHandle = getMaxScheduledTxnSpHandle();
        Iv2Trace.logFragmentTaskMessage(message.getFragmentTaskMessage(),
                m_mailbox.getHSId(), newSpHandle, true);
        final VoltTrace.TraceEventBatch traceLog = VoltTrace.log(VoltTrace.Category.SPI);
        if (traceLog != null) {
            traceLog.add(() -> VoltTrace.beginAsync("recvfragment",
                                                    MiscUtils.hsIdPairTxnIdToString(m_mailbox.getHSId(), m_mailbox.getHSId(), newSpHandle, 0),
                                                    "txnId", TxnEgo.txnIdToString(message.getTxnId()),
                                                    "partition", m_partitionId,
                                                    "hsId", CoreUtils.hsIdToString(m_mailbox.getHSId())));
        }

        TransactionState txn = m_outstandingTxns.get(message.getTxnId());

        if (txn == null) {
            // If the borrow is the first fragment for a transaction, run it as
            // a single partition fragment; Must not  engage/pause this
            // site on a MP transaction before the SP instructs to do so.
            // Do not track the borrow task as outstanding - it completes
            // immediately and is not a valid transaction state for
            // full MP participation (it claims everything can run as SP).
            txn = new BorrowTransactionState(newSpHandle, message);
        }

        // BorrowTask is a read only task embedded in a MP transaction
        // and its response (FragmentResponseMessage) should not be buffered
        if (message.getFragmentTaskMessage().isSysProcTask()) {
            final SysprocFragmentTask task =
                new SysprocFragmentTask(m_mailbox, (ParticipantTransactionState)txn,
                                        m_pendingTasks, message.getFragmentTaskMessage(),
                                        message.getInputDepMap());
            task.setResponseNotBufferable();
            m_pendingTasks.offer(task);
        }
        else {
            final FragmentTask task =
                new FragmentTask(m_mailbox, (ParticipantTransactionState)txn,
                        m_pendingTasks, message.getFragmentTaskMessage(),
                        message.getInputDepMap());
            task.setResponseNotBufferable();
            m_pendingTasks.offer(task);
        }
    }

    // SpSchedulers will see FragmentTaskMessage for:
    // - The scatter fragment(s) of a multi-part transaction (normal or sysproc)
    // - Borrow tasks to do the local fragment work if this partition is the
    //   buddy of the MPI.  Borrow tasks may include input dependency tables for
    //   aggregation fragments, or not, if it's a replicated table read.
    // For multi-batch MP transactions, we'll need to look up the transaction state
    // that gets created when the first batch arrives.
    // During command log replay a new SP handle is going to be generated, but it really
    // doesn't matter, it isn't going to be used for anything.
    void handleFragmentTaskMessage(FragmentTaskMessage message)
    {
        FragmentTaskMessage msg = message;
        long newSpHandle;
        //The site has been marked as non-leader. The follow-up batches or fragments are processed here
        if (!message.isLeaderToReplica() && (m_isLeader || (!m_isLeader && message.shouldHandleByOriginalLeader()))) {
            // Quick hack to make progress...we need to copy the FragmentTaskMessage
            // before we start mucking with its state (SPHANDLE).  We need to revisit
            // all the messaging mess at some point.
            msg = new FragmentTaskMessage(message.getInitiatorHSId(),
                    message.getCoordinatorHSId(), message);
            //Not going to use the timestamp from the new Ego because the multi-part timestamp is what should be used
            msg.setHandleByOriginalLeader(message.shouldHandleByOriginalLeader());
            if (!message.isReadOnly()) {
                TxnEgo ego = advanceTxnEgo();
                newSpHandle = ego.getTxnId();

                if (m_outstandingTxns.get(msg.getTxnId()) == null) {
                    updateMaxScheduledTransactionSpHandle(newSpHandle);
                }
            } else {
                newSpHandle = getMaxScheduledTxnSpHandle();
            }

            msg.setSpHandle(newSpHandle);
            logRepair(msg);
            if (msg.getInitiateTask() != null) {
                msg.getInitiateTask().setSpHandle(newSpHandle);//set the handle
                //Trigger reserialization so the new handle is used
                msg.setStateForDurability(msg.getInitiateTask(), msg.getInvolvedPartitions());
            }

            /*
             * If there a replicas to send it to, forward it!
             * Unless... it's read only AND not a sysproc. Read only sysprocs may expect to be sent
             * everywhere.
             * In that case don't propagate it to avoid a determinism check and extra messaging overhead
             */
            if (m_sendToHSIds.length > 0 && (!message.isReadOnly() || msg.isSysProcTask())) {
                for (long hsId : m_sendToHSIds) {
                    FragmentTaskMessage finalMsg = msg;
                    final VoltTrace.TraceEventBatch traceLog = VoltTrace.log(VoltTrace.Category.SPI);
                    if (traceLog != null) {
                        traceLog.add(() -> VoltTrace.beginAsync("replicatefragment",
                                                                MiscUtils.hsIdPairTxnIdToString(m_mailbox.getHSId(), hsId, finalMsg.getSpHandle(), finalMsg.getTxnId()),
                                                                "txnId", TxnEgo.txnIdToString(finalMsg.getTxnId()),
                                                                "dest", CoreUtils.hsIdToString(hsId)));
                    }
                }

                FragmentTaskMessage replmsg =
                    new FragmentTaskMessage(m_mailbox.getHSId(),
                            m_mailbox.getHSId(), msg);
                replmsg.setLeaderToReplica(true);
                m_mailbox.send(m_sendToHSIds,replmsg);
                DuplicateCounter counter;
                /*
                 * Non-determinism should be impossible to happen with MP fragments.
                 * if you see "MP_DETERMINISM_ERROR" as procedure name in the crash logs
                 * something has horribly gone wrong.
                 */
                if (message.getFragmentTaskType() != FragmentTaskMessage.SYS_PROC_PER_SITE) {
                    counter = new DuplicateCounter(
                            msg.getCoordinatorHSId(),
                            msg.getTxnId(),
                            m_replicaHSIds,
                            message);
                }
                else {
                    counter = new SysProcDuplicateCounter(
                            msg.getCoordinatorHSId(),
                            msg.getTxnId(),
                            m_replicaHSIds,
                            message);
                }
                safeAddToDuplicateCounterMap(new DuplicateCounterKey(message.getTxnId(), newSpHandle), counter);
            }
        } else {
            logRepair(msg);
            newSpHandle = msg.getSpHandle();
            setMaxSeenTxnId(newSpHandle);
        }
        Iv2Trace.logFragmentTaskMessage(message, m_mailbox.getHSId(), newSpHandle, false);
        doLocalFragmentOffer(msg);
    }

    /**
     * Do the work necessary to turn the FragmentTaskMessage into a
     * TransactionTask which can be queued to the TransactionTaskQueue.
     * This is reused by both the normal message handling path and the repair
     * path, and assumes that the caller has dealt with or ensured that the
     * necessary ID, SpHandles, and replication issues are resolved.
     */
    private void doLocalFragmentOffer(FragmentTaskMessage msg)
    {
        final String threadName = Thread.currentThread().getName(); // Thread name has to be materialized here
        final VoltTrace.TraceEventBatch traceLog = VoltTrace.log(VoltTrace.Category.SPI);
        if (traceLog != null) {
            traceLog.add(() -> VoltTrace.meta("process_name", "name", CoreUtils.getHostnameOrAddress()))
                    .add(() -> VoltTrace.meta("thread_name", "name", threadName))
                    .add(() -> VoltTrace.meta("thread_sort_index", "sort_index", Integer.toString(10000)))
                    .add(() -> VoltTrace.beginAsync("recvfragment",
                                                    MiscUtils.hsIdPairTxnIdToString(m_mailbox.getHSId(), m_mailbox.getHSId(), msg.getSpHandle(), msg.getTxnId()),
                                                    "txnId", TxnEgo.txnIdToString(msg.getTxnId()),
                                                    "partition", m_partitionId,
                                                    "hsId", CoreUtils.hsIdToString(m_mailbox.getHSId()),
                                                    "final", msg.isFinalTask()));
        }

        TransactionState txn = m_outstandingTxns.get(msg.getTxnId());
        boolean logThis = false;
        // bit of a hack...we will probably not want to create and
        // offer FragmentTasks for txn ids that don't match if we have
        // something in progress already
        if (txn == null) {
            txn = new ParticipantTransactionState(msg.getSpHandle(), msg, msg.isReadOnly());
            m_outstandingTxns.put(msg.getTxnId(), txn);
            // Only want to send things to the command log if it satisfies this predicate
            // AND we've never seen anything for this transaction before.  We can't
            // actually log until we create a TransactionTask, though, so just keep track
            // of whether it needs to be done.

            // Like SP, we should log writes and safe reads.
            // Fast reads can be directly put on the task queue.
            boolean shortcutRead = msg.isReadOnly() && (m_defaultConsistencyReadLevel == ReadLevel.FAST);
            logThis = !shortcutRead;
        }

        // Check to see if this is the final task for this txn, and if so, if we can close it out early
        // Right now, this just means read-only.
        // NOTE: this overlaps slightly with CompleteTransactionMessage handling completion.  It's so tiny
        // that for now, meh, but if this scope grows then it should get refactored out
        if (msg.isFinalTask() && txn.isReadOnly()) {
            m_outstandingTxns.remove(msg.getTxnId());
        }

        TransactionTask task;
        if (msg.isSysProcTask()) {
            task =
                new SysprocFragmentTask(m_mailbox, (ParticipantTransactionState)txn,
                                        m_pendingTasks, msg, null);
        }
        else {
            task =
                new FragmentTask(m_mailbox, (ParticipantTransactionState)txn,
                                 m_pendingTasks, msg, null);
        }
        if (logThis) {
            ListenableFuture<Object> durabilityBackpressureFuture =
                    m_cl.log(msg.getInitiateTask(), msg.getSpHandle(), Ints.toArray(msg.getInvolvedPartitions()),
                             m_durabilityListener, task);

            if (traceLog != null && durabilityBackpressureFuture != null) {
                traceLog.add(() -> VoltTrace.beginAsync("durability",
                                                        MiscUtils.hsIdTxnIdToString(m_mailbox.getHSId(), msg.getSpHandle()),
                                                        "txnId", TxnEgo.txnIdToString(msg.getTxnId()),
                                                        "partition", Integer.toString(m_partitionId)));
            }

            //Durability future is always null for sync command logging
            //the transaction will be delivered again by the CL for execution once durable
            //Async command logging has to offer the task immediately with a Future for backpressure
            if (m_cl.canOfferTask()) {
                m_pendingTasks.offer(task.setDurabilityBackpressureFuture(durabilityBackpressureFuture));
            } else {
                /* Getting here means that the task is the first fragment of an MP txn and
                 * synchronous command logging is on, so create a backlog for future tasks of
                 * this MP arrived before it's marked durable.
                 *
                 * This is important for synchronous command logging and MP txn restart. Without
                 * this, a restarted MP txn may not be gated by logging of the first fragment.
                 */
                assert !m_mpsPendingDurability.containsKey(task.getTxnId());
                m_mpsPendingDurability.put(task.getTxnId(), new ArrayDeque<TransactionTask>());
            }
        } else {
            queueOrOfferMPTask(task);
        }
    }

    /**
     * Offer all fragment tasks and complete transaction tasks queued for durability for the given
     * MP transaction, and remove the entry from the pending map so that future ones won't be
     * queued.
     *
     * @param txnId    The MP transaction ID.
     */
    public void offerPendingMPTasks(long txnId)
    {
        Queue<TransactionTask> pendingTasks = m_mpsPendingDurability.get(txnId);
        if (pendingTasks != null) {
            for (TransactionTask task : pendingTasks) {
                if (task instanceof SpProcedureTask) {
                    final VoltTrace.TraceEventBatch traceLog = VoltTrace.log(VoltTrace.Category.SPI);
                    if (traceLog != null) {
                        traceLog.add(() -> VoltTrace.endAsync("durability",
                                                              MiscUtils.hsIdTxnIdToString(m_mailbox.getHSId(), task.getSpHandle())));
                    }
                } else if (task instanceof FragmentTask) {
                    final VoltTrace.TraceEventBatch traceLog = VoltTrace.log(VoltTrace.Category.SPI);
                    if (traceLog != null) {
                        traceLog.add(() -> VoltTrace.endAsync("durability",
                                                              MiscUtils.hsIdTxnIdToString(m_mailbox.getHSId(), ((FragmentTask) task).m_fragmentMsg.getSpHandle())));
                    }
                }

                m_pendingTasks.offer(task);
            }
            m_mpsPendingDurability.remove(txnId);
        }
    }

    /**
     * Check if the MP task has to be queued because the first fragment is still being logged
     * synchronously to the command log. If not, offer it to the transaction task queue.
     *
     * @param task    A fragment task or a complete transaction task
     */
    private void queueOrOfferMPTask(TransactionTask task)
    {
        // The pending map will only have an entry for the transaction if the first fragment is
        // still pending durability.
        Queue<TransactionTask> pendingTasks = m_mpsPendingDurability.get(task.getTxnId());
        if (pendingTasks != null) {
            pendingTasks.offer(task);
        } else {
            m_pendingTasks.offer(task);
        }
    }

    private boolean isFragmentMisrouted(FragmentResponseMessage message) {
        SerializableException ex = message.getException();
        if (ex != null && ex instanceof TransactionRestartException) {
            return (((TransactionRestartException)ex).isMisrouted());
        }
        return false;
    }

    // Eventually, the master for a partition set will need to be able to dedupe
    // FragmentResponses from its replicas.
    private void handleFragmentResponseMessage(FragmentResponseMessage message)
    {
        if (isFragmentMisrouted(message)){
            m_mailbox.send(message.getDestinationSiteId(), message);
            return;
        }
        final VoltTrace.TraceEventBatch traceLog = VoltTrace.log(VoltTrace.Category.SPI);

        // Send the message to the duplicate counter, if any
        DuplicateCounter counter =
            m_duplicateCounters.get(new DuplicateCounterKey(message.getTxnId(), message.getSpHandle()));
        final TransactionState txn = m_outstandingTxns.get(message.getTxnId());
        if (counter != null) {
            String traceName = "recvfragment";
            if (message.m_sourceHSId != m_mailbox.getHSId()) {
                traceName = "replicatefragment";
            }
            String finalTraceName = traceName;
            if (traceLog != null) {
                traceLog.add(() -> VoltTrace.endAsync(finalTraceName, MiscUtils.hsIdPairTxnIdToString(m_mailbox.getHSId(), message.m_sourceHSId, message.getSpHandle(), message.getTxnId()),
                                                      "status", message.getStatusCode()));
            }

            int result = counter.offer(message);
            if (result == DuplicateCounter.DONE) {
                if (txn != null && txn.isDone()) {
                    setRepairLogTruncationHandle(txn.m_spHandle, message.isForLeader());
                }

                m_duplicateCounters.remove(new DuplicateCounterKey(message.getTxnId(), message.getSpHandle()));
                FragmentResponseMessage resp = (FragmentResponseMessage)counter.getLastResponse();
                // MPI is tracking deps per partition HSID.  We need to make
                // sure we write ours into the message getting sent to the MPI
                resp.setExecutorSiteId(m_mailbox.getHSId());
                m_mailbox.send(counter.m_destinationId, resp);
            }
            else if (result == DuplicateCounter.MISMATCH) {
                VoltDB.crashGlobalVoltDB("HASH MISMATCH running multi-part procedure.", true, null);
            } else if (result == DuplicateCounter.ABORT) {
                VoltDB.crashGlobalVoltDB("PARTIAL ROLLBACK/ABORT running multi-part procedure.", true, null);
            }
            // doing duplicate suppression: all done.
            return;
        }

        // No k-safety means no replica: read/write queries on master.
        // K-safety: read-only queries (on master) or write queries (on replica).
        if (m_defaultConsistencyReadLevel == ReadLevel.SAFE && (m_isLeader || (!m_isLeader && message.isForLeader()))
                  && m_sendToHSIds.length > 0 && message.getRespBufferable()
                && (txn == null || txn.isReadOnly()) ) {
            // on k-safety leader with safe reads configuration: one shot reads + normal multi-fragments MP reads
            // we will have to buffer these reads until previous writes acked in the cluster.
            long readTxnId = txn == null ? message.getSpHandle() : txn.m_spHandle;
            m_bufferedReadLog.offer(m_mailbox, message, readTxnId, m_repairLogTruncationHandle);
            return;
        }

        // for complete writes txn, we will advance the transaction point
        if (txn != null && !txn.isReadOnly() && txn.isDone()) {
            setRepairLogTruncationHandle(txn.m_spHandle, message.isForLeader());
        }

        if (traceLog != null) {
            traceLog.add(() -> VoltTrace.endAsync("recvfragment", MiscUtils.hsIdPairTxnIdToString(m_mailbox.getHSId(), message.m_sourceHSId, message.getSpHandle(), message.getTxnId()),
                                                  "status", message.getStatusCode()));
        }
        m_mailbox.send(message.getDestinationSiteId(), message);
    }

    private void handleCompleteTransactionMessage(CompleteTransactionMessage message)
    {
        CompleteTransactionMessage msg = message;
        TransactionState txn = m_outstandingTxns.get(msg.getTxnId());

        // 1) The site is not a leader any more, thanks to spi migration but the message is intended for leader.
        //    action: advance TxnEgo, send it to all original replicas (before spi migration)
        // 2) The site is the new leader but the message is intended for replica
        //    action: no TxnEgo advance
        if ((m_isLeader && message.isToLeader()) || message.isToLeader()) {
            msg = new CompleteTransactionMessage(m_mailbox.getHSId(), m_mailbox.getHSId(), message);
            // Set the spHandle so that on repair the new master will set the max seen spHandle
            // correctly
            advanceTxnEgo();
            msg.setSpHandle(getCurrentTxnId());
            msg.setToLeader(false);
            msg.setAckRequestedFromSender(true);
            if (m_sendToHSIds.length > 0 && !msg.isReadOnly()) {
                m_mailbox.send(m_sendToHSIds, msg);
            }
        } else if(!m_isLeader) {
            setMaxSeenTxnId(msg.getSpHandle());
        }
        logRepair(msg);
        // We can currently receive CompleteTransactionMessages for multipart procedures
        // which only use the buddy site (replicated table read).  Ignore them for
        // now, fix that later.
        if (txn != null)
        {
            CompleteTransactionMessage finalMsg = msg;
            final VoltTrace.TraceEventBatch traceLog = VoltTrace.log(VoltTrace.Category.SPI);
            if (traceLog != null) {
                traceLog.add(() -> VoltTrace.instant("recvCompleteTxn",
                                                     "txnId", TxnEgo.txnIdToString(finalMsg.getTxnId()),
                                                     "partition", Integer.toString(m_partitionId),
                                                     "hsId", CoreUtils.hsIdToString(m_mailbox.getHSId())));
            }

            final boolean isSysproc = ((FragmentTaskMessage) txn.getNotice()).isSysProcTask();
            if (m_sendToHSIds.length > 0 && !msg.isRestart() && (!msg.isReadOnly() || isSysproc) && message.isToLeader()) {

                DuplicateCounter counter;
                counter = new DuplicateCounter(msg.getCoordinatorHSId(),
                                               msg.getTxnId(),
                                               m_replicaHSIds,
                                               msg);
                safeAddToDuplicateCounterMap(new DuplicateCounterKey(msg.getTxnId(), msg.getSpHandle()), counter);
            }

            Iv2Trace.logCompleteTransactionMessage(msg, m_mailbox.getHSId());
            final CompleteTransactionTask task =
                new CompleteTransactionTask(m_mailbox, txn, m_pendingTasks, msg);
            queueOrOfferMPTask(task);
        } else {
            // Generate a dummy response message when this site has not seen previous FragmentTaskMessage,
            // the leader may have started to wait for replicas' response messages.
            // This can happen in the early phase of site rejoin before replica receiving the snapshot initiation,
            // it also means this CompleteTransactionMessage message will be dropped because it's after snapshot.
            final CompleteTransactionResponseMessage resp = new CompleteTransactionResponseMessage(msg);
            resp.m_sourceHSId = m_mailbox.getHSId();
            handleCompleteTransactionResponseMessage(resp);
        }
    }

    private void handleCompleteTransactionResponseMessage(CompleteTransactionResponseMessage msg)
    {
        final DuplicateCounterKey duplicateCounterKey = new DuplicateCounterKey(msg.getTxnId(), msg.getSpHandle());
        DuplicateCounter counter = m_duplicateCounters.get(duplicateCounterKey);
        boolean txnDone = true;

        if (msg.isRestart()) {
            // Don't mark txn done for restarts
            txnDone = false;
        }

        if (counter != null) {
            txnDone = counter.offer(msg) == DuplicateCounter.DONE;
        }

        if (txnDone) {
            assert !msg.isRestart();
            final TransactionState txn = m_outstandingTxns.remove(msg.getTxnId());
            m_duplicateCounters.remove(duplicateCounterKey);

            if (txn != null) {
                // Set the truncation handle here instead of when processing
                // FragmentResponseMessage to avoid letting replicas think a
                // fragment is done before the MP txn is fully committed.
                assert txn.isDone() : "Counter " + counter + ", leader " + m_isLeader + ", " + msg;
                setRepairLogTruncationHandle(txn.m_spHandle, msg.isAckRequestedFromSender());
            }
        }

        // The CompleteTransactionResponseMessage ends at the SPI. It is not
        // sent to the MPI because it doesn't care about it.
        //
        // The SPI uses this response message to track if all replicas have
        // committed the transaction.
        if (!m_isLeader && msg.isAckRequestedFromSender()) {
            m_mailbox.send(msg.getSPIHSId(), msg);
        }
    }

    /**
     * Should only receive these messages at replicas, when told by the leader
     */
    private void handleIv2LogFaultMessage(Iv2LogFaultMessage message)
    {
        //call the internal log write with the provided SP handle and wait for the fault log IO to complete
        SettableFuture<Boolean> written = writeIv2ViableReplayEntryInternal(message.getSpHandle());

        // Get the Fault Log Status here to ensure the replica completes the log fault task is finished before
        // it starts processing transactions again
        blockFaultLogWriteStatus(written);

        setMaxSeenTxnId(message.getSpHandle());

        // Also initialize the unique ID generator and the last durable unique ID using
        // the value sent by the master
        m_uniqueIdGenerator.updateMostRecentlyGeneratedUniqueId(message.getSpUniqueId());
        m_cl.initializeLastDurableUniqueId(m_durabilityListener, m_uniqueIdGenerator.getLastUniqueId());
    }

    /**
     * Wait to get the status of a fault log write
     */
    private void blockFaultLogWriteStatus(SettableFuture<Boolean> written) {
        boolean logWritten = false;

        if (written != null) {
            try {
                logWritten = written.get();
            } catch (InterruptedException e) {
            } catch (ExecutionException e) {
                if (tmLog.isDebugEnabled()) {
                    tmLog.debug("Could not determine fault log state for partition: " + m_partitionId, e);
                }
            }
            if (!logWritten) {
                tmLog.warn("Attempted fault log not written for partition: " + m_partitionId);
            }
        }
    }

    private void handleDumpMessage()
    {
        String who = CoreUtils.hsIdToString(m_mailbox.getHSId());
        hostLog.warn("State dump for site: " + who);
        hostLog.warn(who + ": partition: " + m_partitionId + ", isLeader: " + m_isLeader);
        if (m_isLeader) {
            hostLog.warn(who + ": replicas: " + CoreUtils.hsIdCollectionToString(m_replicaHSIds));
            if (m_sendToHSIds.length > 0) {
                m_mailbox.send(m_sendToHSIds, new DumpMessage());
            }
        }
        hostLog.warn(who + ": most recent SP handle: " + TxnEgo.txnIdToString(getCurrentTxnId()));
        hostLog.warn(who + ": outstanding txns: " + m_outstandingTxns.keySet() + " " +
                TxnEgo.txnIdCollectionToString(m_outstandingTxns.keySet()));
        hostLog.warn(who + ": TransactionTaskQueue: " + m_pendingTasks.toString());
        if (m_duplicateCounters.size() > 0) {
            hostLog.warn(who + ": duplicate counters: ");
            for (Entry<DuplicateCounterKey, DuplicateCounter> e : m_duplicateCounters.entrySet()) {
                hostLog.warn("\t" + who + ": " + e.getKey().toString() + ": " + e.getValue().toString());
            }
        }
    }

    private void handleDummyTransactionTaskMessage(DummyTransactionTaskMessage message)
    {
        DummyTransactionTaskMessage msg = message;
        if (m_isLeader) {
            TxnEgo ego = advanceTxnEgo();
            long newSpHandle = ego.getTxnId();
            updateMaxScheduledTransactionSpHandle(newSpHandle);
            // this uniqueId is needed as the command log tracks it (uniqueId has to advance)
            long uniqueId = m_uniqueIdGenerator.getNextUniqueId();
            msg = new DummyTransactionTaskMessage(m_mailbox.getHSId(), newSpHandle, uniqueId);

            if (m_sendToHSIds.length > 0) {

                DummyTransactionTaskMessage replmsg = new DummyTransactionTaskMessage(m_mailbox.getHSId(), newSpHandle, uniqueId);
                replmsg.setLeaderToReplica(true);
                m_mailbox.send(m_sendToHSIds, replmsg);

                DuplicateCounter counter = new DuplicateCounter(
                        HostMessenger.VALHALLA,
                        msg.getTxnId(),
                        m_replicaHSIds,
                        msg);
                safeAddToDuplicateCounterMap(new DuplicateCounterKey(msg.getTxnId(), newSpHandle), counter);
            }
        } else {
            setMaxSeenTxnId(msg.getSpHandle());
        }
        Iv2Trace.logDummyTransactionTaskMessage(msg, m_mailbox.getHSId());

        DummyTransactionTask task = new DummyTransactionTask(m_mailbox,
                new SpTransactionState(msg), m_pendingTasks);
        // This read only DummyTransactionTask is to help flushing the task queue,
        // including tasks in command log queue as well.
        ListenableFuture<Object> durabilityBackpressureFuture =
                m_cl.log(null, msg.getSpHandle(), null,  m_durabilityListener, task);
        // Durability future is always null for sync command logging
        // the transaction will be delivered again by the CL for execution once durable
        // Async command logging has to offer the task immediately with a Future for backpressure
        if (m_cl.canOfferTask()) {
            m_pendingTasks.offer(task.setDurabilityBackpressureFuture(durabilityBackpressureFuture));
        }
    }

    private void handleDummyTransactionResponseMessage(DummyTransactionResponseMessage message) {
        final long spHandle = message.getSpHandle();
        final DuplicateCounterKey dcKey = new DuplicateCounterKey(message.getTxnId(), spHandle);
        DuplicateCounter counter = m_duplicateCounters.get(dcKey);
        if (counter == null) {
            // this will be on SPI without k-safety or replica only with k-safety
            setRepairLogTruncationHandle(spHandle, message.isForLeader());
            if (!m_isLeader) {
                m_mailbox.send(message.getSPIHSId(), message);
            }
            return;
        }

        int result = counter.offer(message);
        if (result == DuplicateCounter.DONE) {
            // DummyTransactionResponseMessage ends on SPI
            m_duplicateCounters.remove(dcKey);
            setRepairLogTruncationHandle(spHandle, message.isForLeader());
        }
    }

    public void handleDumpPlanMessage(DumpPlanThenExitMessage msg)
    {
        hostLog.error("This node is going to shutdown because a hash mismatch error is detected on " +
                       CoreUtils.getHostIdFromHSId(msg.m_sourceHSId) + ":" + CoreUtils.getSiteIdFromHSId(msg.m_sourceHSId));
        RealVoltDB.printDiagnosticInformation(VoltDB.instance().getCatalogContext(),
                msg.getProcName(), m_procSet);
        VoltDB.crashLocalVoltDB("HASH MISMATCH", true, null);
    }

    @Override
    public void setCommandLog(CommandLog cl) {
        m_cl = cl;
        m_durabilityListener.createFirstCompletionCheck(cl.isSynchronous(), cl.isEnabled());
        m_cl.registerDurabilityListener(m_durabilityListener);
    }

    @Override
    public void enableWritingIv2FaultLog()
    {
        m_replayComplete = true;
        writeIv2ViableReplayEntry();
    }

    /**
     * If appropriate, cause the initiator to write the viable replay set to the command log
     * Use when it's unclear whether the caller is the leader or a replica; the right thing will happen.
     *
     * This will return a future to block on for the write on the fault log. If the attempt to write
     * the replay entry was never followed through due to conditions, it will be null. If the attempt
     * to write the replay entry went through but could not be done internally, the future will be false.
     */
    SettableFuture<Boolean> writeIv2ViableReplayEntry()
    {
        SettableFuture<Boolean> written = null;
        if (m_replayComplete) {
            if (m_isLeader) {
                // write the viable set locally
                long faultSpHandle = advanceTxnEgo().getTxnId();
                written = writeIv2ViableReplayEntryInternal(faultSpHandle);
                // Generate Iv2LogFault message and send it to replicas
                Iv2LogFaultMessage faultMsg = new Iv2LogFaultMessage(faultSpHandle, m_uniqueIdGenerator.getLastUniqueId());
                m_mailbox.send(m_sendToHSIds,
                        faultMsg);
            }
        }
        return written;
    }

    /**
     * Write the viable replay set to the command log with the provided SP Handle.
     * Pass back the future that is set after the fault log is written to disk.
     */
    SettableFuture<Boolean> writeIv2ViableReplayEntryInternal(long spHandle)
    {
        SettableFuture<Boolean> written = null;
        if (m_replayComplete) {
            written = m_cl.logIv2Fault(m_mailbox.getHSId(),
                new HashSet<Long>(m_replicaHSIds), m_partitionId, spHandle);
        }
        return written;
    }

    @Override
    public CountDownLatch snapshotCompleted(SnapshotCompletionEvent event)
    {
        if (event.truncationSnapshot && event.didSucceed) {
            synchronized(m_lock) {
                writeIv2ViableReplayEntry();
            }
        }
        return new CountDownLatch(0);
    }

    public void processDurabilityChecks(final CommandLog.CompletionChecks currentChecks) {
        final SiteTaskerRunnable r = new SiteTasker.SiteTaskerRunnable() {
            @Override
            void run() {
                assert(currentChecks != null);
                synchronized (m_lock) {
                    currentChecks.processChecks();
                }
            }
        };
        if (InitiatorMailbox.SCHEDULE_IN_SITE_THREAD) {
            m_tasks.offer(r);
        } else {
            r.run();
        }
    }

    /**
     * Just using "put" on the dup counter map is unsafe.
     * It won't detect the case where keys collide from two different transactions.
     */
    void safeAddToDuplicateCounterMap(DuplicateCounterKey dpKey, DuplicateCounter counter) {
        DuplicateCounter existingDC = m_duplicateCounters.get(dpKey);
        if (existingDC == null) {
            m_duplicateCounters.put(dpKey, counter);
            return;
        }
        if (!skipCollisionFromBalanceSPI(existingDC, counter)) {
            existingDC.logWithCollidingDuplicateCounters(counter);
            VoltDB.crashGlobalVoltDB("DUPLICATE COUNTER MISMATCH: two duplicate counter keys collided.", true, null);
        }
    }

    //Both former and current partition leader may send CompleteTransactionMessage
    //over, which may introduce duplicate counter collision.
    boolean skipCollisionFromBalanceSPI(DuplicateCounter counter1, DuplicateCounter counter2) {
        if (!(counter1.m_openMessage instanceof CompleteTransactionMessage) ||
                !(counter2.m_openMessage instanceof CompleteTransactionMessage)) {
            return false;
        }

        CompleteTransactionMessage msg1 = (CompleteTransactionMessage)(counter1.m_openMessage);
        CompleteTransactionMessage msg2 = (CompleteTransactionMessage)(counter2.m_openMessage);
        return (msg1.getCoordinatorHSId() != msg2.getCoordinatorHSId());
    }

    @Override
    public void dump()
    {
        m_replaySequencer.dump(m_mailbox.getHSId());
        tmLog.info(String.format("%s: %s", CoreUtils.hsIdToString(m_mailbox.getHSId()), m_pendingTasks));

        if (m_defaultConsistencyReadLevel == ReadLevel.SAFE) {
            tmLog.info("[dump] current truncation handle: " + TxnEgo.txnIdToString(m_repairLogTruncationHandle) + " "
                + (m_defaultConsistencyReadLevel == Consistency.ReadLevel.SAFE ? m_bufferedReadLog.toString() : ""));
        }
    }

    // This is for test only
    public void setConsistentReadLevelForTestOnly(ReadLevel readLevel) {
        m_defaultConsistencyReadLevel = readLevel;
        if (m_defaultConsistencyReadLevel == ReadLevel.SAFE) {
            m_bufferedReadLog = new BufferedReadLog();
        }
    }

    private void updateMaxScheduledTransactionSpHandle(long newSpHandle) {
        m_maxScheduledTxnSpHandle = Math.max(m_maxScheduledTxnSpHandle, newSpHandle);
    }

    long getMaxScheduledTxnSpHandle() {
        return m_maxScheduledTxnSpHandle;
    }

    private long getRepairLogTruncationHandleForReplicas()
    {
        m_lastSentTruncationHandle = m_repairLogTruncationHandle;
        return m_repairLogTruncationHandle;
    }

    private void setRepairLogTruncationHandle(long newHandle, boolean isForLeader)
    {
        if (newHandle > m_repairLogTruncationHandle) {
            m_repairLogTruncationHandle = newHandle;
            // We have to advance the local truncation point on the replica. It's important for
            // node promotion when there are no missing repair log transactions on the replica.
            // Because we still want to release the reads if no following writes will come to this replica.
            // Also advance the truncation point if this is not a leader but the response message is for leader.
            if (m_isLeader || (!m_isLeader  && isForLeader)) {
                if (m_defaultConsistencyReadLevel == ReadLevel.SAFE) {
                    m_bufferedReadLog.releaseBufferedReads(m_mailbox, m_repairLogTruncationHandle);
                }
                scheduleRepairLogTruncateMsg();
            }
        } else {
            // As far as I know, they are cases that will move truncation handle backwards.
            // These include node failures (promotion phase) and node rejoin (early rejoin phase).
            if (tmLog.isDebugEnabled()) {
                tmLog.debug("Updating truncation point from " + TxnEgo.txnIdToString(m_repairLogTruncationHandle) +
                        "to" + TxnEgo.txnIdToString(newHandle)+ " isLeader:" + m_isLeader + " isForLeader:" + isForLeader);
            }
        }
    }

    private void setRepairLogTruncationHandle(long newHandle)
    {
        setRepairLogTruncationHandle(newHandle, false);
    }

    /**
     * Schedules a task to be run on the site to send the latest truncation
     * handle to the replicas. This should be called whenever the local
     * truncation handle advances on the leader to guarantee that the replicas
     * will hear about the new handle in case there is no more transactions to
     * carry the information over.
     *
     * The truncation handle is not sent immediately when this method is called
     * to avoid sending a message for every committed transaction. In most cases
     * when there is sufficient load on the system, there will always be a new
     * transaction that this information can piggy-back on. In that case, by the
     * time this task runs on the site, the last sent truncation handle has
     * already advanced, so there is no need to send the message. This has the
     * benefit of sending more truncation messages when the throughput is low,
     * which makes the replicas see committed transactions faster.
     */
    private void scheduleRepairLogTruncateMsg()
    {
        if (m_sendToHSIds.length == 0) {
            return;
        }

        m_tasks.offer(new SiteTaskerRunnable() {
            @Override
            void run()
            {
                synchronized (m_lock) {
                    if (m_lastSentTruncationHandle < m_repairLogTruncationHandle) {
                        m_lastSentTruncationHandle = m_repairLogTruncationHandle;
                        final RepairLogTruncationMessage truncMsg = new RepairLogTruncationMessage(m_repairLogTruncationHandle);
                        // Also keep the local repair log's truncation point up-to-date
                        // so that it can trigger the callbacks.
                        m_mailbox.deliver(truncMsg);
                        m_mailbox.send(m_sendToHSIds, truncMsg);
                    }
                }
            }
        });
    }

    public TransactionState getTransaction(long txnId) {
        return m_outstandingTxns.get(txnId);
    }

    private void logRepair(VoltMessage message) {
        //null check for unit test
        if (m_repairLog != null) {
            m_repairLog.deliver(message);
        }
    }

    public void checkPointBalanceSPI() {
        m_spiCheckPoint = getMaxScheduledTxnSpHandle();
        tmLog.info("Balance spi checkpoint on " + CoreUtils.hsIdToString(m_mailbox.getHSId()) +
                    " sphandle: " + m_spiCheckPoint);
    }

    public boolean txnDoneBeforeCheckPoint() {
        if (m_spiCheckPoint < 0) {
            return false;
        }
        List<DuplicateCounterKey> keys = m_duplicateCounters.keySet().stream()
                .filter(k->k.m_spHandle < m_spiCheckPoint && k.isSpTransaction()).collect(Collectors.toList());
        if (!keys.isEmpty()) {
            if (tmLog.isDebugEnabled()) {
                StringBuilder builder = new StringBuilder();
                for (DuplicateCounterKey dc : keys) {
                    builder.append(TxnEgo.txnIdToString(dc.m_txnId) + "(" + dc.m_spHandle + "),");
                    DuplicateCounter counter = m_duplicateCounters.get(dc);
                    builder.append(counter.m_openMessage + "\n");
                }
                tmLog.debug("Duplicate counters on " + CoreUtils.hsIdToString(m_mailbox.getHSId()) + " have keys smaller than the sphandle:" + m_spiCheckPoint + "\n" + builder.toString());
            }
            return false;
        }
        tmLog.info("Balance spi previous leader " + CoreUtils.hsIdToString(m_mailbox.getHSId()) +
                " has completed transactions before sphandle: " + m_spiCheckPoint);
        m_spiCheckPoint = Long.MIN_VALUE;
        return true;
    }
}<|MERGE_RESOLUTION|>--- conflicted
+++ resolved
@@ -827,38 +827,19 @@
             // the initiatorHSId is the ClientInterface mailbox.
             // this will be on SPI without k-safety or replica only with k-safety
             assert(!message.isReadOnly());
-<<<<<<< HEAD
-
-            //Node failure case:
-            //Response message from a failed host could get here after duplicate counter is cleaned.
-            //Likely scenario: a master forwards a transaction to a replica which fails immediately after a response
-            //is sent to the master. The master detects the host failure and engages in the process of cleaning up
-            //duplicated counter, sends response back to client before it gets chance to process the response message from the replica.
-            //The response from the failed replica then gets here. The message should be dropped and not be forwarded to the initiator itself.
-            if (message.getInitiatorHSId() != m_mailbox.getHSId()) {
+            setRepairLogTruncationHandle(spHandle, message.isForLeader());
+
+            //BabySitter's thread (updateReplicas) could clean up a duplicate counter and send a transaction response to ClientInterface
+            //if the duplicate counter contains only the replica's HSIDs from failed hosts. That is, a response from a replica could get here
+            //AFTER the transaction is completed. Such a response message should not be further propagated.
+            if (m_mailbox.getHSId() != message.getInitiatorHSId()) {
                 m_mailbox.send(message.getInitiatorHSId(), message);
-            } else if (tmLog.isDebugEnabled()){
-                tmLog.debug("send message to itself on " + CoreUtils.hsIdToString(m_mailbox.getHSId()) +
-                        " repair truncation:" + TxnEgo.txnIdToString(message.getTxnId()));
-            }
-            setRepairLogTruncationHandle(spHandle, message.isForLeader());
+            }
         }
 
         //notify the new partition leader that the old leader has completed the Txns if needed.
         if (!m_isLeader && m_mailbox instanceof InitiatorMailbox) {
             ((InitiatorMailbox)m_mailbox).notifyNewLeaderOfTxnDoneIfNeeded();
-=======
-            setRepairLogTruncationHandle(spHandle);
-
-            //BabySitter's thread (updateReplicas) could clean up a duplicate counter and send a transaction response to ClientInterface
-            //if the duplicate counter contains only the replica's HSIDs from failed hosts. That is, a response from a replica could get here
-            //AFTER the transaction is completed. Such a response message should not be further propagated.
-            if (m_mailbox.getHSId() == message.getInitiatorHSId()) {
-                return;
-            }
-
-            m_mailbox.send(message.getInitiatorHSId(), message);
->>>>>>> 6a608492
         }
     }
 
