/* This file is part of VoltDB.
 * Copyright (C) 2008-2012 VoltDB Inc.
 *
 * VoltDB is free software: you can redistribute it and/or modify
 * it under the terms of the GNU General Public License as published by
 * the Free Software Foundation, either version 3 of the License, or
 * (at your option) any later version.
 *
 * VoltDB is distributed in the hope that it will be useful,
 * but WITHOUT ANY WARRANTY; without even the implied warranty of
 * MERCHANTABILITY or FITNESS FOR A PARTICULAR PURPOSE.  See the
 * GNU General Public License for more details.
 *
 * You should have received a copy of the GNU General Public License
 * along with VoltDB.  If not, see <http://www.gnu.org/licenses/>.
 */

package org.voltdb.iv2;

import java.util.ArrayDeque;
import java.util.Deque;
import java.util.Iterator;
import java.util.TreeMap;

import org.voltcore.logging.VoltLogger;
import org.voltdb.ReplicationRole;
import org.voltdb.VoltDB;
import org.voltdb.dtxn.TransactionState;
import org.voltdb.exceptions.SerializableException;
import org.voltdb.messaging.FragmentResponseMessage;
import org.voltdb.messaging.FragmentTaskMessage;

public class TransactionTaskQueue
{
    protected static final VoltLogger hostLog = new VoltLogger("HOST");

    /*
     * A generic multi-part sentinel txnId used by DR. It blocks the queue until
     * the next multi-part fragment arrives. Since replica has to allow read
     * transactions, DR cannot use the original txnIds for sentinels.
     */
    public static final long GENERIC_MP_SENTINEL = Long.MIN_VALUE;

    final private SiteTaskerQueue m_taskQueue;

    /*
     * Task for a multi-part transaction that can't be executed because this is a replay
     * transaction and the sentinel has not been received.
     */
    private TransactionTask m_multiPartPendingSentinelReceipt = null;

    /*
     * Multi-part transactions create a backlog of tasks behind them.
     * A queue is created for each multi-part task to maintain the backlog until the next multi-part
     * task.
     */
    TreeMap<Long, Deque<TransactionTask>> m_multipartBacklog = new TreeMap<Long, Deque<TransactionTask>>();

    /**
     * Since DR uses GENERIC_MP_SENTINEL for all sentinels, they cannot
     * be differentiated. We need to keep a backlog of sentinels.
     */
    private long m_drMPSentinelBacklog = 0;

    TransactionTaskQueue(SiteTaskerQueue queue)
    {
        m_taskQueue = queue;
    }

    synchronized void offerMPSentinel(long txnId) {
        if (m_multiPartPendingSentinelReceipt != null) {
            boolean mismatch = false;
            if (txnId == GENERIC_MP_SENTINEL) {
                // no-op
            } else if (txnId != m_multiPartPendingSentinelReceipt.getTxnId()) {
                mismatch = true;
            }

            /*
             * The fragment has arrived already, then this MUST be the correct
             * sentinel for this fragment.
             */
            if (mismatch) {
                VoltDB.crashLocalVoltDB("Mismatch between replay sentinel txnid " +
                        txnId + " and next mutli-part fragment id " +
                        m_multiPartPendingSentinelReceipt.getTxnId(), false, null);
            }

            /*
             * Queue this in the back, you know nothing precedes it
             * since the sentinel is part of the single part stream
             */
            TransactionTask ts = m_multiPartPendingSentinelReceipt;
            m_multiPartPendingSentinelReceipt = null;
            Deque<TransactionTask> deque = new ArrayDeque<TransactionTask>();
            deque.addLast(ts);
            m_multipartBacklog.put(txnId, deque);
            taskQueueOffer(ts);
        } else {
            if (!m_multipartBacklog.isEmpty() && m_multipartBacklog.firstKey() == txnId) {
                // Put the DR sentinel into the backlog
                assert(txnId == GENERIC_MP_SENTINEL);
                m_drMPSentinelBacklog++;
            } else {
                /*
                 * The sentinel has arrived, but not the fragment. Stash it away
                 * and wait for the fragment. The presence of this handle
                 * pairing indicates that execution of the single part stream
                 * must block until the multi-part is satisfied
                 */
                m_multipartBacklog.put(txnId, new ArrayDeque<TransactionTask>());
            }
        }
    }

    /**
     * If necessary, stick this task in the backlog.
     * Many network threads may be racing to reach here, synchronize to
     * serialize queue order
     * @param task
     * @return true if this task was stored, false if not
     */
    synchronized boolean offer(TransactionTask task)
    {
        Iv2Trace.logTransactionTaskQueueOffer(task);
        boolean retval = false;

        final TransactionState ts = task.getTransactionState();
        boolean isDRReplicated = false;
        if (VoltDB.instance().getReplicationRole() == ReplicationRole.REPLICA && !ts.isReadOnly() &&
                !(ts instanceof BorrowTransactionState)) {
            isDRReplicated = true;
        }

        // Single partitions never queue if empty
        // Multipartitions always queue
        // Fragments queue if they're not part of the queue head TXN ID
        // offer to SiteTaskerQueue if:
        // the queue was empty
        // the queue wasn't empty but the txn IDs matched
        if ((ts.isForReplay() || isDRReplicated) && (task instanceof FragmentTask)) {
            boolean hasSentinel = false;
            if (!m_multipartBacklog.isEmpty()) {
                long txnId = m_multipartBacklog.firstKey();
                if (ts.txnId == txnId) {
                    hasSentinel = true;
                } else if (txnId == GENERIC_MP_SENTINEL && isDRReplicated) {
                    hasSentinel = true;
                }
            }

            /*
             * If this is a multi-partition transaction for replay then it can't
             * be inserted into the order for this partition until it's position is known
             * via the sentinel value. That value may not be known at the is point.
             */
            if (hasSentinel) {
                /*
                 * This branch is for fragments that follow the first fragment during replay
                 * or first fragments during replay that follow the sentinel (hence the key exists)
<<<<<<< HEAD
                 * It is executed immediately either way, but it may need to be inserted into the backlog
=======
                 * It is executed immeidately either way, but it may need to be inserted into the backlog
>>>>>>> e71cc075
                 * if it is the first fragment
                 */
                Deque<TransactionTask> backlog = m_multipartBacklog.firstEntry().getValue();

                TransactionTask first = backlog.peekFirst();
                if (first != null) {
                    if (first.m_txn.txnId != task.getTxnId()) {
                        if (!first.m_txn.isSinglePartition()) {
                            hostLog.fatal("Head of backlog is " + first.m_txn.txnId +
                                          " but task is " + task.getClass().getCanonicalName() +
                                          " " + task.getTxnId());
                            VoltDB.crashLocalVoltDB(
                                    "If the first backlog task is multi-part, " +
                                    "but has a different transaction id it is a bug", true, null);
                        }
                        backlog.addFirst(task);
                    }
                } else {
                    // The txnids match, don't need to put the second fragment at head of queue
                    //The first task is expected to be in the head of the queue
                    backlog.offer(task);
                }
                taskQueueOffer(task);
            }
            else {
                // We got an FragmentTask that didn't match the head of the the
                // queue, but if we've received multiple sentinels, it may
                // match one of the other deques.  Check to see.  This can
                // happen if the CompleteTransactionTask has not yet been
                // finished by the Site thread but we get the first fragment
                // for the next MP transaction.
                Deque<TransactionTask> backlog = m_multipartBacklog.get(task.getTxnId());
                if (backlog != null) {
                    backlog.addFirst(task);
                }
                else {
                    /*
                     * This is the situation where the first fragment arrived before the sentinel.
                     * Its position in the order is not known.
                     * m_multiPartPendingSentinelReceipt should be null because the MP coordinator should only
                     * run one transaction at a time.
                     * It is not time to block single parts from executing because the order is not know,
                     * the only thing to do is stash it away for when the order is known from the sentinel
                     */
                    if (m_multiPartPendingSentinelReceipt != null) {
                        hostLog.fatal("\tBacklog length: " + m_multipartBacklog.size());
                        if (!m_multipartBacklog.isEmpty()) {
                            hostLog.fatal("\tBacklog first item: " + m_multipartBacklog.firstEntry().getValue().peekFirst());
                        }
                        hostLog.fatal("\tHave this one SentinelReceipt: " + m_multiPartPendingSentinelReceipt);
                        hostLog.fatal("\tAnd got this one, too: " + task);
                        VoltDB.crashLocalVoltDB(
                                "There should be only one multipart pending sentinel receipt at a time", true, null);
                    }
                    m_multiPartPendingSentinelReceipt = task;
                }
                retval = true;
            }
        } else if (!m_multipartBacklog.isEmpty()) {
            /*
             * For DR multipart, only BorrowTransactionTask and
             * CompleteTransactionTask will enter this branch.
             */
            boolean isDRMPTask = false;
            if (((ts instanceof BorrowTransactionState) || !ts.isSinglePartition()) &&
                    !ts.isReadOnly() &&
                    m_multipartBacklog.firstKey() == GENERIC_MP_SENTINEL) {
                isDRMPTask = true;
            }

            /*
             * This branch happens during regular execution when a multi-part is in progress.
             * The first task for the multi-part is the head of the queue, and all the single parts
             * are being queued behind it. The txnid check catches tasks that are part of the multi-part
             * and immediately queues them for execution.
             */
            if (!isDRMPTask && task.getTxnId() != m_multipartBacklog.firstKey())
            {

                if (!ts.isSinglePartition()) {
                    /*
                     * In this case it is a multi-part fragment for the next transaction
                     * make sure it goes into the queue for that transaction
                     */
                    Deque<TransactionTask> d = m_multipartBacklog.get(task.getTxnId());
                    if (d == null) {
                        d = new ArrayDeque<TransactionTask>();
                        m_multipartBacklog.put(task.getTxnId(), d);
                    }
                    d.offerLast(task);
                } else {
                    /*
                     * Note the use of last entry here. Each multi-part sentinel generates a backlog queue
                     * specific to the that multi-part. New single part transactions from the log go
                     * into the queue following the last received multi-part sentinel.
                     *
                     * It's possible to receive several sentinels with single part tasks mixed in
                     * before receiving the first fragment task from the MP coordinator for any of them
                     * so the backlog has to correctly preserve the order.
                     *
                     * During regular execution and not replay there should be at most one element in the
                     * multipart backlog, except for the kooky rollback corner case
                     */
                    m_multipartBacklog.lastEntry().getValue().addLast(task);
                    retval = true;
                }
            }
            else {
                taskQueueOffer(task);
            }
        }
        else {
            /*
             * Base case nothing queued nothing in progress
             * If the task is a multipart then put an entry in the backlog which
             * will act as a barrier for single parts, queuing them for execution after the
             * multipart
             */
            if (!task.getTransactionState().isSinglePartition()) {
                Deque<TransactionTask> d = new ArrayDeque<TransactionTask>();
                d.offer(task);
                m_multipartBacklog.put(task.getTxnId(), d);
                retval = true;
            }
            taskQueueOffer(task);
        }
        return retval;
    }

    // repair is used by MPI repair to inject a repair task into the
    // SiteTaskerQueue.  Before it does this, it unblocks the MP transaction
    // that may be running in the Site thread and causes it to rollback by
    // faking an unsuccessful FragmentResponseMessage.
    synchronized void repair(SiteTasker task)
    {
        m_taskQueue.offer(task);
        if (!m_multipartBacklog.isEmpty()) {
            // get head
            MpTransactionState txn =
                    (MpTransactionState)m_multipartBacklog.firstEntry().getValue().getFirst().getTransactionState();
            // inject poison pill
            FragmentTaskMessage dummy = new FragmentTaskMessage(0L, 0L, 0L, 0L, false, false, false);
            FragmentResponseMessage poison =
                new FragmentResponseMessage(dummy, 0L); // Don't care about source HSID here
            // Provide a serializable exception so that the procedure runner sees
            // this as an Expected (allowed) exception and doesn't take the crash-
            // cluster-path.
            SerializableException forcedTermination = new SerializableException(
                    "Transaction rolled back by fault recovery or shutdown.");
            poison.setStatus(FragmentResponseMessage.UNEXPECTED_ERROR, forcedTermination);
            txn.offerReceivedFragmentResponse(poison);
        }
    }

    // Add a local method to offer to the SiteTaskerQueue so we have
    // a single point we can log through.
    private void taskQueueOffer(TransactionTask task)
    {
        Iv2Trace.logSiteTaskerQueueOffer(task);
        m_taskQueue.offer(task);
    }

    /**
     * Try to offer as many runnable Tasks to the SiteTaskerQueue as possible.
     * Currently just blocks on the next uncompleted multipartition transaction
     * @return
     */
    synchronized int flush()
    {
        int offered = 0;
        // check to see if head is done
        // then offer until the next MP or FragTask
        if (!m_multipartBacklog.isEmpty()) {
            Deque<TransactionTask> backlog = m_multipartBacklog.firstEntry().getValue();
            if (backlog.peek().getTransactionState().isDone()) {
                // remove the completed MP txn
                backlog.removeFirst();
                m_multipartBacklog.remove(m_multipartBacklog.firstKey());

                /*
                 * Drain all the single parts in that backlog queue
                 */
                for (TransactionTask task : backlog) {
                    taskQueueOffer(task);
                    ++offered;
                }

                /*
                 * Now check to see if there was another multi-part queued after the one we just finished.
                 *
                 * This is a kooky corner case where a multi-part transaction can actually have multiple outstanding
                 * tasks. At first glance you would think that because the relationship is request response there
                 * can be only one outstanding task for a given multi-part transaction.
                 *
                 * That isn't true because a rollback can cause there to be a fragment task as well as a rollback
                 * task. The rollback is generated asynchronously by another partition.
                 * If we don't capture all the tasks right now then flush won't be called again because it is waiting
                 * for the complete transaction task that is languishing in the queue to do the flush post multi-part.
                 * It can't be called eagerly because that would destructively flush single parts as well.
                 *
                 * Iterate the queue to extract all tasks for the multi-part. The only time it isn't necessary
                 * to do this is when the first transaction in the queue is single part. This happens
                 * during replay when a sentinel creates the queue, but the multi-part task hasn't arrived yet.
                 */
                if (!m_multipartBacklog.isEmpty() &&
                        !m_multipartBacklog.firstEntry().getValue().isEmpty() &&
                        !m_multipartBacklog.firstEntry().getValue().getFirst().getTransactionState().isSinglePartition()) {
                    Deque<TransactionTask> nextBacklog = m_multipartBacklog.firstEntry().getValue();
                    long txnId = m_multipartBacklog.firstKey();
                    Iterator<TransactionTask> iter = nextBacklog.iterator();

                    TransactionTask task = null;
                    boolean firstTask = true;
                    while (iter.hasNext()) {
                        task = iter.next();
                        if (task.getTxnId() == txnId) {
                            /*
                             * The old code always left the first fragment task
                             * in the head of the queue. The new code can probably do without it
                             * since the map contains the txnid, but I will
                             * leave it in to minimize change.
                             */
                            if (firstTask) {
                                firstTask = false;
                            } else {
                                iter.remove();
                            }
                            taskQueueOffer(task);
                            ++offered;
                        }
                    }
                }

                /*
                 * If there are any DR sentinels queued, release one.
                 */
                if (m_drMPSentinelBacklog > 0) {
                    m_multipartBacklog.put(GENERIC_MP_SENTINEL, new ArrayDeque<TransactionTask>());
                    m_drMPSentinelBacklog--;
                }
            }
        }
        return offered;
    }

    /**
     * How many Tasks are un-runnable?
     * @return
     */
    synchronized int size()
    {
        int size = 0;
        for (Deque<TransactionTask> d : m_multipartBacklog.values()) {
            size += d.size();
        }
        return size;
    }

    @Override
    public String toString()
    {
        StringBuilder sb = new StringBuilder();
        sb.append("TransactionTaskQueue:").append("\n");
        sb.append("\tSIZE: ").append(size());
        sb.append("\tHEAD: ").append(
                m_multipartBacklog.firstEntry() != null ? m_multipartBacklog.firstEntry().getValue().peekFirst() : null);
        return sb.toString();
    }
}<|MERGE_RESOLUTION|>--- conflicted
+++ resolved
@@ -158,11 +158,7 @@
                 /*
                  * This branch is for fragments that follow the first fragment during replay
                  * or first fragments during replay that follow the sentinel (hence the key exists)
-<<<<<<< HEAD
                  * It is executed immediately either way, but it may need to be inserted into the backlog
-=======
-                 * It is executed immeidately either way, but it may need to be inserted into the backlog
->>>>>>> e71cc075
                  * if it is the first fragment
                  */
                 Deque<TransactionTask> backlog = m_multipartBacklog.firstEntry().getValue();
