/* This file is part of VoltDB.
 * Copyright (C) 2008-2013 VoltDB Inc.
 *
 * This program is free software: you can redistribute it and/or modify
 * it under the terms of the GNU Affero General Public License as
 * published by the Free Software Foundation, either version 3 of the
 * License, or (at your option) any later version.
 *
 * This program is distributed in the hope that it will be useful,
 * but WITHOUT ANY WARRANTY; without even the implied warranty of
 * MERCHANTABILITY or FITNESS FOR A PARTICULAR PURPOSE.  See the
 * GNU Affero General Public License for more details.
 *
 * You should have received a copy of the GNU Affero General Public License
 * along with VoltDB.  If not, see <http://www.gnu.org/licenses/>.
 */

package org.voltdb.iv2;

import java.io.PrintWriter;
import java.io.StringWriter;
import java.io.Writer;

import org.voltcore.logging.Level;
import org.voltcore.messaging.Mailbox;
import org.voltdb.ClientResponseImpl;
import org.voltdb.ExpectedProcedureException;
import org.voltdb.ProcedureRunner;
import org.voltdb.SiteProcedureConnection;
import org.voltdb.VoltDB;
import org.voltdb.VoltTable;
import org.voltdb.client.ClientResponse;
import org.voltdb.dtxn.TransactionState;
import org.voltdb.messaging.InitiateResponseMessage;
import org.voltdb.messaging.Iv2InitiateTaskMessage;
import org.voltdb.utils.LogKeys;

abstract public class ProcedureTask extends TransactionTask
{
    final Mailbox m_initiator;
    final String m_procName;

    ProcedureTask(Mailbox initiator, String procName, TransactionState txn,
                  TransactionTaskQueue queue)
    {
        super(txn, queue);
        m_initiator = initiator;
        m_procName = procName;
    }

    /** Run is invoked by a run-loop to execute this transaction. */
    @Override
    abstract public void run(SiteProcedureConnection siteConnection);

    /** procedure tasks must complete their txnstates */
    abstract void completeInitiateTask(SiteProcedureConnection siteConnection);

    /** Mostly copy-paste of old ExecutionSite.processInitiateTask() */
    protected InitiateResponseMessage processInitiateTask(Iv2InitiateTaskMessage task,
            SiteProcedureConnection siteConnection)
    {
        final InitiateResponseMessage response = new InitiateResponseMessage(task);

        try {
            Object[] callerParams = null;
            /*
             * Parameters are lazily deserialized. We may not find out until now
             * that the parameter set is corrupt
             */
            try {
                callerParams = task.getParameters();
            } catch (RuntimeException e) {
                Writer result = new StringWriter();
                PrintWriter pw = new PrintWriter(result);
                e.printStackTrace(pw);
                response.setResults(
                        new ClientResponseImpl(ClientResponse.GRACEFUL_FAILURE,
                            new VoltTable[] {},
                            "Exception while deserializing procedure params\n" +
                            result.toString()));
            }
            if (callerParams != null) {
                ClientResponseImpl cr = null;
                ProcedureRunner runner = siteConnection.getProcedureRunner(m_procName);
                if (runner == null) {
                    String error =
                        "Procedure " + m_procName + " is not present in the catalog. "  +
                        "This can happen if a catalog update removing the procedure occurred " +
                        "after the procedure was submitted " +
                        "but before the procedure was executed.";
                    hostLog.debug(error);
                    response.setResults(
                            new ClientResponseImpl(
                                ClientResponse.UNEXPECTED_FAILURE,
                                new VoltTable[]{},
                                error));
                    return response;
                }
<<<<<<< HEAD

                // Check partitioning of the invocation
                if (runner.checkPartition(m_txn)) {
                    runner.setupTransaction(m_txn);
                    cr = runner.call(task.getParameters());

                    m_txn.setHash(cr.getHash());

                    response.setResults(cr);
                    // record the results of write transactions to the transaction state
                    // this may be used to verify the DR replica cluster gets the same value
                    // skip for multi-partition txns because only 1 of k+1 partitions will
                    //  have the real results
                    if ((!task.isReadOnly()) && task.isSinglePartition()) {
                        m_txn.storeResults(cr);
                    }
                } else {
                    // mis-partitioned invocation, reject it and let the ClientInterface restart it
                    response.setMispartitioned(true, task.getStoredProcedureInvocation());
=======
                runner.setupTransaction(m_txnState);
                cr = runner.call(task.getParameters());

                m_txnState.setHash(cr.getHash());

                response.setResults(cr);
                // record the results of write transactions to the transaction state
                // this may be used to verify the DR replica cluster gets the same value
                // skip for multi-partition txns because only 1 of k+1 partitions will
                //  have the real results
                if ((!task.isReadOnly()) && task.isSinglePartition()) {
                    m_txnState.storeResults(cr);
>>>>>>> 4e03c286
                }
            }
        }
        catch (final ExpectedProcedureException e) {
            execLog.l7dlog( Level.TRACE, LogKeys.org_voltdb_ExecutionSite_ExpectedProcedureException.name(), e);
            response.setResults(
                    new ClientResponseImpl(
                        ClientResponse.GRACEFUL_FAILURE,
                        new VoltTable[]{},
                        e.toString()));
        }
        catch (final Exception e) {
            // Should not be able to reach here. VoltProcedure.call caught all invocation target exceptions
            // and converted them to error responses. Java errors are re-thrown, and not caught by this
            // exception clause. A truly unexpected exception reached this point. Crash. It's a defect.
            hostLog.l7dlog( Level.ERROR, LogKeys.host_ExecutionSite_UnexpectedProcedureException.name(), e);
            VoltDB.crashLocalVoltDB(e.getMessage(), true, e);
        }
        return response;
    }
}<|MERGE_RESOLUTION|>--- conflicted
+++ resolved
@@ -96,14 +96,13 @@
                                 error));
                     return response;
                 }
-<<<<<<< HEAD
 
                 // Check partitioning of the invocation
-                if (runner.checkPartition(m_txn)) {
-                    runner.setupTransaction(m_txn);
+                if (runner.checkPartition(m_txnState)) {
+                    runner.setupTransaction(m_txnState);
                     cr = runner.call(task.getParameters());
 
-                    m_txn.setHash(cr.getHash());
+                    m_txnState.setHash(cr.getHash());
 
                     response.setResults(cr);
                     // record the results of write transactions to the transaction state
@@ -111,25 +110,11 @@
                     // skip for multi-partition txns because only 1 of k+1 partitions will
                     //  have the real results
                     if ((!task.isReadOnly()) && task.isSinglePartition()) {
-                        m_txn.storeResults(cr);
+                        m_txnState.storeResults(cr);
                     }
                 } else {
                     // mis-partitioned invocation, reject it and let the ClientInterface restart it
                     response.setMispartitioned(true, task.getStoredProcedureInvocation());
-=======
-                runner.setupTransaction(m_txnState);
-                cr = runner.call(task.getParameters());
-
-                m_txnState.setHash(cr.getHash());
-
-                response.setResults(cr);
-                // record the results of write transactions to the transaction state
-                // this may be used to verify the DR replica cluster gets the same value
-                // skip for multi-partition txns because only 1 of k+1 partitions will
-                //  have the real results
-                if ((!task.isReadOnly()) && task.isSinglePartition()) {
-                    m_txnState.storeResults(cr);
->>>>>>> 4e03c286
                 }
             }
         }
