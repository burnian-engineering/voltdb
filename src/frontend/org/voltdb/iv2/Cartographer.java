--- conflicted
+++ resolved
@@ -159,23 +159,13 @@
         }
     }
 
-<<<<<<< HEAD
-    public Cartographer(ZooKeeper zk)
+    public Cartographer(HostMessenger hostMessenger)
     {
         super(false);
-        m_zk = zk;
-        m_iv2Masters = new LeaderCache(m_zk, VoltZK.iv2masters);
-        m_iv2Mpi = new LeaderCache(m_zk, VoltZK.iv2mpi);
-=======
-    public Cartographer(HostMessenger hostMessenger, int numberOfPartitions)
-    {
-        super(false);
-        m_numberOfPartitions = numberOfPartitions;
         m_hostMessenger = hostMessenger;
         m_zk = hostMessenger.getZK();
         m_iv2Masters = new LeaderCache(m_zk, VoltZK.iv2masters, m_SPIMasterCallback);
         m_iv2Mpi = new LeaderCache(m_zk, VoltZK.iv2mpi, m_MPICallback);
->>>>>>> 82a5dcaa
         try {
             m_iv2Masters.start(true);
             m_iv2Mpi.start(true);
