/* This file is part of VoltDB.
 * Copyright (C) 2008-2013 VoltDB Inc.
 *
 * This program is free software: you can redistribute it and/or modify
 * it under the terms of the GNU Affero General Public License as
 * published by the Free Software Foundation, either version 3 of the
 * License, or (at your option) any later version.
 *
 * This program is distributed in the hope that it will be useful,
 * but WITHOUT ANY WARRANTY; without even the implied warranty of
 * MERCHANTABILITY or FITNESS FOR A PARTICULAR PURPOSE.  See the
 * GNU Affero General Public License for more details.
 *
 * You should have received a copy of the GNU Affero General Public License
 * along with VoltDB.  If not, see <http://www.gnu.org/licenses/>.
 */

package org.voltdb.iv2;

import java.io.IOException;
import java.util.List;
import java.util.Map;

import org.voltcore.logging.Level;
import org.voltcore.messaging.Mailbox;
import org.voltcore.utils.CoreUtils;
import org.voltdb.ParameterSet;
import org.voltdb.SiteProcedureConnection;
import org.voltdb.VoltTable;
import org.voltdb.VoltTable.ColumnInfo;
import org.voltdb.VoltType;
import org.voltdb.exceptions.EEException;
import org.voltdb.exceptions.SQLException;
import org.voltdb.messaging.FragmentResponseMessage;
import org.voltdb.messaging.FragmentTaskMessage;
import org.voltdb.rejoin.TaskLog;
import org.voltdb.utils.Encoder;
import org.voltdb.utils.LogKeys;
import org.voltdb.utils.VoltTableUtil;

public class FragmentTask extends TransactionTask
{
    final Mailbox m_initiator;
    final FragmentTaskMessage m_fragmentMsg;
    final Map<Integer, List<VoltTable>> m_inputDeps;

    // This constructor is used during live rejoin log replay.
    FragmentTask(Mailbox mailbox,
            FragmentTaskMessage message,
            ParticipantTransactionState txnState)
    {
        this(mailbox,
            txnState,
            null,
            message,
            null);
    }

    // This constructor is used during normal operation.
    FragmentTask(Mailbox mailbox,
                 ParticipantTransactionState txnState,
                 TransactionTaskQueue queue,
                 FragmentTaskMessage message,
                 Map<Integer, List<VoltTable>> inputDeps)
    {
        super(txnState, queue);
        m_initiator = mailbox;
        m_fragmentMsg = message;
        m_inputDeps = inputDeps;
    }

    @Override
    public void run(SiteProcedureConnection siteConnection)
    {
        if (hostLog.isDebugEnabled()) {
            hostLog.debug("STARTING: " + this);
        }
        // Set the begin undo token if we haven't already
        // In the future we could record a token per batch
        // and do partial rollback
        if (!m_txnState.isReadOnly()) {
            if (m_txnState.getBeginUndoToken() == Site.kInvalidUndoToken) {
                m_txnState.setBeginUndoToken(siteConnection.getLatestUndoToken());
            }
        }
        final FragmentResponseMessage response = processFragmentTask(siteConnection);
        // completion?
        response.m_sourceHSId = m_initiator.getHSId();
        m_initiator.deliver(response);
        completeFragment();

        if (hostLog.isDebugEnabled()) {
            hostLog.debug("COMPLETE: " + this);
        }
    }

    @Override
    public long getSpHandle()
    {
        return m_fragmentMsg.getSpHandle();
    }

    /**
     * Produce a rejoining response.
     */
    @Override
    public void runForRejoin(SiteProcedureConnection siteConnection, TaskLog taskLog)
    throws IOException
    {
        taskLog.logTask(m_fragmentMsg);
        final FragmentResponseMessage response =
            new FragmentResponseMessage(m_fragmentMsg, m_initiator.getHSId());
        response.setRecovering(true);
        response.setStatus(FragmentResponseMessage.SUCCESS, null);

        // Set the dependencies even if this is a dummy response. This site could be the master
        // on elastic join, so the fragment response message is actually going to the MPI.
<<<<<<< HEAD
        VoltTable depTable = new VoltTable(new ColumnInfo("STATUS", VoltType.TINYINT));
        depTable.setStatusCode(VoltTableUtil.NULL_DEPENDENCY_STATUS);
        for (int frag = 0; frag < m_task.getFragmentCount(); frag++) {
            final int outputDepId = m_task.getOutputDepId(frag);
            response.addDependency(outputDepId, depTable);
=======
        for (int frag = 0; frag < m_fragmentMsg.getFragmentCount(); frag++) {
            final int outputDepId = m_fragmentMsg.getOutputDepId(frag);
            response.addDependency(outputDepId, null);
>>>>>>> 4e03c286
        }

        m_initiator.deliver(response);
        completeFragment();
    }

    /**
     * Run for replay after a live rejoin snapshot transfer.
     */
    @Override
    public void runFromTaskLog(SiteProcedureConnection siteConnection)
    {
        // Set the begin undo token if we haven't already
        // In the future we could record a token per batch
        // and do partial rollback
        if (!m_txnState.isReadOnly()) {
            if (m_txnState.getBeginUndoToken() == Site.kInvalidUndoToken) {
                m_txnState.setBeginUndoToken(siteConnection.getLatestUndoToken());
            }
        }
        // ignore response.
        processFragmentTask(siteConnection);
        completeFragment();
    }

    private void completeFragment()
    {
        // Check and see if we can flush early
        // right now, this is just read-only and final task
        // This
        if (m_fragmentMsg.isFinalTask() && m_txnState.isReadOnly())
        {
            doCommonSPICompleteActions();
        }
    }

    // Cut and pasted from ExecutionSite processFragmentTask(), then
    // modifed to work in the new world
    public FragmentResponseMessage processFragmentTask(SiteProcedureConnection siteConnection)
    {
        // IZZY: actually need the "executor" HSId these days?
        final FragmentResponseMessage currentFragResponse =
            new FragmentResponseMessage(m_fragmentMsg, m_initiator.getHSId());
        currentFragResponse.setStatus(FragmentResponseMessage.SUCCESS, null);

        if (m_inputDeps != null) {
            siteConnection.stashWorkUnitDependencies(m_inputDeps);
        }

        if (m_fragmentMsg.isEmptyForRestart()) {
            int outputDepId = m_fragmentMsg.getOutputDepId(0);
            currentFragResponse.addDependency(outputDepId,
                    new VoltTable(new ColumnInfo[] {new ColumnInfo("UNUSED", VoltType.INTEGER)}, 1));
            return currentFragResponse;
        }

        for (int frag = 0; frag < m_fragmentMsg.getFragmentCount(); frag++)
        {
            byte[] planHash = m_fragmentMsg.getPlanHash(frag);
            final int outputDepId = m_fragmentMsg.getOutputDepId(frag);

            ParameterSet params = m_fragmentMsg.getParameterSetForFragment(frag);
            final int inputDepId = m_fragmentMsg.getOnlyInputDepId(frag);

            long fragmentId = 0;
            byte[] fragmentPlan = null;

            /*
             * Currently the error path when executing plan fragments
             * does not adequately distinguish between fatal errors and
             * abort type errors that should result in a roll back.
             * Assume that it is ninja: succeeds or doesn't return.
             * No roll back support.
             *
             * AW in 2012, the preceding comment might be wrong,
             * I am pretty sure what we don't support is partial rollback.
             * The entire procedure will roll back successfully on failure
             */
            try {
                VoltTable dependency;
                fragmentPlan = m_fragmentMsg.getFragmentPlan(frag);

                // if custom fragment, load the plan and get local fragment id
                if (fragmentPlan != null) {
                    fragmentId = siteConnection.loadOrAddRefPlanFragment(planHash, fragmentPlan);
                }
                // otherwise ask the plan source for a local fragment id
                else {
                    fragmentId = siteConnection.getFragmentIdForPlanHash(planHash);
                }

                dependency = siteConnection.executePlanFragments(
                        1,
                        new long[] { fragmentId },
                        new long [] { inputDepId },
                        new ParameterSet[] { params },
                        m_txnState.spHandle,
                        m_txnState.uniqueId,
                        m_txnState.isReadOnly())[0];

                if (hostLog.isTraceEnabled()) {
                    hostLog.l7dlog(Level.TRACE,
                       LogKeys.org_voltdb_ExecutionSite_SendingDependency.name(),
                       new Object[] { outputDepId }, null);
                }
                currentFragResponse.addDependency(outputDepId, dependency);
            } catch (final EEException e) {
                hostLog.l7dlog( Level.TRACE, LogKeys.host_ExecutionSite_ExceptionExecutingPF.name(), new Object[] { Encoder.hexEncode(planHash) }, e);
                currentFragResponse.setStatus(FragmentResponseMessage.UNEXPECTED_ERROR, e);
                break;
            } catch (final SQLException e) {
                hostLog.l7dlog( Level.TRACE, LogKeys.host_ExecutionSite_ExceptionExecutingPF.name(), new Object[] { Encoder.hexEncode(planHash) }, e);
                currentFragResponse.setStatus(FragmentResponseMessage.UNEXPECTED_ERROR, e);
                break;
            }
            finally {
                // ensure adhoc plans are unloaded
                if (fragmentPlan != null) {
                    siteConnection.decrefPlanFragmentById(fragmentId);
                }
            }
        }
        return currentFragResponse;
    }

    @Override
    public String toString()
    {
        StringBuilder sb = new StringBuilder();
        sb.append("FragmentTask:");
        sb.append("  TXN ID: ").append(TxnEgo.txnIdToString(getTxnId()));
        sb.append("  SP HANDLE ID: ").append(TxnEgo.txnIdToString(getSpHandle()));
        sb.append("  ON HSID: ").append(CoreUtils.hsIdToString(m_initiator.getHSId()));
        return sb.toString();
    }
}<|MERGE_RESOLUTION|>--- conflicted
+++ resolved
@@ -115,17 +115,11 @@
 
         // Set the dependencies even if this is a dummy response. This site could be the master
         // on elastic join, so the fragment response message is actually going to the MPI.
-<<<<<<< HEAD
         VoltTable depTable = new VoltTable(new ColumnInfo("STATUS", VoltType.TINYINT));
         depTable.setStatusCode(VoltTableUtil.NULL_DEPENDENCY_STATUS);
-        for (int frag = 0; frag < m_task.getFragmentCount(); frag++) {
-            final int outputDepId = m_task.getOutputDepId(frag);
-            response.addDependency(outputDepId, depTable);
-=======
         for (int frag = 0; frag < m_fragmentMsg.getFragmentCount(); frag++) {
             final int outputDepId = m_fragmentMsg.getOutputDepId(frag);
-            response.addDependency(outputDepId, null);
->>>>>>> 4e03c286
+            response.addDependency(outputDepId, depTable);
         }
 
         m_initiator.deliver(response);
