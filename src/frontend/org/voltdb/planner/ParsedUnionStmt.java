--- conflicted
+++ resolved
@@ -101,13 +101,8 @@
             selectStmt.postParse(sql, joinOrder);
         }
 
-<<<<<<< HEAD
-        this.m_sql = sql;
-        this.m_joinOrder = joinOrder;
-=======
         m_sql = sql;
         m_joinOrder = joinOrder;
->>>>>>> 14b32b3b
     }
 
     @Override
