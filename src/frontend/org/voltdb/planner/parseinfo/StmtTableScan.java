/* This file is part of VoltDB.
 * Copyright (C) 2008-2014 VoltDB Inc.
 *
 * This program is free software: you can redistribute it and/or modify
 * it under the terms of the GNU Affero General Public License as
 * published by the Free Software Foundation, either version 3 of the
 * License, or (at your option) any later version.
 *
 * This program is distributed in the hope that it will be useful,
 * but WITHOUT ANY WARRANTY; without even the implied warranty of
 * MERCHANTABILITY or FITNESS FOR A PARTICULAR PURPOSE.  See the
 * GNU Affero General Public License for more details.
 *
 * You should have received a copy of the GNU Affero General Public License
 * along with VoltDB.  If not, see <http://www.gnu.org/licenses/>.
 */

package org.voltdb.planner.parseinfo;

import java.util.ArrayList;
import java.util.HashSet;
import java.util.List;
import java.util.Set;

import org.voltdb.catalog.Index;
import org.voltdb.expressions.TupleValueExpression;
import org.voltdb.plannodes.SchemaColumn;

/**
 * StmtTableScan caches data related to a given instance of a table or a sub-query
 * within the statement scope
 */
public abstract class StmtTableScan {

    public static final int NULL_ALIAS_INDEX = -1;

    // The statement id this table belongs to
    protected int m_stmtId;

    // table alias
    protected String m_tableAlias = null;

    // Store a unique list of scan columns.
    protected List<SchemaColumn> m_scanColumnsList = new ArrayList<>();
    protected Set<String> m_scanColumnNameSet = new HashSet<>();

<<<<<<< HEAD
    protected StmtTableScan(String tableAlias, int stmtId) {
=======
    // Partitioning column info
    protected List<SchemaColumn> m_partitioningColumns = null;

    protected StmtTableScan(String tableAlias) {
>>>>>>> 8f363097
        m_tableAlias = tableAlias;
        m_stmtId = stmtId;
    }

    public String getTableAlias() {
        return m_tableAlias;
    }

    public List<SchemaColumn> getScanColumns() {
        return m_scanColumnsList;
    }

    public List<SchemaColumn> getPartitioningColumns() {
        return m_partitioningColumns;
    }

    abstract public String getTableName();

    abstract public boolean getIsReplicated();

    abstract public List<Index> getIndexes();

<<<<<<< HEAD
    public void setPartitioning(PartitioningForStatement partitioning) {}

    public int getStatementId() {
        return m_stmtId;
    }
=======
    abstract public String getColumnName(int m_columnIndex);
>>>>>>> 8f363097

    abstract public String getColumnName(int m_columnIndex);

    abstract public void processTVE(TupleValueExpression expr, String columnName);

    public void resolveTVE(TupleValueExpression expr, String columnName) {

        processTVE(expr, columnName);

        if (!m_scanColumnNameSet.contains(columnName)) {
            SchemaColumn scol = new SchemaColumn(getTableName(), m_tableAlias,
                    columnName, columnName, (TupleValueExpression) expr.clone());
            m_scanColumnNameSet.add(columnName);
            m_scanColumnsList.add(scol);
        }
    }
}<|MERGE_RESOLUTION|>--- conflicted
+++ resolved
@@ -44,14 +44,10 @@
     protected List<SchemaColumn> m_scanColumnsList = new ArrayList<>();
     protected Set<String> m_scanColumnNameSet = new HashSet<>();
 
-<<<<<<< HEAD
-    protected StmtTableScan(String tableAlias, int stmtId) {
-=======
     // Partitioning column info
     protected List<SchemaColumn> m_partitioningColumns = null;
 
-    protected StmtTableScan(String tableAlias) {
->>>>>>> 8f363097
+    protected StmtTableScan(String tableAlias, int stmtId) {
         m_tableAlias = tableAlias;
         m_stmtId = stmtId;
     }
@@ -74,15 +70,9 @@
 
     abstract public List<Index> getIndexes();
 
-<<<<<<< HEAD
-    public void setPartitioning(PartitioningForStatement partitioning) {}
-
     public int getStatementId() {
         return m_stmtId;
     }
-=======
-    abstract public String getColumnName(int m_columnIndex);
->>>>>>> 8f363097
 
     abstract public String getColumnName(int m_columnIndex);
 
