--- conflicted
+++ resolved
@@ -39,31 +39,7 @@
 
     @Override
     void parse(VoltXMLElement stmtNode) {
-<<<<<<< HEAD
         assert(tableList.size() == 1);
-        table = tableList.get(0);
     }
 
-    @Override
-    public String toString() {
-        String retval = super.toString() + "\n";
-
-        retval = retval.trim();
-
-        return retval;
-    }
-=======
-        String tableName = stmtNode.attributes.get("table");
-        assert(tableName != null);
-        tableName = tableName.trim();
-        Table table = getTableFromDB(tableName);
-        tableList.add(table);
-
-        for (VoltXMLElement child : stmtNode.children) {
-            if (child.name.equalsIgnoreCase("condition"))
-                parseCondition(child);
-        }
-    }
-
->>>>>>> d90af0db
 }