/* This file is part of VoltDB.
 * Copyright (C) 2008-2013 VoltDB Inc.
 *
 * This program is free software: you can redistribute it and/or modify
 * it under the terms of the GNU Affero General Public License as
 * published by the Free Software Foundation, either version 3 of the
 * License, or (at your option) any later version.
 *
 * This program is distributed in the hope that it will be useful,
 * but WITHOUT ANY WARRANTY; without even the implied warranty of
 * MERCHANTABILITY or FITNESS FOR A PARTICULAR PURPOSE.  See the
 * GNU Affero General Public License for more details.
 *
 * You should have received a copy of the GNU Affero General Public License
 * along with VoltDB.  If not, see <http://www.gnu.org/licenses/>.
 */

package org.voltdb.planner;

import java.util.ArrayDeque;
import java.util.ArrayList;
import java.util.Collection;
import java.util.HashMap;
import java.util.List;
import java.util.Set;

import org.voltdb.catalog.Table;
import org.voltdb.expressions.AbstractExpression;
import org.voltdb.expressions.ExpressionUtil;
import org.voltdb.types.ExpressionType;
import org.voltdb.types.JoinType;

/**
 * JoinNode class captures the hierarchical data model of a given SQl join.
 * Each node in the tree can be either a leaf representing a joined table (m_table != null)
 * or a node representing the actual join (m_leftNode!=0 and m_rightNode!=0)
 * filter expressions
 */
public class JoinNode implements Cloneable {

    // Left child
    public JoinNode m_leftNode = null;
    // Right child
    public JoinNode m_rightNode = null;
    // Table
    public Table m_table = null;
    // Join type
    public JoinType m_joinType = JoinType.INNER;
    // Join expression associated with this node
    public AbstractExpression m_joinExpr = null;
    // Additional filter expression (WHERE) associated with this node
    public AbstractExpression m_whereExpr = null;
    // Node id. Must be unique within a given tree
    public int m_id = 0;

    // Buckets for children expression classification
    public final ArrayList<AbstractExpression> m_joinOuterList = new ArrayList<AbstractExpression>();
    public final ArrayList<AbstractExpression> m_joinInnerList = new ArrayList<AbstractExpression>();
    public final ArrayList<AbstractExpression> m_joinInnerOuterList = new ArrayList<AbstractExpression>();
    public final ArrayList<AbstractExpression> m_whereOuterList = new ArrayList<AbstractExpression>();
    public final ArrayList<AbstractExpression> m_whereInnerList = new ArrayList<AbstractExpression>();
    public final ArrayList<AbstractExpression> m_whereInnerOuterList = new ArrayList<AbstractExpression>();

    // All possible access paths for this node
    List<AccessPath> m_accessPaths = new ArrayList<AccessPath>();
    // Access path under the evaluation
    AccessPath m_currentAccessPath = null;

    /**
     * Construct a leaf node
     * @param id - node unique id
     * @param joinType - join type
     * @param table - join table
     * @param joinExpr - join expression
     * @param whereExpr - filter expression
     * @param id - node id
     */
    JoinNode(int id, JoinType joinType, Table table, AbstractExpression joinExpr, AbstractExpression  whereExpr) {
        this(id, joinType);
        m_table = table;
        m_joinExpr = joinExpr;
        m_whereExpr = whereExpr;
    }

    /**
     * Construct a join node
     * @param id - node unique id
     * @param joinType - join type
     * @param leftNode - left node
     * @param rightNode - right node
     */
    JoinNode(int id, JoinType joinType, JoinNode leftNode, JoinNode rightNode) {
        this(id, joinType);
        m_leftNode = leftNode;
        m_rightNode = rightNode;
    }

    /**
     * Construct an empty join node
     */
    private JoinNode(int id, JoinType joinType) {
        m_id = id;
        m_joinType = joinType;
    }

    /**
     * Deep clone
     */
    @Override
    public Object clone() {
        JoinNode newNode = new JoinNode(m_id, m_joinType);
        if (m_joinExpr != null) {
            newNode.m_joinExpr = (AbstractExpression) m_joinExpr.clone();
        }
        if (m_whereExpr != null) {
            newNode.m_whereExpr = (AbstractExpression) m_whereExpr.clone();
        }
        if (m_table == null) {
            assert(m_leftNode != null && m_rightNode != null);
            newNode.m_leftNode = (JoinNode) m_leftNode.clone();
            newNode.m_rightNode = (JoinNode) m_rightNode.clone();
        } else {
            newNode.m_table = m_table;
        }
        return newNode;
    }

    /// For debug purposes:
    @Override
    public String toString()
    {
        StringBuilder sb = new StringBuilder();
        explain_recurse(sb, "");
        return sb.toString();
    }

    public void explain_recurse(StringBuilder sb, String indent) {

        // Node id. Must be unique within a given tree
        sb.append(indent).append("JOIN NODE id: " + m_id).append("\n");

        // Table
        if (m_table != null) {
            sb.append(indent).append("table: ").append(m_table.getTypeName()).append("\n");
        }

        // Join expression associated with this node
        if (m_joinExpr != null) {
            sb.append(indent).append(m_joinExpr.explain("be explicit")).append("\n");
        }
        // Additional filter expression (WHERE) associated with this node
        if (m_whereExpr != null) {
            sb.append(indent).append(m_whereExpr.explain("be explicit")).append("\n");
        }

        // Join type
        if (m_table == null) {
            sb.append(indent).append("join type: ").append(m_joinType.name()).append("\n");
        }

        // Buckets for children expression classification
        explain_filter_list(sb, indent, "join outer:", m_joinOuterList);
        explain_filter_list(sb, indent, "join inner:", m_joinInnerList);
        explain_filter_list(sb, indent, "join inner outer:", m_joinInnerOuterList);
        explain_filter_list(sb, indent, "where outer:", m_whereOuterList);
        explain_filter_list(sb, indent, "where inner:", m_whereInnerList);
        explain_filter_list(sb, indent, "where inner outer:", m_whereInnerOuterList);

        String extraIndent = " ";

        if (m_leftNode != null) {
            m_leftNode.explain_recurse(sb, indent + extraIndent);
        }
        if (m_rightNode != null) {
            m_rightNode.explain_recurse(sb, indent + extraIndent);
        }
    }

    private void explain_filter_list(StringBuilder sb, String indent, String label,
                                     Collection<AbstractExpression> filterListMember) {
        String prefix = label + "\n" + indent;
        for (AbstractExpression filter : filterListMember) {
            sb.append(prefix).append(filter.explain("be explicit")).append("\n");
            prefix = indent;
        }
    }

    /**
     * Summarize the WHERE clause expressions of type COMPARE_EQUAL for the entire statement,
     * that can be used to determine query statement partitioning.
     * This is tricky in the case of JOIN filters because "partition_column = constant"
     * does not exclude joined result rows from occurring on all partitions.
     * This generally still requires a multi-partition plan.
     * But a join filter of the form "outer.partition_column = inner.partition_column" DOES allow
     * a multi-partition join to be executed in parallel on each partition -- each tuple on the OUTER
     * side will either get properly matched OR get a null-padded tuple on its local partition and any
     * differently-valued inner side rows that may exist on other partitions have no bearing on this.
     * So ALL manner of where clause but ONLY inner-outer column=column JOIN clauses can
     * influence partitioning.
     */
    HashMap<AbstractExpression, Set<AbstractExpression> > getAllEquivalenceFilters()
    {
        HashMap<AbstractExpression, Set<AbstractExpression> > equivalenceSet =
                new HashMap<AbstractExpression, Set<AbstractExpression> >();
        ArrayDeque<JoinNode> joinNodes = new ArrayDeque<JoinNode>();
        // Iterate over the join nodes to collect their join and where equivalence filter expressions
        joinNodes.add(this);
        while ( ! joinNodes.isEmpty()) {
            JoinNode joinNode = joinNodes.poll();
            if ( ! joinNode.m_whereInnerList.isEmpty()) {
                ExpressionUtil.collectPartitioningFilters(joinNode.m_whereInnerList,
                                                          equivalenceSet);
            }
            if (joinNode.m_table != null) {
                assert joinNode.m_leftNode == null && joinNode.m_rightNode == null;
                // HSQL sometimes tags single-table filters in inner joins as join clauses
                // rather than where clauses? OR does analyzeJoinExpressions correct for this?
                // If so, these CAN contain constant equivalences that get used as the basis for equivalence
                // conditions that determine partitioning, so process them as where clauses.
                if ( ! joinNode.m_joinInnerList.isEmpty()) {
                    ExpressionUtil.collectPartitioningFilters(joinNode.m_joinInnerList,
                                                              equivalenceSet);
                }
                continue;
            }
            if ( ! joinNode.m_whereOuterList.isEmpty()) {
                ExpressionUtil.collectPartitioningFilters(joinNode.m_whereOuterList,
                                                          equivalenceSet);
            }
            if ( ! joinNode.m_whereInnerOuterList.isEmpty()) {
                ExpressionUtil.collectPartitioningFilters(joinNode.m_whereInnerOuterList,
                                                          equivalenceSet);
            }
            if ( ! joinNode.m_joinInnerOuterList.isEmpty()) {
                ExpressionUtil.collectPartitioningFilters(joinNode.m_joinInnerOuterList,
                                                          equivalenceSet);
            }
            if (joinNode.m_joinType == JoinType.INNER) {
                // HSQL sometimes tags single-table filters in inner joins as join clauses
                // rather than where clauses? OR does analyzeJoinExpressions correct for this?
                // If so, these CAN contain constant equivalences that get used as the basis for equivalence
                // conditions that determine partitioning, so process them as where clauses.
                if ( ! joinNode.m_joinInnerList.isEmpty()) {
                    ExpressionUtil.collectPartitioningFilters(joinNode.m_joinInnerList,
                                                              equivalenceSet);
                }
                if ( ! joinNode.m_joinOuterList.isEmpty()) {
                    ExpressionUtil.collectPartitioningFilters(joinNode.m_joinOuterList,
                                                              equivalenceSet);
                }
            }
            if (joinNode.m_leftNode != null) {
                joinNodes.add(joinNode.m_leftNode);
            }
            if (joinNode.m_rightNode != null) {
                joinNodes.add(joinNode.m_rightNode);
            }
        }
        return equivalenceSet;
    }

    /**
     * Collect all JOIN and WHERE expressions combined with AND for the entire tree.
     */
    AbstractExpression getAllInnerJoinFilters() {
        assert(m_joinType == JoinType.INNER);
        ArrayDeque<JoinNode> joinNodes = new ArrayDeque<JoinNode>();
        ArrayDeque<AbstractExpression> in = new ArrayDeque<AbstractExpression>();
        ArrayDeque<AbstractExpression> out = new ArrayDeque<AbstractExpression>();
        // Iterate over the join nodes to collect their join and where expressions
        joinNodes.add(this);
        while (!joinNodes.isEmpty()) {
            JoinNode joinNode = joinNodes.poll();
            if (joinNode.m_joinExpr != null) {
                in.add(joinNode.m_joinExpr);
            }
            if (joinNode.m_whereExpr != null) {
                in.add(joinNode.m_whereExpr);
            }
            if (joinNode.m_leftNode != null) {
                joinNodes.add(joinNode.m_leftNode);
            }
            if (joinNode.m_rightNode != null) {
                joinNodes.add(joinNode.m_rightNode);
            }
        }

        // this chunk of code breaks the code into a list of expression that
        // all have to be true for the where clause to be true
        AbstractExpression inExpr = null;
        while ((inExpr = in.poll()) != null) {
            if (inExpr.getExpressionType() == ExpressionType.CONJUNCTION_AND) {
                in.add(inExpr.getLeft());
                in.add(inExpr.getRight());
            }
            else {
                out.add(inExpr);
            }
        }
        return ExpressionUtil.combine(out);
    }

    /**
     * Get the WHERE expression for a single-table statement.
     */
    AbstractExpression getSimpleFilterExpression()
    {
        assert(m_leftNode == null);
        assert(m_rightNode == null);
        if (m_whereExpr != null) {
            if (m_joinExpr != null) {
                return ExpressionUtil.combine(m_whereExpr, m_joinExpr);
            }
            return m_whereExpr;
        }
        return m_joinExpr;
    }

    /**
     * Transform all RIGHT joins from the tree into the LEFT ones by swapping the nodes and their join types
     */
    void toLeftJoin() {
        assert((m_leftNode != null && m_rightNode != null) || (m_leftNode == null && m_rightNode == null));
        if (m_leftNode == null && m_rightNode == null) {
            // End of recursion
            return;
        }
        // recursive calls
        m_leftNode.toLeftJoin();
        m_rightNode.toLeftJoin();

        // Swap own children
        if (m_joinType == JoinType.RIGHT) {
            JoinNode node = m_rightNode;
            m_rightNode = m_leftNode;
            m_leftNode = node;
            m_joinType = JoinType.LEFT;
        }
    }

    /**
     * Returns tables in the order they are joined in the tree by iterating the tree depth-first
     */
    List<JoinNode> generateLeafNodesJoinOrder() {
        ArrayList<JoinNode> leafNodes = new ArrayList<JoinNode>();
        generateLeafNodesJoinOrderRecursive(this, leafNodes);
        return leafNodes;
    }

    private void generateLeafNodesJoinOrderRecursive(JoinNode node, ArrayList<JoinNode> leafNodes) {
        if (node == null) {
            return;
        }
        if (node.m_leftNode != null || node.m_rightNode != null) {
            assert(node.m_leftNode != null && node.m_rightNode != null);
            generateLeafNodesJoinOrderRecursive(node.m_leftNode, leafNodes);
            generateLeafNodesJoinOrderRecursive(node.m_rightNode, leafNodes);
        } else {
            assert(node.m_table != null);
            leafNodes.add(node);
        }
    }

    /**
     * Returns tables in the order they are joined in the tree by iterating the tree depth-first
     */
    List<Table> generateTableJoinOrder() {
        List<JoinNode> leafNodes = generateLeafNodesJoinOrder();
        ArrayList<Table> tables = new ArrayList<Table>();
        for (JoinNode node : leafNodes) {
            tables.add(node.m_table);
        }
        return tables;
    }

    /**
     * Returns nodes in the order they are joined in the tree by iterating the tree depth-first
     */
    List<JoinNode> generateAllNodesJoinOrder() {
        ArrayList<JoinNode> nodes = new ArrayList<JoinNode>();
        generateAllNodesJoinOrderRecursive(this, nodes);
        return nodes;
    }

    private void generateAllNodesJoinOrderRecursive(JoinNode node, ArrayList<JoinNode> nodes) {
        if (node == null) {
            return;
        }
        if (node.m_leftNode != null || node.m_rightNode != null) {
            assert(node.m_leftNode != null && node.m_rightNode != null);
            generateAllNodesJoinOrderRecursive(node.m_leftNode, nodes);
            generateAllNodesJoinOrderRecursive(node.m_rightNode, nodes);
        }
        nodes.add(node);
    }

    /**
     * Returns true if one of the tree nodes has outer join
     */
    boolean hasOuterJoin() {
        if (m_table != null) {
            return false;
        }
        assert(m_leftNode != null && m_rightNode != null);
        return m_joinType != JoinType.INNER ||
                m_leftNode.hasOuterJoin() || m_rightNode.hasOuterJoin();
    }

    /**
     * Split a join tree into one or more sub-trees. Each sub-tree has the same join type
     * for all join nodes. The root of the child tree in the parent tree is replaced with a 'dummy' node
     * which id is negated id of the child root node.
     * @param tree - The join tree
     * @return the list of sub-trees from the input tree
     */
<<<<<<< HEAD
    public static List<JoinNode> extractSubTrees(JoinNode tree) {
        List<JoinNode> subTrees = new ArrayList<JoinNode>();
        // Extract the first sub-tree starting at the root
        List<JoinNode> leafNodes = new ArrayList<JoinNode>();
        extractSubTree(tree, leafNodes);
        subTrees.add(tree);

        // Continue with the leafs
        for (JoinNode leaf : leafNodes) {
            subTrees.addAll(extractSubTrees(leaf));
=======
    public List<JoinNode> extractSubTrees() {
        List<JoinNode> subTrees = new ArrayList<JoinNode>();
        // Extract the first sub-tree starting at the root
        List<JoinNode> leafNodes = new ArrayList<JoinNode>();
        extractSubTree(leafNodes);
        subTrees.add(this);

        // Continue with the leafs
        for (JoinNode leaf : leafNodes) {
            subTrees.addAll(leaf.extractSubTrees());
>>>>>>> fddd3a51
        }
        return subTrees;
    }

    /**
     * Starting from the root recurse to its children stopping at the first join node
     * of the different type and discontinue the tree at this point by replacing the join node with
     * the temporary node which id matches the join node id. This join node is the root of the next
     * sub-tree.
     * @param root - The root of the join tree
     * @param leafNodes - the list of the root nodes of the next sub-trees
     */
<<<<<<< HEAD
    private static void extractSubTree(JoinNode root, List<JoinNode> leafNodes) {
        if (root.m_table != null) {
            return;
        }
        JoinNode[] children = {root.m_leftNode, root.m_rightNode};
=======
    private void extractSubTree(List<JoinNode> leafNodes) {
        if (m_table != null) {
            return;
        }
        JoinNode[] children = {m_leftNode, m_rightNode};
>>>>>>> fddd3a51
        for (JoinNode child : children) {

            // Leaf nodes don't have a significant join type,
            // test for them first and never attempt to start a new tree at a leaf.
            if (child.m_table != null) {
                continue;
            }

<<<<<<< HEAD
            if (child.m_joinType == root.m_joinType) {
                // The join type for this node is the same as the root's one
                // Keep walking down the tree
                extractSubTree(child, leafNodes);
=======
            if (child.m_joinType == m_joinType) {
                // The join type for this node is the same as the root's one
                // Keep walking down the tree
                child.extractSubTree(leafNodes);
>>>>>>> fddd3a51
            } else {
                // The join type for this join differs from the root's one
                // Terminate the sub-tree
                leafNodes.add(child);
                // Replace the join node with the temporary node having the id negated
                // This will help to distinguish it from a real node and to reassemble the tree at the later stage
                JoinNode tempNode = new JoinNode(
                        -child.m_id, child.m_joinType, new Table(), child.m_joinExpr, child.m_whereExpr);
<<<<<<< HEAD
                if (child == root.m_leftNode) {
                    root.m_leftNode = tempNode;
                } else {
                    root.m_rightNode = tempNode;
=======
                if (child == m_leftNode) {
                    m_leftNode = tempNode;
                } else {
                    m_rightNode = tempNode;
>>>>>>> fddd3a51
                }
            }
        }
    }

    /**
     * Reconstruct a join tree from the list of tables always appending the next node to the right.
     *
     * @param tableNodes the list of tables to build the tree from.
     * @return The reconstructed tree
     */
    public static JoinNode reconstructJoinTreeFromTableNodes(List<JoinNode> tableNodes) {
        JoinNode root = null;
        for (JoinNode leafNode : tableNodes) {
            assert(leafNode.m_table != null);
            JoinNode node = new JoinNode(leafNode.m_id, leafNode.m_joinType, leafNode.m_table, null, null);
            if (root == null) {
                root = node;
            } else {
                // We only care about the root node id to be able to reconnect the sub-trees
                // The intermediate node id can be anything. For the final root node its id
                // will be set later to the original tree's root id
                root = new JoinNode(-node.m_id, JoinType.INNER, root, node);
            }
        }
        return root;
    }

    /**
     * Reconstruct a join tree from the list of sub-trees connecting the sub-trees in the order
     * they appear in the list. The list of sub-trees must be initially obtained by calling the extractSubTrees
     * method on the original tree.
     *
     * @param subTrees the list of sub trees.
     * @return The reconstructed tree
     */
    public static JoinNode reconstructJoinTreeFromSubTrees(List<JoinNode> subTrees) {
        if (subTrees == null || subTrees.isEmpty()) {
            return null;
        }
        // Reconstruct the tree. The first element is the first sub-tree and so on
        JoinNode joinNode = subTrees.get(0);
        for (int i = 1; i < subTrees.size(); ++i) {
            JoinNode nextNode = subTrees.get(i);
            boolean replaced = replaceChild(joinNode, nextNode);
            // There must be a node in the current tree to be replaced
            assert(replaced == true);
        }
        return joinNode;
    }

    private static boolean replaceChild(JoinNode root, JoinNode node) {
        // can't replace self
        assert (root != null && Math.abs(root.m_id) != Math.abs(node.m_id));
        if (root.m_table != null) {
            return false;
        } else if (Math.abs(root.m_leftNode.m_id) == Math.abs(node.m_id)) {
            root.m_leftNode  = node;
            return true;
        } else if (Math.abs(root.m_rightNode.m_id) == Math.abs(node.m_id)) {
            root.m_rightNode  = node;
            return true;
        } else if (replaceChild(root.m_leftNode, node) == true) {
            return true;
        } else if (replaceChild(root.m_rightNode, node) == true) {
            return true;
        }

        return false;
    }


}<|MERGE_RESOLUTION|>--- conflicted
+++ resolved
@@ -413,18 +413,6 @@
      * @param tree - The join tree
      * @return the list of sub-trees from the input tree
      */
-<<<<<<< HEAD
-    public static List<JoinNode> extractSubTrees(JoinNode tree) {
-        List<JoinNode> subTrees = new ArrayList<JoinNode>();
-        // Extract the first sub-tree starting at the root
-        List<JoinNode> leafNodes = new ArrayList<JoinNode>();
-        extractSubTree(tree, leafNodes);
-        subTrees.add(tree);
-
-        // Continue with the leafs
-        for (JoinNode leaf : leafNodes) {
-            subTrees.addAll(extractSubTrees(leaf));
-=======
     public List<JoinNode> extractSubTrees() {
         List<JoinNode> subTrees = new ArrayList<JoinNode>();
         // Extract the first sub-tree starting at the root
@@ -435,7 +423,6 @@
         // Continue with the leafs
         for (JoinNode leaf : leafNodes) {
             subTrees.addAll(leaf.extractSubTrees());
->>>>>>> fddd3a51
         }
         return subTrees;
     }
@@ -448,19 +435,11 @@
      * @param root - The root of the join tree
      * @param leafNodes - the list of the root nodes of the next sub-trees
      */
-<<<<<<< HEAD
-    private static void extractSubTree(JoinNode root, List<JoinNode> leafNodes) {
-        if (root.m_table != null) {
-            return;
-        }
-        JoinNode[] children = {root.m_leftNode, root.m_rightNode};
-=======
     private void extractSubTree(List<JoinNode> leafNodes) {
         if (m_table != null) {
             return;
         }
         JoinNode[] children = {m_leftNode, m_rightNode};
->>>>>>> fddd3a51
         for (JoinNode child : children) {
 
             // Leaf nodes don't have a significant join type,
@@ -469,17 +448,10 @@
                 continue;
             }
 
-<<<<<<< HEAD
-            if (child.m_joinType == root.m_joinType) {
-                // The join type for this node is the same as the root's one
-                // Keep walking down the tree
-                extractSubTree(child, leafNodes);
-=======
             if (child.m_joinType == m_joinType) {
                 // The join type for this node is the same as the root's one
                 // Keep walking down the tree
                 child.extractSubTree(leafNodes);
->>>>>>> fddd3a51
             } else {
                 // The join type for this join differs from the root's one
                 // Terminate the sub-tree
@@ -488,17 +460,10 @@
                 // This will help to distinguish it from a real node and to reassemble the tree at the later stage
                 JoinNode tempNode = new JoinNode(
                         -child.m_id, child.m_joinType, new Table(), child.m_joinExpr, child.m_whereExpr);
-<<<<<<< HEAD
-                if (child == root.m_leftNode) {
-                    root.m_leftNode = tempNode;
-                } else {
-                    root.m_rightNode = tempNode;
-=======
                 if (child == m_leftNode) {
                     m_leftNode = tempNode;
                 } else {
                     m_rightNode = tempNode;
->>>>>>> fddd3a51
                 }
             }
         }
