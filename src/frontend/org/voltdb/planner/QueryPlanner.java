--- conflicted
+++ resolved
@@ -69,19 +69,6 @@
     boolean m_wasParameterizedPlan = false;
 
     /**
-<<<<<<< HEAD
-* Initialize planner with physical schema info and a reference to HSQLDB parser.
-*
-* @param catalogCluster Catalog info about the physical layout of the cluster.
-* @param catalogDb Catalog info about schema, metadata and procedures.
-* @param partitioning Describes the specified and inferred partition context.
-* @param HSQL HSQLInterface pointer used for parsing SQL into XML.
-* @param useGlobalIds
-*/
-    public QueryPlanner(Cluster catalogCluster, Database catalogDb, PartitioningForStatement partitioning,
-                        HSQLInterface HSQL, DatabaseEstimates estimates,
-                        boolean suppressDebugOutput) {
-=======
      * Initialize planner with physical schema info and a reference to HSQLDB parser.
      *
      * @param sql Literal SQL statement to parse
@@ -115,7 +102,6 @@
         assert(sql != null);
         assert(stmtName != null);
         assert(procName != null);
->>>>>>> b6dc05ef
         assert(HSQL != null);
         assert(catalogCluster != null);
         assert(catalogDb != null);
@@ -132,7 +118,6 @@
         m_estimates = estimates;
         m_quietPlanner = suppressDebugOutput;
         m_fullDebug = System.getProperties().contains("compilerdebug");
-        m_quietPlanner = suppressDebugOutput;
         m_partitioning = partitioning;
         m_maxTablesPerJoin = maxTablesPerJoin;
         m_costModel = costModel;
@@ -141,33 +126,6 @@
     }
 
     /**
-<<<<<<< HEAD
-* Get the best plan for the SQL statement given, assuming the given costModel.
-*
-* @param costModel The current cost model to evaluate plans with.
-* @param sql SQL stmt text to be planned.
-* @param sql Suggested join order to be used for the query
-* @param stmtName The name of the sql statement to be planned.
-* @param procName The name of the procedure containing the sql statement to be planned.
-* @param singlePartition Is the stmt single-partition?
-* @param paramHints
-* @return The best plan found for the SQL statement or null if none can be found.
-*/
-    public CompiledPlan compilePlan(
-            AbstractCostModel costModel,
-            String sql,
-            String joinOrder,
-            String stmtName,
-            String procName,
-            int maxTablesPerJoin,
-            ScalarValueHints[] paramHints,
-            boolean parameterize) {
-        assert(costModel != null);
-        assert(sql != null);
-        assert(stmtName != null);
-        assert(procName != null);
-
-=======
      * Parse a SQL literal statement into an unplanned, intermediate representation.
      * This is normally followed by a call to
      * {@link this#plan(AbstractCostModel, String, String, String, String, int, ScalarValueHints[]) },
@@ -175,7 +133,6 @@
      * the auto-parameterized parsed statement.
      */
     public void parse() throws PlanningErrorException {
->>>>>>> b6dc05ef
         // reset any error message
         m_recentErrorMsg = null;
 
@@ -441,55 +398,29 @@
     }
 
     /**
-<<<<<<< HEAD
-* @param stmtName
-* @param procName
-* @param plan
-* @param filename
-*/
-    private void outputExplainedPlan(String stmtName, String procName, CompiledPlan plan, String filename) {
-        BuildDirectoryUtils.writeFile("statement-all-plans/" + procName + "_" + stmtName,
-=======
      * @param plan
      * @param filename
      */
     private void outputExplainedPlan(CompiledPlan plan, String filename) {
         BuildDirectoryUtils.writeFile("statement-all-plans/" + m_procName + "_" + m_stmtName,
->>>>>>> b6dc05ef
                                       filename + ".txt",
                                       plan.explainedPlan);
     }
 
     /**
-<<<<<<< HEAD
-* @param stmtName
-* @param procName
-* @param parsedStmt
-*/
-    private void outputParsedStatement(String stmtName, String procName, AbstractParsedStmt parsedStmt) {
-=======
      * @param stmtName
      * @param procName
      * @param parsedStmt
      */
     private void outputParsedStatement(AbstractParsedStmt parsedStmt) {
->>>>>>> b6dc05ef
         // output a description of the parsed stmt
         BuildDirectoryUtils.writeFile("statement-parsed", m_procName + "_" + m_stmtName + ".txt", parsedStmt.toString());
     }
 
     /**
-<<<<<<< HEAD
-* @param stmtName
-* @param procName
-* @param xmlSQL
-*/
-    private void outputCompiledStatement(String stmtName, String procName, VoltXMLElement xmlSQL) {
-=======
      * @param xmlSQL
      */
     private void outputCompiledStatement(VoltXMLElement xmlSQL) {
->>>>>>> b6dc05ef
         // output the xml from hsql to disk for debugging
         BuildDirectoryUtils.writeFile("statement-hsql-xml", m_procName + "_" + m_stmtName + ".xml", xmlSQL.toString());
     }
@@ -555,9 +486,9 @@
     }
 
     /**
-* @param filename
-* @param filenameRenamed
-*/
+     * @param filename
+     * @param filenameRenamed
+     */
     private void renameFile(String filename, String filenameRenamed) {
         File file;
         File fileRenamed;
@@ -567,19 +498,10 @@
     }
 
     /**
-<<<<<<< HEAD
-* @param stmtName
-* @param procName
-* @param bestFilename
-* @param stats
-*/
-    private void finalizeOutput(String stmtName, String procName, String bestFilename, PlanStatistics stats) {
-=======
      * @param bestFilename
      * @param stats
      */
     private void finalizeOutput(String bestFilename, PlanStatistics stats) {
->>>>>>> b6dc05ef
         // find out where debugging is going
         String prefix = BuildDirectoryUtils.getBuildDirectoryPath() +
                 "/" + BuildDirectoryUtils.rootPath + "statement-all-plans/" +
