/* This file is part of VoltDB.
 * Copyright (C) 2008-2014 VoltDB Inc.
 *
 * This program is free software: you can redistribute it and/or modify
 * it under the terms of the GNU Affero General Public License as
 * published by the Free Software Foundation, either version 3 of the
 * License, or (at your option) any later version.
 *
 * This program is distributed in the hope that it will be useful,
 * but WITHOUT ANY WARRANTY; without even the implied warranty of
 * MERCHANTABILITY or FITNESS FOR A PARTICULAR PURPOSE.  See the
 * GNU Affero General Public License for more details.
 *
 * You should have received a copy of the GNU Affero General Public License
 * along with VoltDB.  If not, see <http://www.gnu.org/licenses/>.
 */

package org.voltdb.planner;

import java.util.List;

import org.hsqldb_voltpatches.HSQLInterface;
import org.hsqldb_voltpatches.HSQLInterface.HSQLParseException;
import org.hsqldb_voltpatches.VoltXMLElement;
import org.voltdb.ParameterSet;
import org.voltdb.VoltType;
import org.voltdb.catalog.Cluster;
import org.voltdb.catalog.Constraint;
import org.voltdb.catalog.Database;
import org.voltdb.catalog.Table;
import org.voltdb.compiler.DatabaseEstimates;
import org.voltdb.compiler.DeterminismMode;
import org.voltdb.compiler.ScalarValueHints;
import org.voltdb.plannodes.AbstractPlanNode;
import org.voltdb.plannodes.InsertPlanNode;
import org.voltdb.plannodes.ReceivePlanNode;
import org.voltdb.plannodes.SchemaColumn;
import org.voltdb.plannodes.SendPlanNode;
import org.voltdb.types.ConstraintType;
import org.voltdb.types.PlanNodeType;

/**
 * The query planner accepts catalog data, SQL statements from the catalog, then
 * outputs the plan with the lowest cost according to the cost model.
 *
 */
public class QueryPlanner {
    String m_sql;
    String m_stmtName;
    String m_procName;
    HSQLInterface m_HSQL;
    DatabaseEstimates m_estimates;
    Cluster m_cluster;
    Database m_db;
    String m_recentErrorMsg;
    StatementPartitioning m_partitioning;
    int m_maxTablesPerJoin;
    AbstractCostModel m_costModel;
    ScalarValueHints[] m_paramHints;
    String m_joinOrder;
    DeterminismMode m_detMode;
    PlanSelector m_planSelector;
    boolean m_isUpsert;

    // generated by parse(..)
    VoltXMLElement m_xmlSQL = null;
    ParameterizationInfo m_paramzInfo = null;

    // generated by plan(..)
    boolean m_wasParameterizedPlan = false;
    static boolean m_debuggingStaticModeToRetryOnError = true;

    public static String UPSERT_TAG = "isUpsert";

    /**
     * Initialize planner with physical schema info and a reference to HSQLDB parser.
     *
     * @param sql Literal SQL statement to parse
     * @param stmtName The name of the statement for logging/debugging
     * @param procName The name of the proc for logging/debugging
     * @param catalogCluster Catalog info about the physical layout of the cluster.
     * @param catalogDb Catalog info about schema, metadata and procedures.
     * @param partitioning Describes the specified and inferred partition context.
     * @param HSQL HSQLInterface pointer used for parsing SQL into XML.
     * @param estimates
     * @param suppressDebugOutput
     * @param maxTablesPerJoin
     * @param costModel The current cost model to evaluate plans with.
     * @param paramHints
     * @param joinOrder
     */
    public QueryPlanner(String sql,
                        String stmtName,
                        String procName,
                        Cluster catalogCluster,
                        Database catalogDb,
                        StatementPartitioning partitioning,
                        HSQLInterface HSQL,
                        DatabaseEstimates estimates,
                        boolean suppressDebugOutput,
                        int maxTablesPerJoin,
                        AbstractCostModel costModel,
                        ScalarValueHints[] paramHints,
                        String joinOrder,
                        DeterminismMode detMode)
    {
        assert(sql != null);
        assert(stmtName != null);
        assert(procName != null);
        assert(HSQL != null);
        assert(catalogCluster != null);
        assert(catalogDb != null);
        assert(costModel != null);
        assert(catalogDb.getCatalog() == catalogCluster.getCatalog());
        assert(detMode != null);

        m_sql = sql;
        m_stmtName = stmtName;
        m_procName = procName;
        m_HSQL = HSQL;
        m_db = catalogDb;
        m_cluster = catalogCluster;
        m_estimates = estimates;
        m_partitioning = partitioning;
        m_maxTablesPerJoin = maxTablesPerJoin;
        m_costModel = costModel;
        m_paramHints = paramHints;
        m_joinOrder = joinOrder;
        m_detMode = detMode;
        m_planSelector = new PlanSelector(m_cluster, m_db, m_estimates, m_stmtName,
                m_procName, m_sql, m_costModel, m_paramHints, m_detMode,
                suppressDebugOutput);
        m_isUpsert = false;
    }

    /**
     * Parse a SQL literal statement into an unplanned, intermediate representation.
     * This is normally followed by a call to
     * {@link this#plan(AbstractCostModel, String, String, String, String, int, ScalarValueHints[]) },
     * but splitting these two affords an opportunity to check a cache for a plan matching
     * the auto-parameterized parsed statement.
     */
    public void parse() throws PlanningErrorException {
        // reset any error message
        m_recentErrorMsg = null;

        // Reset plan node ids to start at 1 for this plan
        AbstractPlanNode.resetPlanNodeIds();

        // determine the type of the query
        m_sql = m_sql.trim();
        String queryPrefix = m_sql.substring(0,6).toUpperCase();
        if (queryPrefix.startsWith("UPSERT")) {
            m_isUpsert = true;
            m_sql = "INSERT" + m_sql.substring(6);
        }

        // use HSQLDB to get XML that describes the semantics of the statement
        // this is much easier to parse than SQL and is checked against the catalog
        try {
            m_xmlSQL = m_HSQL.getXMLCompiledStatement(m_sql);
        } catch (HSQLParseException e) {
            // XXXLOG probably want a real log message here
            throw new PlanningErrorException(e.getMessage());
        }

        if (m_isUpsert) {
            assert(m_xmlSQL.name.equalsIgnoreCase("INSERT"));
            // for AdHoc cache distinguish purpose which is based on the XML
            m_xmlSQL.attributes.put(UPSERT_TAG, "true");
        }

        m_planSelector.outputCompiledStatement(m_xmlSQL);
    }

    /**
     * Auto-parameterize all of the literals in the parsed SQL statement.
     *
     * @return An opaque token representing the parsed statement with (possibly) parameterization.
     */
    public String parameterize() {
        m_paramzInfo = ParameterizationInfo.parameterize(m_xmlSQL);

        // skip plans with pre-existing parameters and plans that don't parameterize
        // assume a user knows how to cache/optimize these
        if (m_paramzInfo != null) {
            // if requested output the second version of the parsed plan
            m_planSelector.outputParameterizedCompiledStatement(m_paramzInfo.parameterizedXmlSQL);
            return m_paramzInfo.parameterizedXmlSQL.toMinString();
        }

        // fallback when parameterization is
        return m_xmlSQL.toMinString();
    }

    public String[] extractedParamLiteralValues() {
        if (m_paramzInfo == null) {
            return null;
        }
        return m_paramzInfo.paramLiteralValues;
    }

    public ParameterSet extractedParamValues(VoltType[] parameterTypes) throws Exception {
        if (m_paramzInfo == null) {
            return null;
        }
        return m_paramzInfo.extractedParamValues(parameterTypes);
    }

    /**
     * Get the best plan for the SQL statement given, assuming the given costModel.
     *
     * @return The best plan found for the SQL statement.
     * @throws PlanningErrorException on failure.
     */
    public CompiledPlan plan() throws PlanningErrorException {
        // reset any error message
        m_recentErrorMsg = null;

        // what's going to happen next:
        //  If a parameterized statement exists, try to make a plan with it
        //  On success return the plan.
        //  On failure, try the plan again without parameterization

        if (m_paramzInfo != null) {
            try {
                // compile the plan with new parameters
                CompiledPlan plan = compileFromXML(m_paramzInfo.parameterizedXmlSQL,
                                                   m_paramzInfo.paramLiteralValues);
                if (plan != null) {
                    if (m_isUpsert) {
                        replacePlanForUpsert(plan);
                    }
                    m_wasParameterizedPlan = plan.extractParamValues(m_paramzInfo);
                    if (m_wasParameterizedPlan) {
                        return plan;
                    }
                } else {
                    if (m_debuggingStaticModeToRetryOnError) {
                         plan = compileFromXML(m_paramzInfo.parameterizedXmlSQL,
                                               m_paramzInfo.paramLiteralValues);
                    }
                }
                // fall through to try replan without parameterization.
            }
            catch (Exception e) {
                // ignore any errors planning with parameters
                // fall through to re-planning without them

                // note, expect real planning errors ignored here to be thrown again below
                m_recentErrorMsg = null;
            }
        }
        // if parameterization isn't requested or if it failed, plan here
        CompiledPlan plan = compileFromXML(m_xmlSQL, null);

        if (plan == null) {
            if (m_debuggingStaticModeToRetryOnError) {
                plan = compileFromXML(m_xmlSQL, null);
            }
            throw new PlanningErrorException(m_recentErrorMsg);
        }

        if (m_isUpsert) {
            replacePlanForUpsert(plan);
        }

        return plan;
    }

    private static void replacePlanForUpsert (CompiledPlan plan) {
        plan.rootPlanGraph = replaceInsertPlanNodeWithUpsert(plan.rootPlanGraph);
        plan.subPlanGraph  = replaceInsertPlanNodeWithUpsert(plan.subPlanGraph);

        if (plan.explainedPlan != null) {
            plan.explainedPlan = plan.explainedPlan.replace("INSERT", "UPSERT");
        }
    }

    /**
     * @return Was this statement planned with auto-parameterization?
     */
    public boolean compiledAsParameterizedPlan() {
        return m_wasParameterizedPlan;
    }

    private CompiledPlan compileFromXML(VoltXMLElement xmlSQL, String[] paramValues) {
        // Get a parsed statement from the xml
        // The callers of compilePlan are ready to catch any exceptions thrown here.
        AbstractParsedStmt parsedStmt = AbstractParsedStmt.parse(m_sql, xmlSQL, paramValues, m_db, m_joinOrder);
        if (parsedStmt == null)
        {
            m_recentErrorMsg = "Failed to parse SQL statement: " + getOriginalSql();
            return null;
        }

        if (m_isUpsert) {
            // no insert/upsert with joins
            if (parsedStmt.m_tableList.size() != 1) {
                m_recentErrorMsg = "UPSERT is support only with one single table: " + getOriginalSql();
                return null;
            }

            Table tb = parsedStmt.m_tableList.get(0);
            Constraint pkey = null;
            for (Constraint ct: tb.getConstraints()) {
                if (ct.getType() == ConstraintType.PRIMARY_KEY.getValue()) {
                    pkey = ct;
                    break;
                }
            }

            if (pkey == null) {
                m_recentErrorMsg = "Unsupported UPSERT table without primary key: " + getOriginalSql();
                return null;
            }
        }

        m_planSelector.outputParsedStatement(parsedStmt);

        // Init Assembler. Each plan assembler requires a new instance of the PlanSelector
        // to keep track of the best plan
        PlanAssembler assembler = new PlanAssembler(m_cluster, m_db, m_partitioning,
                (PlanSelector) m_planSelector.clone());
        // find the plan with minimal cost
        CompiledPlan bestPlan = assembler.getBestCostPlan(parsedStmt);

        // This processing of bestPlan outside/after getBestCostPlan
        // allows getBestCostPlan to be called both here and
        // in PlanAssembler.getNextUnion on each branch of a union.

        // make sure we got a winner
        if (bestPlan == null) {
            if (m_debuggingStaticModeToRetryOnError) {
                assembler.getBestCostPlan(parsedStmt);
            }
            m_recentErrorMsg = assembler.getErrorMessage();
            if (m_recentErrorMsg == null) {
                m_recentErrorMsg = "Unable to plan for statement. Error unknown.";
            }
            return null;
        }

        if (bestPlan.isReadOnly()) {
            SendPlanNode sendNode = new SendPlanNode();
            // connect the nodes to build the graph
            sendNode.addAndLinkChild(bestPlan.rootPlanGraph);
            // this plan is final, generate schema and resolve all the column index references
            bestPlan.rootPlanGraph = sendNode;
        }

        // Execute the generateOutputSchema and resolveColumnIndexes once for the best plan
        bestPlan.rootPlanGraph.generateOutputSchema(m_db);
        bestPlan.rootPlanGraph.resolveColumnIndexes();

        if (parsedStmt instanceof ParsedSelectStmt) {
            List<SchemaColumn> columns = bestPlan.rootPlanGraph.getOutputSchema().getColumns();
            ((ParsedSelectStmt)parsedStmt).checkPlanColumnMatch(columns);
        }

        // Output the best plan debug info
        assembler.finalizeBestCostPlan();

        // reset all the plan node ids for a given plan
        // this makes the ids deterministic
        bestPlan.resetPlanNodeIds(1);

        // split up the plan everywhere we see send/recieve into multiple plan fragments
        List<AbstractPlanNode> receives = bestPlan.rootPlanGraph.findAllNodesOfType(PlanNodeType.RECEIVE);
        if (receives.size() > 1) {
            // Have too many receive node for two fragment plan limit
            m_recentErrorMsg = "This join of multiple partitioned tables is too complex. "
<<<<<<< HEAD
                    + "Consider simplifying its subqueries: " + getOriginalSql();
=======
                    + "Consider simplifying its subqueries: " + m_sql;
>>>>>>> 61c66f4b
            return null;
        }

        if (receives.size() == 1) {
<<<<<<< HEAD
=======
            /*/ enable for debug ...
            if (receives.size() > 1) {
                System.out.println(plan.rootPlanGraph.toExplainPlanString());
            }
            // ... enable for debug */
>>>>>>> 61c66f4b
            ReceivePlanNode recvNode = (ReceivePlanNode) receives.get(0);
            fragmentize(bestPlan, recvNode);
        }
        return bestPlan;
    }

    private static void fragmentize(CompiledPlan plan, ReceivePlanNode recvNode) {
        assert(recvNode.getChildCount() == 1);
        AbstractPlanNode childNode = recvNode.getChild(0);
        assert(childNode instanceof SendPlanNode);
        SendPlanNode sendNode = (SendPlanNode) childNode;

        // disconnect the send and receive nodes
        sendNode.clearParents();
        recvNode.clearChildren();

        plan.subPlanGraph = sendNode;
        return;
    }

    public static AbstractPlanNode replaceInsertPlanNodeWithUpsert(AbstractPlanNode root) {
        if (root == null) return null;

        List<AbstractPlanNode> inserts = root.findAllNodesOfType(PlanNodeType.INSERT);
        if (inserts.size() == 1) {
            InsertPlanNode insertNode = (InsertPlanNode)inserts.get(0);
            insertNode.setUpsert(true);
        }

        return root;
    }

    private String getOriginalSql() {
        if (! m_isUpsert) {
            return m_sql;
        }

        return "UPSERT" + m_sql.substring(6);
    }
}<|MERGE_RESOLUTION|>--- conflicted
+++ resolved
@@ -251,9 +251,9 @@
                 m_recentErrorMsg = null;
             }
         }
+
         // if parameterization isn't requested or if it failed, plan here
         CompiledPlan plan = compileFromXML(m_xmlSQL, null);
-
         if (plan == null) {
             if (m_debuggingStaticModeToRetryOnError) {
                 plan = compileFromXML(m_xmlSQL, null);
@@ -370,23 +370,16 @@
         if (receives.size() > 1) {
             // Have too many receive node for two fragment plan limit
             m_recentErrorMsg = "This join of multiple partitioned tables is too complex. "
-<<<<<<< HEAD
                     + "Consider simplifying its subqueries: " + getOriginalSql();
-=======
-                    + "Consider simplifying its subqueries: " + m_sql;
->>>>>>> 61c66f4b
             return null;
         }
 
+        /*/ enable for debug ...
+        if (receives.size() > 1) {
+            System.out.println(plan.rootPlanGraph.toExplainPlanString());
+        }
+        // ... enable for debug */
         if (receives.size() == 1) {
-<<<<<<< HEAD
-=======
-            /*/ enable for debug ...
-            if (receives.size() > 1) {
-                System.out.println(plan.rootPlanGraph.toExplainPlanString());
-            }
-            // ... enable for debug */
->>>>>>> 61c66f4b
             ReceivePlanNode recvNode = (ReceivePlanNode) receives.get(0);
             fragmentize(bestPlan, recvNode);
         }
