/* This file is part of VoltDB.
 * Copyright (C) 2008-2013 VoltDB Inc.
 *
 * This program is free software: you can redistribute it and/or modify
 * it under the terms of the GNU Affero General Public License as
 * published by the Free Software Foundation, either version 3 of the
 * License, or (at your option) any later version.
 *
 * This program is distributed in the hope that it will be useful,
 * but WITHOUT ANY WARRANTY; without even the implied warranty of
 * MERCHANTABILITY or FITNESS FOR A PARTICULAR PURPOSE.  See the
 * GNU Affero General Public License for more details.
 *
 * You should have received a copy of the GNU Affero General Public License
 * along with VoltDB.  If not, see <http://www.gnu.org/licenses/>.
 */

package org.voltdb.planner;

import java.util.ArrayDeque;
import java.util.ArrayList;
import java.util.Collection;
import java.util.HashMap;
import java.util.HashSet;
import java.util.List;
import java.util.Map;
import java.util.Set;

import org.voltdb.catalog.Database;
import org.voltdb.catalog.Table;
import org.voltdb.expressions.AbstractExpression;
import org.voltdb.expressions.ExpressionUtil;
import org.voltdb.expressions.TupleValueExpression;
import org.voltdb.plannodes.AbstractJoinPlanNode;
import org.voltdb.plannodes.AbstractPlanNode;
import org.voltdb.plannodes.IndexScanPlanNode;
import org.voltdb.plannodes.NestLoopIndexPlanNode;
import org.voltdb.plannodes.NestLoopPlanNode;
import org.voltdb.types.JoinType;
import org.voltdb.types.PlanNodeType;
import org.voltdb.utils.PermutationGenerator;

/**
 * For a select, delete or update plan, this class builds the part of the plan
 * which collects tuples from relations. Given the tables and the predicate
 * (and sometimes the output columns), this will build a plan that will output
 * matching tuples to a temp table. A delete, update or send plan node can then
 * be glued on top of it. In selects, aggregation and other projections are also
 * done on top of the result from this class.
 *
 */
public class SelectSubPlanAssembler extends SubPlanAssembler {

    /** The list of generated plans. This allows their generation in batches.*/
    ArrayDeque<AbstractPlanNode> m_plans = new ArrayDeque<AbstractPlanNode>();

    /** The list of all possible join orders, assembled by queueAllJoinOrders */
    ArrayDeque<JoinNode> m_joinOrders = new ArrayDeque<JoinNode>();

    /**
     *
     * @param db The catalog's Database object.
     * @param parsedStmt The parsed and dissected statement object describing the sql to execute.
     * @param m_partitioning in/out param first element is partition key value, forcing a single-partition statement if non-null,
     * second may be an inferred partition key if no explicit single-partitioning was specified
     */
    SelectSubPlanAssembler(Database db, AbstractParsedStmt parsedStmt, PartitioningForStatement partitioning)
    {
        super(db, parsedStmt, partitioning);
        //If a join order was provided
        if (parsedStmt.joinOrder != null) {
            //Extract the table names from the , separated list
            ArrayList<String> tableNames = new ArrayList<String>();
            //Don't allow dups for now since self joins aren't supported
            HashSet<String> dupCheck = new HashSet<String>();
            for (String table : parsedStmt.joinOrder.split(",")) {
                tableNames.add(table.trim());
                if (!dupCheck.add(table.trim())) {
                    StringBuilder sb = new StringBuilder();
                    sb.append("The specified join order \"");
                    sb.append(parsedStmt.joinOrder).append("\" contains duplicate tables. ");
                    throw new RuntimeException(sb.toString());
                }
            }

            if (parsedStmt.tableList.size() != tableNames.size()) {
                StringBuilder sb = new StringBuilder();
                sb.append("The specified join order \"");
                sb.append(parsedStmt.joinOrder).append("\" does not contain the correct number of tables\n");
                sb.append("Expected ").append(parsedStmt.tableList.size());
                sb.append(" but found ").append(tableNames.size()).append(" tables");
                throw new RuntimeException(sb.toString());
            }

            Table tables[] = new Table[tableNames.size()];
            int zz = 0;
            ArrayList<Table> tableList = new ArrayList<Table>(parsedStmt.tableList);
            for (int qq = tableNames.size() - 1; qq >= 0; qq--) {
                String name = tableNames.get(qq);
                boolean foundMatch = false;
                for (int ii = 0; ii < tableList.size(); ii++) {
                    if (tableList.get(ii).getTypeName().equalsIgnoreCase(name)) {
                        tables[zz++] = tableList.remove(ii);
                        foundMatch = true;
                        break;
                    }
                }
                if (!foundMatch) {
                    StringBuilder sb = new StringBuilder();
                    sb.append("The specified join order \"");
                    sb.append(parsedStmt.joinOrder).append("\" contains ").append(name);
                    sb.append(" which doesn't exist in the FROM clause");
                    throw new RuntimeException(sb.toString());
                }
            }
            if (zz != tableNames.size()) {
                StringBuilder sb = new StringBuilder();
                sb.append("The specified join order \"");
                sb.append(parsedStmt.joinOrder).append("\" doesn't contain enough tables ");
                throw new RuntimeException(sb.toString());
            }
            if ( ! isValidJoinOrder(tableNames)) {
                throw new RuntimeException("The specified join order is invalid for the given query");
            }
            //m_parsedStmt.joinTree.m_joinOrder = tables;
            m_joinOrders.add(m_parsedStmt.joinTree);
        } else {
            queueAllJoinOrders();
        }
    }

    /**
     * Validate the specified join order against the join tree.
     * In general, outer joins are not associative and commutative. Not all orders are valid.
     * In case of a valid join order, the initial join tree is rebuilt to match the specified order
     * @param tables list of tables to join
     * @return true if the join order is valid
     */
    private boolean isValidJoinOrder(List<String> tableNames)
    {
        assert(m_parsedStmt.joinTree != null);

        // Split the original tree into the sub-trees having the same join type for all nodes
        List<JoinNode> subTrees = new ArrayList<JoinNode>();
        extractSubTrees(m_parsedStmt.joinTree, subTrees);

        // For a sub-tree with inner joins only any join order is valid. The only requirement is that
        // each and every table from that sub-tree constitute an uninterrupted sequence in the specified join order
        // The outer joins are associative but changing the join order precedence
        // includes moving ON clauses to preserve the initial SQL semantics. For example,
        // T1 right join T2 on T1.C1 = T2.C1 left join T3 on T2.C2=T3.C2 can be rewritten as
        // T1 right join (T2 left join T3 on T2.C2=T3.C2) on T1.C1 = T2.C1
        // At the moment, such transformations are not supported. The specified joined order must
        // match the SQL order
        int tableNameIdx = 0;
        List<JoinNode> finalSubTrees = new ArrayList<JoinNode>();
        // we need to process the sub-trees last one first because the top sub-tree is the first one on the list
        for (int i = subTrees.size() - 1; i >= 0; --i) {
            JoinNode subTree = subTrees.get(i);
            // Get all tables for the subTree
            List<JoinNode> subTableNodes = subTree.generateLeafNodesJoinOrder();

            if (subTree.m_joinType == JoinType.INNER) {
                // Collect all the "real" tables from the sub-tree skipping the nodes representing
                // the sub-trees with the different join type (id < 0)
                Map<String, JoinNode> nodeNameMap = new HashMap<String, JoinNode>();
                for (JoinNode tableNode : subTableNodes) {
                    assert(tableNode.m_table != null);
                    if (tableNode.m_id >= 0) {
                        nodeNameMap.put(tableNode.m_table.getTypeName(), tableNode);
                    }
                }

                // rearrange the sub tree to match the order
                List<JoinNode> joinOrderSubNodes = new ArrayList<JoinNode>();
                for (int j = 0; j < subTableNodes.size(); ++j) {
                    if (subTableNodes.get(j).m_id >= 0) {
                        assert(tableNameIdx < tableNames.size());
                        String tableName = tableNames.get(tableNameIdx);
                        if (!nodeNameMap.containsKey(tableName)) {
                            return false;
                        }
                        joinOrderSubNodes.add(nodeNameMap.get(tableName));
                        ++tableNameIdx;
                    } else {
                        // It's dummy node
                        joinOrderSubNodes.add(subTableNodes.get(j));
                    }
                }
                JoinNode joinOrderSubTree = reconstructJoinTreeFromTableNodes(joinOrderSubNodes);
                //Collect all the join/where conditions to reassign them later
                AbstractExpression combinedWhereExpr = subTree.getAllInnerJoinFilters();
                if (combinedWhereExpr != null) {
                    joinOrderSubTree.m_whereExpr = (AbstractExpression)combinedWhereExpr.clone();
                }
                // The new tree root node id must match the original one to be able to reconnect the
                // subtrees
                joinOrderSubTree.m_id = subTree.m_id;
                finalSubTrees.add(0, joinOrderSubTree);
            } else {
                for (JoinNode tableNode : subTableNodes) {
                    assert(tableNode.m_table != null && tableNameIdx < tableNames.size());
                    if (tableNode.m_id >= 0) {
                        if (!tableNames.get(tableNameIdx++).equals(tableNode.m_table.getTypeName())) {
                            return false;
                        }
                    }
                }
                // add the sub-tree as is
                finalSubTrees.add(0, subTree);
            }
        }
        // if we got there the join order is OK. Rebuild the whole tree
        m_parsedStmt.joinTree = reconstructJoinTreeFromSubTrees(finalSubTrees);
        return true;
    }

    /**
     * Compute every permutation of the list of involved tables and put them in a deque.
     */
    private void queueAllJoinOrders() {
        // these just shouldn't happen right?
        assert(m_parsedStmt.multiTableSelectionList.size() == 0);
        assert(m_parsedStmt.noTableSelectionList.size() == 0);

        queueSubJoinOrders();
    }

    /**
     * Add all valid join orders (permutations) for the input join tree.
     * TODO(XIN): takes at least 3.3% cpu of planner. Optimize it when possible.
     */
    private void queueSubJoinOrders() {
        assert(m_parsedStmt.joinTree != null);

        // Simplify the outer join if possible
        JoinNode simplifiedJoinTree = simplifyOuterJoin(m_parsedStmt.joinTree);

        // The execution engine expects to see the outer table on the left side only
        // which means that RIGHT joins need to be converted to the LEFT ones
        simplifiedJoinTree.toLeftJoin();
        // Clone the original
        JoinNode clonedTree = (JoinNode) simplifiedJoinTree.clone();
        // Split join tree into a set of subtrees. The join type for all nodes in a subtree is the same
        List<JoinNode> subTrees = new ArrayList<JoinNode>();
        extractSubTrees(clonedTree, subTrees);
        assert(!subTrees.isEmpty());
        // Generate possible join orders for each sub-tree separately
        ArrayList<ArrayList<JoinNode>> joinOrderList = generateJoinOrders(subTrees);
        // Reassemble the all possible combinations of the sub-tree and queue them
        queueSubJoinOrders(joinOrderList, 0, new ArrayList<JoinNode>());
}

    /**
     * Split a join tree into one or more sub-trees. Each sub-tree has the same join type
     * for all join nodes.
     * @param root - The root of the join tree
     * @param subTrees - the list of sub-trees from the input tree
     */
    private void extractSubTrees(JoinNode root, List<JoinNode> subTrees) {
        // Extract the first sub-tree starting at the root
        List<JoinNode> leafNodes = new ArrayList<JoinNode>();
        extractSubTree(root, leafNodes);
        subTrees.add(root);

        // Continue with the leafs
        for (JoinNode leaf : leafNodes) {
            extractSubTrees(leaf, subTrees);
        }
    }

    /**
     * Starting from the root recurse to its children stopping at the first join node
     * of the different type and discontinue the tree at this point by replacing the join node with
     * the temporary node which id matches the join node id. This join node is the root of the next
     * sub-tree.
     * @param root - The root of the join tree
     * @param leafNodes - the list of the root nodes of the next sub-trees
     */
    private void extractSubTree(JoinNode root, List<JoinNode> leafNodes) {
        if (root.m_table != null) {
            return;
        }
        JoinNode[] children = {root.m_leftNode, root.m_rightNode};
        for (JoinNode child : children) {

            // Leaf nodes don't have a significant join type,
            // test for them first and never attempt to start a new tree at a leaf.
            if (child.m_table != null) {
                continue;
            }

            if (child.m_joinType == root.m_joinType) {
                // The join type for this node is the same as the root's one
                // Keep walking down the tree
                extractSubTree(child, leafNodes);
            } else {
                // The join type for this join differs from the root's one
                // Terminate the sub-tree
                leafNodes.add(child);
                // Replace the join node with the temporary node having the id negated
                // This will help to distinguish it from a real node and to reassemble the tree at the later stage
                JoinNode tempNode = new JoinNode(
                        -child.m_id, child.m_joinType, new Table(), child.m_joinExpr, child.m_whereExpr);
                if (child == root.m_leftNode) {
                    root.m_leftNode = tempNode;
                } else {
                    root.m_rightNode = tempNode;
                }
            }
        }
    }

    private void queueSubJoinOrders(List<ArrayList<JoinNode>> joinOrderList, int joinOrderListIdx, ArrayList<JoinNode> currentJoinOrder) {
        if (joinOrderListIdx == joinOrderList.size()) {
            // End of recursion
            assert(!currentJoinOrder.isEmpty());
            JoinNode joinTree = reconstructJoinTreeFromSubTrees(currentJoinOrder);
            m_joinOrders.add(joinTree);
            return;
        }
        // Recursive step
        ArrayList<JoinNode> nextTrees = joinOrderList.get(joinOrderListIdx);
        for (JoinNode headTree: nextTrees) {
            ArrayList<JoinNode> updatedJoinOrder = new ArrayList<JoinNode>();
            // Order is important: The top sub-trees must be first
            for (JoinNode node : currentJoinOrder) {
                updatedJoinOrder.add((JoinNode)node.clone());
            }
            updatedJoinOrder.add((JoinNode)headTree.clone());
            queueSubJoinOrders(joinOrderList, joinOrderListIdx + 1, updatedJoinOrder);
        }
    }

    /**
     * For each join tree from the input list generate a set of the join trees by permuting the leafs
     * (table nodes) of the tree without breaking the joins semantic.
     *
     * @param subTrees the list of join trees.
     * @return The list containing the list of trees of all possible permutations of the input trees
     */
    ArrayList<ArrayList<JoinNode>> generateJoinOrders(List<JoinNode> subTrees) {
        ArrayList<ArrayList<JoinNode>> permutations = new ArrayList<ArrayList<JoinNode>>();
        for (JoinNode subTree : subTrees) {
            ArrayList<JoinNode> treePermutations = new ArrayList<JoinNode>();
            if (subTree.m_joinType != JoinType.INNER) {
                // Permutations for Outer Join are not supported yet
                treePermutations.add(subTree);
            } else {
                // if all joins are inner then join orders can be obtained by the permutation of
                // the original tables. Get a list of the leaf nodes(tables) to permute them
                List<JoinNode> tableNodes = subTree.generateLeafNodesJoinOrder();
                List<List<JoinNode>> joinOrders = PermutationGenerator.generatePurmutations(tableNodes);
                List<JoinNode> newTrees = new ArrayList<JoinNode>();
                for (List<JoinNode> joinOrder: joinOrders) {
                    newTrees.add(reconstructJoinTreeFromTableNodes(joinOrder));
                }
                //Collect all the join/where conditions to reassign them later
                AbstractExpression combinedWhereExpr = subTree.getAllInnerJoinFilters();
                for (JoinNode newTree : newTrees) {
                    if (combinedWhereExpr != null) {
                        newTree.m_whereExpr = (AbstractExpression)combinedWhereExpr.clone();
                    }
                    // The new tree root node id must match the original one to be able to reconnect the
                    // subtrees
                    newTree.m_id = subTree.m_id;
                    treePermutations.add(newTree);
                }
            }
            permutations.add(treePermutations);
        }
        return permutations;
    }

    /**
     * Reconstruct a join tree from the list of tables always appending the next node to the right.
     *
     * @param tableNodes the list of tables to build the tree from.
     * @return The reconstructed tree
     */
    private JoinNode reconstructJoinTreeFromTableNodes(List<JoinNode> tableNodes) {
        JoinNode root = null;
        for (JoinNode leafNode : tableNodes) {
            assert(leafNode.m_table != null);
            JoinNode node = new JoinNode(leafNode.m_id, leafNode.m_joinType, leafNode.m_table, null, null);
            if (root == null) {
                root = node;
            } else {
                // We only care about the root node id to be able to reconnect the sub-trees
                // The intermediate node id can be anything. For the final root node its id
                // will be set later to the original tree's root id
                root = new JoinNode(-node.m_id, JoinType.INNER, root, node);
            }
        }
        return root;
    }

    /**
     * Reconstruct a join tree from the list of sub-trees by replacing the nodes with the negative ids with
     * the root of the next sub-tree.
     *
     * @param subTrees the list of sub trees.
     * @return The reconstructed tree
     */
    JoinNode reconstructJoinTreeFromSubTrees(List<JoinNode> subTrees) {
        // Reconstruct the tree. The first element is the first sub-tree and so on
        JoinNode joinNode = subTrees.get(0);
        for (int i = 1; i < subTrees.size(); ++i) {
            JoinNode nextNode = subTrees.get(i);
            boolean replaced = replaceChild(joinNode, nextNode);
            // There must be a node in the current tree to be replaced
            assert(replaced == true);
        }
        return joinNode;
    }

    private boolean replaceChild(JoinNode root, JoinNode node) {
        // can't replace self
        assert (root != null && Math.abs(root.m_id) != Math.abs(node.m_id));
        if (root.m_table != null) {
            return false;
        } else if (Math.abs(root.m_leftNode.m_id) == Math.abs(node.m_id)) {
            root.m_leftNode  = node;
            return true;
        } else if (Math.abs(root.m_rightNode.m_id) == Math.abs(node.m_id)) {
            root.m_rightNode  = node;
            return true;
        } else if (replaceChild(root.m_leftNode, node) == true) {
            return true;
        } else if (replaceChild(root.m_rightNode, node) == true) {
            return true;
        }

        return false;
    }

    /**
     * Outer join simplification using null rejection.
     * http://citeseerx.ist.psu.edu/viewdoc/summary?doi=10.1.1.43.2531
     * Outerjoin Simplification and Reordering for Query Optimization
     * by Cesar A. Galindo-Legaria , Arnon Rosenthal
     * Algorithm:
     * Traverse the join tree top-down:
     *  For each join node n1 do:
     *    For each expression expr (join and where) at the node n1
     *      For each join node n2 descended from n1 do:
     *          If expr rejects nulls introduced by n2 inner table,
     *          then convert n2 to an inner join. If n2 is a full join then need repeat this step
     *          for n2 inner and outer tables
     */
    private JoinNode simplifyOuterJoin(JoinNode joinTree) {
        assert(joinTree != null);
        List<AbstractExpression> exprs = new ArrayList<AbstractExpression>();
        // For the top level node only WHERE expressions need to be evaluated for NULL-rejection
        if (joinTree.m_leftNode != null && joinTree.m_leftNode.m_whereExpr != null) {
            exprs.add(joinTree.m_leftNode.m_whereExpr);
        }
        if (joinTree.m_rightNode != null && joinTree.m_rightNode.m_whereExpr != null) {
            exprs.add(joinTree.m_rightNode.m_whereExpr);
        }
        simplifyOuterJoinRecursively(joinTree, exprs);
        return joinTree;
    }

    private void simplifyOuterJoinRecursively(JoinNode joinNode, List<AbstractExpression> exprs) {
        assert (joinNode != null);
        if (joinNode.m_table != null) {
            // End of the recursion. Nothing to simplify
            return;
        }
        assert(joinNode.m_leftNode != null);
        assert(joinNode.m_rightNode != null);
        JoinNode leftNode = joinNode.m_leftNode;
        JoinNode rightNode = joinNode.m_rightNode;
        JoinNode innerNode = null;
        if (joinNode.m_joinType == JoinType.LEFT) {
            innerNode = rightNode;
        } else if (joinNode.m_joinType == JoinType.RIGHT) {
            innerNode = leftNode;
        } else if (joinNode.m_joinType == JoinType.FULL) {
            // Full joins are not supported
            assert(false);
        }
        if (innerNode != null) {
            for (AbstractExpression expr : exprs) {
                if (innerNode.m_table != null) {
                    if (ExpressionUtil.isNullRejectingExpression(expr, innerNode.m_table.getTypeName())) {
                        // We are done at this level
                        joinNode.m_joinType = JoinType.INNER;
                        break;
                    }
                } else {
                    // This is a join node itself. Get all the tables underneath this node and
                    // see if the expression is NULL-rejecting for any of them
                    List<Table> tables = innerNode.generateTableJoinOrder();
                    boolean rejectNull = false;
                    for (Table table : tables) {
                        if (ExpressionUtil.isNullRejectingExpression(expr, table.getTypeName())) {
                            // We are done at this level
                            joinNode.m_joinType = JoinType.INNER;
                            rejectNull = true;
                            break;
                        }
                    }
                    if (rejectNull) {
                        break;
                    }
                }
            }
        }

        // Now add this node expression to the list and descend
        if (leftNode.m_joinExpr != null) {
            exprs.add(leftNode.m_joinExpr);
        }
        if (leftNode.m_whereExpr != null) {
            exprs.add(leftNode.m_whereExpr);
        }
        if (rightNode.m_joinExpr != null) {
            exprs.add(rightNode.m_joinExpr);
        }
        if (rightNode.m_whereExpr != null) {
            exprs.add(rightNode.m_whereExpr);
        }
        simplifyOuterJoinRecursively(joinNode.m_leftNode, exprs);
        simplifyOuterJoinRecursively(joinNode.m_rightNode, exprs);
    }

    /**
     * Pull a join order out of the join orders deque, compute all possible plans
     * for that join order, then append them to the computed plans deque.
     */
    @Override
    protected AbstractPlanNode nextPlan() {

        // repeat (usually run once) until plans are created
        // or no more plans can be created
        while (m_plans.size() == 0) {
            // get the join order for us to make plans out of
            JoinNode joinTree = m_joinOrders.poll();

            // no more join orders => no more plans to generate
            if (joinTree == null)
                return null;

            // Analyze join and filter conditions
            m_parsedStmt.analyzeJoinExpressions(joinTree);
            // a query that is a little too quirky or complicated.
            assert(m_parsedStmt.multiTableSelectionList.size() == 0);
            assert(m_parsedStmt.noTableSelectionList.size() == 0);

            if ( ! m_partitioning.wasSpecifiedAsSingle()) {
                // Now that analyzeJoinExpressions has done its job of properly categorizing
                // and placing the various filters that the HSQL parser tends to leave in the strangest
                // configuration, this is the first opportunity to analyze WHERE and JOIN filters'
                // effects on statement partitioning.
                // But this causes the analysis to be run based on a particular join order.
                // Which join orders does this analysis actually need to be run on?
                // Can it be run on the first join order and be assumed to hold for all join orders?
                // If there is a join order that fails to generate a single viable plan, is its
                // determination of partitioning (or partitioning failure) always valid for other
                // join orders, or should the analysis be repeated on a viable join order
                // in that case?
                // For now, analyze each join order independently and when an invalid partitioning is
                // detected, skip the plan generation for that particular ordering.
                // If this causes all plans to be skipped, commonly the case, the PlanAssembler
                // should propagate an error message identifying partitioning as the problem.
                HashMap<AbstractExpression, Set<AbstractExpression>>
                    valueEquivalence = joinTree.getAllEquivalenceFilters();
                int countOfIndependentlyPartitionedTables =
                        m_partitioning.analyzeForMultiPartitionAccess(m_parsedStmt.tableList,
                                                                      valueEquivalence);
                if (countOfIndependentlyPartitionedTables > 1) {
                    // The case of more than one independent partitioned table
                    // would result in an illegal plan with more than two fragments.
                    // Don't throw a planning error here, in case the problem is just with this
                    // particular join order, but do leave a hint to the PlanAssembler in case
                    // the failure is unanimous -- a common case.
                    m_recentErrorMsg =
                        "Join of multiple partitioned tables has insufficient join criteria.";
                    //System.out.println("DEBUG: bad partitioning for: " + joinTree);
                    // This join order, at least, is not worth trying to plan.
                    continue;
                }
            }

            generateMorePlansForJoinTree(joinTree);
        }
        return m_plans.poll();
    }

    /**
     * Given a specific join order, compute all possible sub-plan-graphs for that
     * join order and add them to the deque of plans. If this doesn't add plans,
     * it doesn't mean no more plans can be generated. It's possible that the
     * particular join order it got had no reasonable plans.
     *
     * @param joinOrder An array of tables in the join order.
     */
    private void generateMorePlansForJoinTree(JoinNode joinTree) {
        assert(joinTree != null);
        // generate the access paths for all nodes
        generateAccessPaths(joinTree);

        List<JoinNode> nodes = joinTree.generateAllNodesJoinOrder();
        generateSubPlanForJoinNodeRecursively(joinTree, 0, nodes);
    }

    /**
     * Generate all possible access paths for all nodes in the tree.
     * The join and filter expressions are kept at the parent node
     * 1- The OUTER-only join conditions - Testing the outer-only conditions COULD be considered as an
     *   optimal first step to processing each outer tuple - PreJoin predicate for NLJ or NLIJ
     * 2 -The INNER-only and INNER_OUTER join conditions are used for finding a matching inner tuple(s) for a
     *   given outer tuple. Index and end-Index expressions for NLIJ and join predicate for NLJ.
     * 3 -The OUTER-only filter conditions. - Can be pushed down to pre-qualify the outer tuples before they enter
     *   the join - Where condition for the left child
     * 4. The INNER-only and INNER_OUTER where conditions are used for filtering joined tuples. -
     *   Post join predicate for NLIJ and NLJ .  Possible optimization -
     *   if INNER-only condition is NULL-rejecting (inner_tuple is NOT NULL or inner_tuple > 0)
     *   it can be pushed down as a filter expression to the inner child
     *
     * @param joinNode A root to the join tree to generate access paths to all nodes in that tree.
     */
    private void generateAccessPaths(JoinNode joinNode) {
        assert(joinNode != null);
        if (joinNode.m_table != null) {
            // This is a select from a single table
            joinNode.m_accessPaths.addAll(getRelevantAccessPathsForTable(joinNode.m_table,
                    joinNode.m_joinInnerList,
                    joinNode.m_whereInnerList,
                    null));
        } else {
            assert (joinNode.m_leftNode != null && joinNode.m_rightNode != null);
            generateOuterAccessPaths(joinNode);
            generateInnerAccessPaths(joinNode);
            // An empty access path for the root
            joinNode.m_accessPaths.add(new AccessPath());
        }
    }

    /**
     * Generate all possible access paths for an outer node in a join.
     * The outer table and/or join can have the naive access path and possible index path(s)
     * Optimizations - outer-table-only where expressions can be pushed down to the child node
     * to pre-qualify the outer tuples before they enter the join.
     * For inner joins outer-table-only join expressions can be pushed down as well
     *
     * @param parentNode A parent node to the node to generate paths to.
     */
    private void generateOuterAccessPaths(JoinNode parentNode) {
        assert(parentNode.m_leftNode != null);
        JoinNode outerChildNode = parentNode.m_leftNode;
        List<AbstractExpression> joinOuterList =  (parentNode.m_joinType == JoinType.INNER) ?
                parentNode.m_joinOuterList : null;
        if (outerChildNode.m_table == null) {
            assert (outerChildNode.m_leftNode != null && outerChildNode.m_rightNode != null);
            generateOuterAccessPaths(outerChildNode);
            generateInnerAccessPaths(outerChildNode);
            // The join node can have only sequential scan access
            outerChildNode.m_accessPaths.add(getRelevantNaivePath(joinOuterList, parentNode.m_whereOuterList));
        } else {
            assert (outerChildNode.m_table != null);
            outerChildNode.m_accessPaths.addAll(getRelevantAccessPathsForTable(outerChildNode.m_table,
                    joinOuterList,
                    parentNode.m_whereOuterList,
                    null));
        }
        assert(outerChildNode.m_accessPaths.size() > 0);
    }

    /**
     * Generate all possible access paths for an inner node in a join.
     * The set of potential index expressions depends whether the inner node can be inlined
     * with the NLIJ or not. In the former case, inner and inner-outer join expressions can
     * be considered for the index access. In the latter, only inner join expressions qualifies.
     *
     * @param parentNode A parent node to the node to generate paths to.
     */
    private void generateInnerAccessPaths(JoinNode parentNode) {
        assert(parentNode.m_rightNode != null);
        JoinNode innerChildNode = parentNode.m_rightNode;
        // In case of inner join WHERE and JOIN expressions can be merged
        if (parentNode.m_joinType == JoinType.INNER) {
            parentNode.m_joinInnerOuterList.addAll(parentNode.m_whereInnerOuterList);
            parentNode.m_whereInnerOuterList.clear();
            parentNode.m_joinInnerList.addAll(parentNode.m_whereInnerList);
            parentNode.m_whereInnerList.clear();
        }
        if (innerChildNode.m_table == null) {
            assert (innerChildNode.m_leftNode != null && innerChildNode.m_rightNode != null);
            generateOuterAccessPaths(innerChildNode);
            generateInnerAccessPaths(innerChildNode);
            // The inner node is a join node itself. Only naive access path is possible
            innerChildNode.m_accessPaths.add(getRelevantNaivePath(parentNode.m_joinInnerOuterList, parentNode.m_joinInnerList));
            return;
        }

        // The inner table can have multiple index access paths based on
        // inner and inner-outer join expressions plus the naive one.
        innerChildNode.m_accessPaths.addAll(getRelevantAccessPathsForTable(innerChildNode.m_table,
                parentNode.m_joinInnerOuterList,
                parentNode.m_joinInnerList,
                null));

        // If there are inner expressions AND inner-outer expressions, it could be that there
        // are indexed access paths that use elements of both in the indexing expressions,
        // especially in the case of a compound index.
        // These access paths can not be considered for use with an NLJ because they rely on
        // inner-outer expressions.
        // If there is a possibility that NLIJ will not be an option due to the
        // "special case" processing that puts a send/receive plan between the join node
        // and its inner child node, other access paths need to be considered that use the
        // same indexes as those identified so far but in a simpler, less effective way
        // that does not rely on inner-outer expressions.
        // The following simplistic method of finding these access paths is to force
        // inner-outer expressions to be handled as NLJ-compatible post-filters and repeat
        // the search for access paths.
        // This will typically generate some duplicate access paths, including the naive
        // sequential scan path and any indexed paths that happened to use only the inner
        // expressions.
        // For now, we deal with this redundancy by dropping (and re-generating) all
        // access paths EXCPT those that reference the inner-outer expressions.
        // TODO: implementing access path hash and equality and possibly using a "Set"
        // would allow deduping as new access paths are added OR
        // the simplified access path search process could be based on
        // the existing indexed access paths -- for each access path that "hasInnerOuterIndexExpression"
        // try to generate and add a simpler access path using the same index,
        // this time with the inner-outer expressions used only as non-indexable post-filters.

        // Don't bother generating these redundant or inferior access paths unless there is
        // an inner-outer expression and a chance that NLIJ will be taken out of the running.
        boolean mayNeedInnerSendReceive = ( ! m_partitioning.wasSpecifiedAsSingle()) &&
                (m_partitioning.getCountOfPartitionedTables() > 0) &&
                (parentNode.m_joinType != JoinType.INNER) &&
                ! innerChildNode.m_table.getIsreplicated();
// too expensive/complicated to test here? (parentNode.m_leftNode has a replicated result?) &&


        if (mayNeedInnerSendReceive && ! parentNode.m_joinInnerOuterList.isEmpty()) {
            List<AccessPath> innerOuterAccessPaths = new ArrayList<AccessPath>();
            for (AccessPath innerAccessPath : innerChildNode.m_accessPaths) {
                if ((innerAccessPath.index != null) &&
                    hasInnerOuterIndexExpression(innerChildNode.m_table,
                                                 innerAccessPath.indexExprs,
                                                 innerAccessPath.initialExpr,
                                                 innerAccessPath.endExprs)) {
                    innerOuterAccessPaths.add(innerAccessPath);
                }
            }
            Collection<AccessPath> nljAccessPaths =
                    getRelevantAccessPathsForTable(innerChildNode.m_table,
                                                   null,
                                                   parentNode.m_joinInnerList,
                                                   parentNode.m_joinInnerOuterList);
            innerChildNode.m_accessPaths.clear();
            innerChildNode.m_accessPaths.addAll(nljAccessPaths);
            innerChildNode.m_accessPaths.addAll(innerOuterAccessPaths);
        }

        assert(innerChildNode.m_accessPaths.size() > 0);
    }

    /**
     * generate all possible plans for the tree.
     *
     * @param rootNode The root node for the whole join tree.
     * @param nodes The node list to iterate over.
     */
    private void generateSubPlanForJoinNodeRecursively(JoinNode rootNode,
                                                       int nextNode, List<JoinNode> nodes)
    {
        assert(nodes.size() > nextNode);
        JoinNode joinNode = nodes.get(nextNode);
        if (nodes.size() == nextNode + 1) {
            for (AccessPath path : joinNode.m_accessPaths) {
                joinNode.m_currentAccessPath = path;
                AbstractPlanNode plan = getSelectSubPlanForJoinNode(rootNode);
                if (plan == null) {
                    continue;
                }
                m_plans.add(plan);
            }
            return;
        }

        for (AccessPath path : joinNode.m_accessPaths) {
            joinNode.m_currentAccessPath = path;
            generateSubPlanForJoinNodeRecursively(rootNode, nextNode+1, nodes);
        }
    }

    /**
     * Given a specific join node and access path set for inner and outer tables, construct the plan
     * that gives the right tuples.
     *
     * @param joinNode The join node to build the plan for.
     * @param isInnerTable True if the join node is the inner node in the join
     * @return A completed plan-sub-graph that should match the correct tuples from the
     * correct tables.
     */
    private AbstractPlanNode getSelectSubPlanForJoinNode(JoinNode joinNode) {
        assert(joinNode != null);
        if (joinNode.m_table == null) {
            assert(joinNode.m_leftNode != null && joinNode.m_rightNode != null);
            // Outer node
            AbstractPlanNode outerScanPlan = getSelectSubPlanForJoinNode(joinNode.m_leftNode);
            if (outerScanPlan == null) {
                return null;
            }

            // Inner Node.
            AbstractPlanNode innerScanPlan = getSelectSubPlanForJoinNode(joinNode.m_rightNode);
            if (innerScanPlan == null) {
                return null;
            }

            // Join Node
            return getSelectSubPlanForJoin(joinNode, outerScanPlan, innerScanPlan);
        }
        // End of recursion
        AbstractPlanNode scanNode = getAccessPlanForTable(joinNode.m_table, joinNode.m_currentAccessPath);
        return scanNode;
    }


   /**
     * Given a join node and plan-sub-graph for outer and inner sub-nodes,
     * construct the plan-sub-graph for that node.
     *
     * @param joinNode A parent join node.
     * @param outerPlan The outer node plan-sub-graph.
     * @param innerPlan The inner node plan-sub-graph.
     * @return A completed plan-sub-graph
     * or null if a valid plan can not be produced for given access paths.
     */
    private AbstractPlanNode getSelectSubPlanForJoin(JoinNode joinNode,
                                                     AbstractPlanNode outerPlan,
                                                     AbstractPlanNode innerPlan)
    {
        // Filter (post-join) expressions
        ArrayList<AbstractExpression> whereClauses  = new ArrayList<AbstractExpression>();
        whereClauses.addAll(joinNode.m_whereInnerList);
        whereClauses.addAll(joinNode.m_whereInnerOuterList);

        // The usual approach of calculating a local (partial) join result on each partition,
        // then sending and merging them with other partial results on the coordinator does not
        // ensure correct answers for some queries like:
        //     SELECT * FROM replicated LEFT JOIN partitioned ON ...
        // They require a "global view" of the partitioned working set in order to
        // properly identify which replicated rows need to be null-padded,
        // and to ensure that the same replicated row is not null-padded redundantly on multiple partitions.
        // Many queries using this pattern impractically require redistribution and caching of a considerable
        // subset of a partitioned table in preparation for a "coordinated" join.
        // Yet, there may be useful cases with sufficient constant-based partitioned table filtering
        // in the "ON clause" to keep the distributed working set size under control, like
        //     SELECT * FROM replicated R LEFT JOIN partitioned P
        //     ON R.key == P.non_partition_key AND P.non_partition_key BETWEEN ? and ?;
        //
        // Such queries need to be prohibited by the planner if it can not guarantee the
        // correct results that require a "send before join" plan.
        // This could be the case if the replicated-to-partition join in these examples
        // were subject to another join with a partitioned table, like
        //     SELECT * FROM replicated R LEFT JOIN partitioned P1 ON ...
        //                                LEFT JOIN also_partitioned P2 ON ...
        //

        assert(joinNode.m_rightNode != null);
        AccessPath innerAccessPath = joinNode.m_rightNode.m_currentAccessPath;
        // We may need to add a send/receive pair to the inner plan for the special case.
        // This trick only works once per plan, BUT once the partitioned data has been
        // received on the coordinator, it can be treated as replicated data in later
        // joins, which MAY help with later outer joins with replicated data.
        boolean needInnerSendReceive = ( ! m_partitioning.wasSpecifiedAsSingle()) &&
                                       (m_partitioning.getCountOfPartitionedTables() > 0) &&
                                       (joinNode.m_joinType != JoinType.INNER) &&
                                       ( ! hasReplicatedResult(innerPlan)) &&
                                       hasReplicatedResult(outerPlan);

        // When the inner plan is an IndexScan, there MAY be a choice of whether to join using a
        // NestLoopJoin (NLJ) or a NestLoopIndexJoin (NLIJ). The NLJ will have an advantage over the
        // NLIJ in the cases where it applies, since it does a single access or iteration over the index
        // and caches the result, where the NLIJ does an index access or iteration for each outer row.
        // The NestLoopJoin applies when the inner IndexScan is driven only by parameter and constant
        // expressions determined at the start of the query. That requires that none of the IndexScan's
        // various expressions that drive the index access may reference columns from the outer row
        // -- they can only reference columns of the index's base table (the indexed expressions)
        // as well as constants and parameters. The IndexScan's "otherExprs" expressions that only
        // drive post-filtering are not an issue since the NestLoopJoin does feature per-outer-tuple
        // post-filtering on each pass over the cached index scan result.

        // The special case of an OUTER JOIN of replicated outer row data with a partitioned inner
        // table requires that the partitioned data be sent to the coordinator prior to the join.
        // This limits the join option to NLJ. The index scan must make a single index access on
        // each partition and cache the result at the coordinator for post-filtering.
        // This requires that the index access be based on parameters or constants only
        // -- the replicated outer row data will only be available later at the coordinator,
        // so it can not drive the per-partition index scan.

        // If the NLJ option is precluded for the usual reason (outer-row-based indexing) AND
        // the NLIJ is precluded by the special case (OUTER JOIN of replicated outer rows and
        // partitioned inner rows) this method returns null, effectively rejecting this indexed
        // access path for the inner node. Other access paths or join orders may prove more successful.

        boolean canHaveNLJ = true;
        boolean canHaveNLIJ = true;
        if (innerPlan instanceof IndexScanPlanNode) {
            if (hasInnerOuterIndexExpression(joinNode.m_rightNode.m_table,
                                             innerAccessPath.indexExprs,
                                             innerAccessPath.initialExpr,
                                             innerAccessPath.endExprs)) {
                canHaveNLJ = false;
            }
        }
        else {
            canHaveNLIJ = false;
        }
        if (needInnerSendReceive) {
            canHaveNLIJ = false;
        }

        AbstractJoinPlanNode ajNode = null;
        if (canHaveNLJ) {
            NestLoopPlanNode nljNode = new NestLoopPlanNode();
            // get all the clauses that join the applicable two tables
            ArrayList<AbstractExpression> joinClauses = innerAccessPath.joinExprs;
            if (innerPlan instanceof IndexScanPlanNode) {
                // InnerPlan is an IndexScan. In this case the inner and inner-outer
                // non-index join expressions (if any) are in the otherExpr. The former should stay as
                // an IndexScanPlan predicate and the latter stay at the NLJ node as a join predicate
                List<AbstractExpression> innerExpr = filterSingleTVEExpressions(innerAccessPath.otherExprs);
                joinClauses.addAll(innerAccessPath.otherExprs);
                AbstractExpression indexScanPredicate = ExpressionUtil.combine(innerExpr);
                ((IndexScanPlanNode)innerPlan).setPredicate(indexScanPredicate);
            }
            nljNode.setJoinPredicate(ExpressionUtil.combine(joinClauses));

            // combine the tails plan graph with the new head node
            nljNode.addAndLinkChild(outerPlan);

            // If successful in the special case, the NLJ plan must be modified to cause the
            // partitioned inner data to be sent to the coordinator prior to the join.
            // This is done by adding send and receive plan nodes between the NLJ and its
            // right child node.
            if (needInnerSendReceive) {
                // This trick only works once per plan.
                if (outerPlan.hasAnyNodeOfType(PlanNodeType.RECEIVE) || innerPlan.hasAnyNodeOfType(PlanNodeType.RECEIVE)) {
                    return null;
                }
                innerPlan = addSendReceivePair(innerPlan);
            }

            nljNode.addAndLinkChild(innerPlan);
            ajNode = nljNode;
        }
        else if (canHaveNLIJ) {
            NestLoopIndexPlanNode nlijNode = new NestLoopIndexPlanNode();

            IndexScanPlanNode innerNode = (IndexScanPlanNode) innerPlan;
            // Set IndexScan predicate
            innerNode.setPredicate(ExpressionUtil.combine(innerAccessPath.otherExprs));

            nlijNode.addInlinePlanNode(innerPlan);

            // combine the tails plan graph with the new head node
            nlijNode.addAndLinkChild(outerPlan);

            ajNode = nlijNode;
        }
        else {
            m_recentErrorMsg =
                "Unsupported special case of complex OUTER JOIN between replicated outer table and partitioned inner table.";
            return null;
        }
        ajNode.setJoinType(joinNode.m_joinType);
        ajNode.setPreJoinPredicate(ExpressionUtil.combine(joinNode.m_joinOuterList));
        ajNode.setWherePredicate(ExpressionUtil.combine(whereClauses));
<<<<<<< HEAD
        ajNode.generateOutputSchema(m_db);
        ajNode.resolveSortDirection();
=======
>>>>>>> 9ca81c73
        return ajNode;
    }

    private boolean hasReplicatedResult(AbstractPlanNode plan)
    {
        HashSet<String> tablesRead = new HashSet<String>();
        plan.getTablesReadByFragment(tablesRead);
        for (String tableName : tablesRead) {
            Table table = m_parsedStmt.getTableFromDB(tableName);
            if ( ! table.getIsreplicated()) {
                return false;
            }

        }
        return true;
    }

    /**
     * A method to filter out single TVE expressions.
     *
     * @param expr List of expressions.
     * @return List of single TVE expressions from the input collection.
     *         They are also removed from the input.
     */
    private List<AbstractExpression> filterSingleTVEExpressions(List<AbstractExpression> exprs) {
        List<AbstractExpression> singleTVEExprs = new ArrayList<AbstractExpression>();
        for (AbstractExpression expr : exprs) {
            List<TupleValueExpression> tves = ExpressionUtil.getTupleValueExpressions(expr);
            if (tves.size() == 1) {
                singleTVEExprs.add(expr);
            }
        }
        exprs.removeAll(singleTVEExprs);
        return singleTVEExprs;
    }

    /**
     * For a join node, determines whether any of the inner-outer expressions were used
     * for an inner index access -- this requires joining with a NestLoopIndexJoin.
     * These are detected as TVE references in the various clauses that drive the indexing
     * -- as opposed to TVE references in post-filters that pose no problem with either
     * NLIJ or the more efficient (one-pass through the index) NestLoopJoin.
     *
     * @param originalInnerOuterExprs The initial list of inner-outer join expressions.
     * @param indexExprs - a list of expressions used in the indexing
     * @param endExprs - a list of expressions used in the indexing
     * @param initialExpr - a list of expressions used in the indexing
     * @return true if at least one of the expression lists references a TVE.
     */
    private boolean hasInnerOuterIndexExpression(Table innerTable,
                                                 Collection<AbstractExpression> indexExprs,
                                                 Collection<AbstractExpression> initialExpr,
                                                 Collection<AbstractExpression> endExprs)
    {
        HashSet<AbstractExpression> indexedExprs = new HashSet<AbstractExpression>();
        indexedExprs.addAll(indexExprs);
        indexedExprs.addAll(initialExpr);
        indexedExprs.addAll(endExprs);
        // Find an outer TVE by ignoring any TVEs based on the inner table.
        for (AbstractExpression indexed : indexedExprs) {
            Collection<AbstractExpression> indexedTVEs = indexed.findBaseTVEs();
            for (AbstractExpression indexedTVExpr : indexedTVEs) {
                if ( ! TupleValueExpression.isOperandDependentOnTable(indexedTVExpr, innerTable)) {
                    return true;
                }
            }
        }
        return false;
    }

}<|MERGE_RESOLUTION|>--- conflicted
+++ resolved
@@ -975,11 +975,7 @@
         ajNode.setJoinType(joinNode.m_joinType);
         ajNode.setPreJoinPredicate(ExpressionUtil.combine(joinNode.m_joinOuterList));
         ajNode.setWherePredicate(ExpressionUtil.combine(whereClauses));
-<<<<<<< HEAD
-        ajNode.generateOutputSchema(m_db);
         ajNode.resolveSortDirection();
-=======
->>>>>>> 9ca81c73
         return ajNode;
     }
 
