--- conflicted
+++ resolved
@@ -89,7 +89,6 @@
 
     // The convinience struct to accumulate results after pasring multiple statements
     private class ParsedResultAccumulator {
-        public boolean m_contentIsDeterministic = true;
         public boolean m_orderIsDeterministic = true;
         public CompiledPlan m_compiledPlan;
         public int m_planId = 0;
@@ -331,13 +330,12 @@
         }
 
         CompiledPlan retval = m_planSelector.m_bestPlan;
-
         if (subQueryResult != null && retval != null) {
-            boolean contentIsDeterministic =
-                    subQueryResult.m_contentIsDeterministic && retval.isContentDeterministic();
             boolean orderIsDeterministic =
                     subQueryResult.m_orderIsDeterministic && retval.isOrderDeterministic();
-            retval.statementGuaranteesDeterminism(contentIsDeterministic, orderIsDeterministic);
+
+            // TODO(xin): Conficts
+            retval.statementGuaranteesDeterminism(orderIsDeterministic, false);
 
             // Need to re-attach the sub-queries plans to the best parent plan. The same best plan for each
             // sub-query is reused with all parent candidate plans and needs to be reconnected with
@@ -476,59 +474,7 @@
             if (parsedResult.m_compiledPlan == null) {
                 return null;
             }
-<<<<<<< HEAD
             childrenPlans.add(parsedResult.m_compiledPlan);
-=======
-            childrenPlans.add(bestChildPlan);
-
-            // Make sure that next child's plans won't override current ones.
-            planId = processor.m_planId;
-
-            // Decide whether child statements' partitioning is compatible.
-            if (commonPartitioning == null) {
-                commonPartitioning = partitioning;
-                continue;
-            }
-
-            AbstractExpression statementPartitionExpression = partitioning.singlePartitioningExpression();
-            if (commonPartitioning.requiresTwoFragments()) {
-                if (partitioning.requiresTwoFragments() || statementPartitionExpression != null) {
-                    // If two child statements need to use a second fragment,
-                    // it can't currently be a two-fragment plan.
-                    // The coordinator expects a single-table result from each partition.
-                    // Also, currently the coordinator of a two-fragment plan is not allowed to
-                    // target a particular partition, so neither can the union of the coordinator
-                    // and a statement that wants to run single-partition.
-                    throw new PlanningErrorException(
-                            "Statements are too complex in set operation using multiple partitioned tables.");
-                }
-                // the new statement is apparently a replicated read and has no effect on partitioning
-                continue;
-            }
-            AbstractExpression
-            commonPartitionExpression = commonPartitioning.singlePartitioningExpression();
-            if (commonPartitionExpression == null) {
-                // the prior statement(s) were apparently replicated reads
-                // and have no effect on partitioning
-                commonPartitioning = partitioning;
-                continue;
-            }
-            if (partitioning.requiresTwoFragments()) {
-                // Again, currently the coordinator of a two-fragment plan is not allowed to
-                // target a particular partition, so neither can the union of the coordinator
-                // and a statement that wants to run single-partition.
-                throw new PlanningErrorException(
-                        "Statements are too complex in set operation using multiple partitioned tables.");
-            }
-            if (statementPartitionExpression == null) {
-                // the new statement is apparently a replicated read and has no effect on partitioning
-                continue;
-            }
-            if ( ! commonPartitionExpression.equals(statementPartitionExpression)) {
-                throw new PlanningErrorException(
-                        "Statements use conflicting partitioned table filters in set operation.");
-            }
->>>>>>> ffc143db
         }
 
         if (parsedResult.m_commonPartitioning != null) {
@@ -559,7 +505,6 @@
         return retval;
     }
 
-<<<<<<< HEAD
     private ParsedResultAccumulator planForParsedStmt(AbstractParsedStmt parsedStmt, ParsedResultAccumulator parsedResult) {
 
         parsedResult.m_currentPartitioning = (PartitioningForStatement)m_partitioning.clone();
@@ -575,16 +520,12 @@
             }
             return parsedResult;
         }
-
         parsedResult.m_orderIsDeterministic = parsedResult.m_orderIsDeterministic &&
                 parsedResult.m_compiledPlan.isOrderDeterministic();
-        parsedResult.m_contentIsDeterministic = parsedResult.m_contentIsDeterministic &&
-                parsedResult.m_compiledPlan.isContentDeterministic();
 
         // Make sure that next child's plans won't override current ones.
         parsedResult.m_planId = selector.m_planId;
 
-//        parsedResult = setCommonPartitioning(partitioning, parsedResult);
         return parsedResult;
     }
 
@@ -670,10 +611,8 @@
         return parentPlan;
     }
 
-    private AbstractPlanNode getNextSelectPlan() {
-=======
     private CompiledPlan getNextSelectPlan() {
->>>>>>> ffc143db
+
         assert (subAssembler != null);
 
         AbstractPlanNode subSelectRoot = subAssembler.nextPlan();
@@ -1093,13 +1032,9 @@
         }
 
         insertNode.setMultiPartition(true);
-<<<<<<< HEAD
         // The following is the moral equivalent of addSendReceivePair
         AbstractPlanNode recvNode = SubPlanAssembler.addSendReceivePair(insertNode);
 
-=======
-        AbstractPlanNode recvNode = SubPlanAssembler.addSendReceivePair(insertNode);
->>>>>>> ffc143db
         // add a count or a limit and send on top of the union
         return addSumOrLimitAndSendToDMLNode(recvNode, targetTable.getIsreplicated());
     }
@@ -1112,11 +1047,8 @@
      * @param isReplicated Whether or not the target table is a replicated table.
      * @return
      */
-<<<<<<< HEAD
+
     private static AbstractPlanNode addSumOrLimitAndSendToDMLNode(AbstractPlanNode dmlRoot, boolean isReplicated)
-=======
-    static AbstractPlanNode addSumOrLimitAndSendToDMLNode(AbstractPlanNode dmlRoot, boolean isReplicated)
->>>>>>> ffc143db
     {
         AbstractPlanNode sumOrLimitNode;
         if (isReplicated) {
@@ -1240,88 +1172,6 @@
                                               : SortDirectionType.DESC);
         }
         orderByNode.addAndLinkChild(root);
-<<<<<<< HEAD
-
-        // get all of the columns in the sort
-        List<AbstractExpression> orderExpressions = orderByNode.getSortExpressions();
-        String fromTableAlias = orderExpressions.get(0).baseTableAlias();
-
-        // In theory, for every table in the query, there needs to exist a uniqueness constraint
-        // (primary key or other unique index) on some of the ORDER BY values regardless of whether
-        // the associated index is used in the selected plan.
-        // If the index scan was used at the top of the plan, and its sort order was valid
-        // -- meaning covering the entire ORDER BY clause --
-        // this function would have already returned without adding an orderByNode.
-        // The interesting cases, including issue ENG-3335, are
-        // -- when the index scan is in the distributed part of the plan
-        // Then, the orderByNode is required to re-order the results at the coordinator.
-        // -- when the index was not the one selected for the plan.
-        // -- when the index is defined on a left-most child of a join the distributed part of the plan
-        // Then, the orderByNode is required to re-order the results at the coordinator.
-
-        // Start by eliminating joins since, in general, a join (one-to-many) may produce multiple joined rows for each unique input row.
-        // TODO: In theory, it is possible to analyze the join criteria and/or projected columns
-        // to determine whether the particular join preserves the uniqueness of its index-scanned input.
-        boolean allScansAreDeterministic = true;
-        for (Table table : m_parsedSelect.tableList) {
-
-            allScansAreDeterministic = false;
-            // search indexes for one that makes the order by deterministic
-            for (Index index : table.getIndexes()) {
-                // skip non-unique indexes
-                if (!index.getUnique()) {
-                    continue;
-                }
-
-                // get the list of expressions for the index
-                List<AbstractExpression> indexExpressions = new ArrayList<AbstractExpression>();
-
-                String jsonExpr = index.getExpressionsjson();
-                // if this is a pure-column index...
-                if (jsonExpr.isEmpty()) {
-                    for (ColumnRef cref : index.getColumns()) {
-                        Column col = cref.getColumn();
-                        // Can not set table Alias here, only table name
-                        TupleValueExpression tve = new TupleValueExpression(table.getTypeName(),
-                                                                            col.getName(),
-                                                                            col.getIndex());
-                        tve.setValueSize(col.getSize());
-                        tve.setValueType(VoltType.get((byte) col.getType()));
-                        indexExpressions.add(tve);
-                    }
-                }
-                // if this is a fancy expression-based index...
-                else {
-                    StmtTableScan tableScan = m_parsedSelect.tableAliasMap.get(fromTableAlias);
-                    try {
-                        indexExpressions = AbstractExpression.fromJSONArrayString(jsonExpr, tableScan);
-                    } catch (JSONException e) {
-                        e.printStackTrace(); // danger will robinson
-                        assert(false);
-                        return null;
-                    }
-                }
-
-                // If the sort covers the index, then it's a unique sort.
-                //TODO: The statement's equivalence sets would be handy here to recognize cases like
-                //    WHERE A.unique_id = 1 AND A.b_id = 2 and B.unique_id = A.b_id ORDER BY B.unique_id
-                if (orderExpressions.containsAll(indexExpressions)) {
-                    allScansAreDeterministic = true;
-                    break;
-                }
-            }
-
-            if ( ! allScansAreDeterministic) {
-                break;
-            }
-        }
-
-        if (allScansAreDeterministic) {
-            orderByNode.setOrderingByUniqueColumns();
-        }
-
-=======
->>>>>>> ffc143db
         return orderByNode;
     }
 
@@ -2033,11 +1883,7 @@
      * @param expr The distinct expression
      * @return The new root node.
      */
-<<<<<<< HEAD
     private static AbstractPlanNode addDistinctNode(AbstractPlanNode root, AbstractExpression expr)
-=======
-    static AbstractPlanNode addDistinctNode(AbstractPlanNode root, AbstractExpression expr)
->>>>>>> ffc143db
     {
         DistinctPlanNode distinctNode = new DistinctPlanNode();
         distinctNode.setDistinctExpression(expr);
