--- conflicted
+++ resolved
@@ -1129,14 +1129,10 @@
         m_data.clear();
         m_data.putInt(Commands.executeTask.m_id);
         m_data.putLong(taskType.taskId);
-<<<<<<< HEAD
         if (task != null) {
             m_data.put(task.array());
         }
-=======
-        m_data.put(task.array());
-        sendCommandForResponse();
->>>>>>> 7e7007e8
+        sendCommandForResponse();
         try {
             return m_connection.readIntSizedByteArray();
         } catch (IOException e) {
