/* This file is part of VoltDB.
 * Copyright (C) 2008-2016 VoltDB Inc.
 *
 * This program is free software: you can redistribute it and/or modify
 * it under the terms of the GNU Affero General Public License as
 * published by the Free Software Foundation, either version 3 of the
 * License, or (at your option) any later version.
 *
 * This program is distributed in the hope that it will be useful,
 * but WITHOUT ANY WARRANTY; without even the implied warranty of
 * MERCHANTABILITY or FITNESS FOR A PARTICULAR PURPOSE.  See the
 * GNU Affero General Public License for more details.
 *
 * You should have received a copy of the GNU Affero General Public License
 * along with VoltDB.  If not, see <http://www.gnu.org/licenses/>.
 */

package org.voltdb.compiler;

import java.util.List;

import org.hsqldb_voltpatches.HSQLInterface;
import org.hsqldb_voltpatches.HSQLInterface.HSQLParseException;
import org.voltcore.logging.VoltLogger;
import org.voltdb.ParameterSet;
import org.voltdb.PlannerStatsCollector;
import org.voltdb.PlannerStatsCollector.CacheUse;
import org.voltdb.StatsAgent;
import org.voltdb.StatsSelector;
import org.voltdb.VoltDB;
import org.voltdb.catalog.Cluster;
import org.voltdb.catalog.Database;
import org.voltdb.common.Constants;
import org.voltdb.planner.BoundPlan;
import org.voltdb.planner.CompiledPlan;
import org.voltdb.planner.CorePlan;
import org.voltdb.planner.PlanningErrorException;
import org.voltdb.planner.QueryPlanner;
import org.voltdb.planner.StatementPartitioning;
import org.voltdb.planner.TrivialCostModel;
import org.voltdb.plannodes.AbstractPlanNode;
import org.voltdb.utils.Encoder;

/**
 * Planner tool accepts an already compiled VoltDB catalog and then
 * interactively accept SQL and outputs plans on standard out.
 */
public class PlannerTool {
    private static final VoltLogger hostLog = new VoltLogger("HOST");
    private static final VoltLogger compileLog = new VoltLogger("COMPILE");

    private final Database m_database;
    private final Cluster m_cluster;
    private final HSQLInterface m_hsql;
    private final byte[] m_catalogHash;
    private final AdHocCompilerCache m_cache;
    private static PlannerStatsCollector m_plannerStats;

    private static final int AD_HOC_JOINED_TABLE_LIMIT = 5;

    public PlannerTool(final Cluster cluster, final Database database, byte[] catalogHash)
    {
        assert(cluster != null);
        assert(database != null);

        m_database = database;
        m_cluster = cluster;
        m_catalogHash = catalogHash;
        m_cache = AdHocCompilerCache.getCacheForCatalogHash(catalogHash);

        // LOAD HSQL
        m_hsql = HSQLInterface.loadHsqldb();
        String binDDL = m_database.getSchema();
        String ddl = Encoder.decodeBase64AndDecompress(binDDL);
        String[] commands = ddl.split("\n");
        for (String command : commands) {
            String decoded_cmd = Encoder.hexDecodeToString(command);
            decoded_cmd = decoded_cmd.trim();
            if (decoded_cmd.length() == 0)
                continue;
            try {
                m_hsql.runDDLCommand(decoded_cmd);
            }
            catch (HSQLParseException e) {
                // need a good error message here
                throw new RuntimeException("Error creating hsql: " + e.getMessage() + " in DDL statement: " + decoded_cmd);
            }
        }

        hostLog.debug("hsql loaded");

        // Create and register a singleton planner stats collector, if this is the first time.
        if (m_plannerStats == null) {
            synchronized (this.getClass()) {
                if (m_plannerStats == null) {
                    final StatsAgent statsAgent = VoltDB.instance().getStatsAgent();
                    // In mock test environments there may be no stats agent.
                    if (statsAgent != null) {
                        m_plannerStats = new PlannerStatsCollector(-1);
                        statsAgent.registerStatsSource(StatsSelector.PLANNER, -1, m_plannerStats);
                    }
                }
            }
        }
    }

    public AdHocPlannedStatement planSqlForTest(String sqlIn) {
        StatementPartitioning infer = StatementPartitioning.inferPartitioning();
        return planSql(sqlIn, infer, false, false, null);
    }

    private void logException(Exception e, String fmtLabel) {
        compileLog.error(fmtLabel + ": ", e);
    }

    /**
     * Stripped down compile that is ONLY used to plan default procedures.
     */
    public synchronized CompiledPlan planSqlCore(String sql, StatementPartitioning partitioning) {
        TrivialCostModel costModel = new TrivialCostModel();
        DatabaseEstimates estimates = new DatabaseEstimates();
        QueryPlanner planner = new QueryPlanner(
            sql, "PlannerTool", "PlannerToolProc", m_cluster, m_database,
            partitioning, m_hsql, estimates, !VoltCompiler.DEBUG_MODE, false
            AD_HOC_JOINED_TABLE_LIMIT, costModel, null, null, DeterminismMode.FASTER);

        CompiledPlan plan = null;
        try {
            // do the expensive full planning.
            planner.parse();
            plan = planner.plan();
            assert(plan != null);
        }
        catch (Exception e) {
            /*
             * Don't log PlanningErrorExceptions or HSQLParseExceptions, as they
             * are at least somewhat expected.
             */
            String loggedMsg = "";
            if (!(e instanceof PlanningErrorException || e instanceof HSQLParseException)) {
                logException(e, "Error compiling query");
                loggedMsg = " (Stack trace has been written to the log.)";
            }
            throw new RuntimeException("Error compiling query: " + e.toString() + loggedMsg, e);
        }

        if (plan == null) {
            throw new RuntimeException("Null plan received in PlannerTool.planSql");
        }

        return plan;
    }

    synchronized AdHocPlannedStatement planSql(String sqlIn, StatementPartitioning partitioning,
            boolean isExplainMode, boolean isHighVolume, final Object[] userParams) {

        CacheUse cacheUse = CacheUse.FAIL;
        if (m_plannerStats != null) {
            m_plannerStats.startStatsCollection();
        }
        boolean hasUserQuestionMark = false;
        boolean wrongNumberParameters = false;
        try {
            if ((sqlIn == null) || (sqlIn.length() == 0)) {
                throw new RuntimeException("Can't plan empty or null SQL.");
            }
            // remove any spaces or newlines
            String sql = sqlIn.trim();

            // No caching for forced single partition or forced multi partition SQL,
            // since these options potentially get different plans that may be invalid
            // or sub-optimal in other contexts. Likewise, plans cached from other contexts
            // may be incompatible with these options.
            // If this presents a planning performance problem, we could consider maintaining
            // separate caches for the 3 cases or maintaining up to 3 plans per cache entry
            // if the cases tended to have mostly overlapping queries.
            // No caching for high volume queries
            if (partitioning.isInferred() && !isHighVolume) {
                // Check the literal cache for a match.
                AdHocPlannedStatement cachedPlan = m_cache.getWithSQL(sqlIn);
                if (cachedPlan != null) {
                    cacheUse = CacheUse.HIT1;
                    return cachedPlan;
                }
                else {
                    cacheUse = CacheUse.MISS;
                }
            }

            // Reset plan node id counter
            AbstractPlanNode.resetPlanNodeIds();

            //////////////////////
            // PLAN THE STMT
            //////////////////////

            TrivialCostModel costModel = new TrivialCostModel();
            DatabaseEstimates estimates = new DatabaseEstimates();
            QueryPlanner planner = new QueryPlanner(
                    sql, "PlannerTool", "PlannerToolProc", m_cluster, m_database,
<<<<<<< HEAD
                    partitioning, m_hsql, estimates, true, isHighVolume,
=======
                    partitioning, m_hsql, estimates, !VoltCompiler.DEBUG_MODE,
>>>>>>> master
                    AD_HOC_JOINED_TABLE_LIMIT, costModel, null, null, DeterminismMode.FASTER);

            CompiledPlan plan = null;
            String[] extractedLiterals = null;
            String parsedToken = null;
            try {
                planner.parse();
                parsedToken = planner.parameterize();

                // check the parameters count
                // check user input question marks with input parameters
                int inputParamsLengh = userParams == null ? 0: userParams.length;
                if (planner.getAdhocUserParamsCount() != inputParamsLengh) {
                    wrongNumberParameters = true;
                    if (!isExplainMode) {
                        throw new PlanningErrorException(String.format(
                                "Incorrect number of parameters passed: expected %d, passed %d",
                                planner.getAdhocUserParamsCount(), inputParamsLengh));
                    }
                }
                hasUserQuestionMark  = planner.getAdhocUserParamsCount() > 0;

                // do not put wrong parameter explain query into cache
                if (!wrongNumberParameters && partitioning.isInferred() && !isHighVolume) {
                    // if cacheable, check the cache for a matching pre-parameterized plan
                    // if plan found, build the full plan using the parameter data in the
                    // QueryPlanner.
                    assert(parsedToken != null);
                    extractedLiterals = planner.extractedParamLiteralValues();
                    List<BoundPlan> boundVariants = m_cache.getWithParsedToken(parsedToken);
                    if (boundVariants != null) {
                        assert( ! boundVariants.isEmpty());
                        BoundPlan matched = null;
                        for (BoundPlan boundPlan : boundVariants) {
                            if (boundPlan.allowsParams(extractedLiterals)) {
                                matched = boundPlan;
                                break;
                            }
                        }
                        if (matched != null) {
                            CorePlan core = matched.m_core;
                            ParameterSet params = null;
                            if (planner.compiledAsParameterizedPlan()) {
                                params = planner.extractedParamValues(core.parameterTypes);
                            } else if (hasUserQuestionMark) {
                                params = ParameterSet.fromArrayNoCopy(userParams);
                            } else {
                                // No constants AdHoc queries
                                params = ParameterSet.emptyParameterSet();
                            }

                            AdHocPlannedStatement ahps = new AdHocPlannedStatement(sql.getBytes(Constants.UTF8ENCODING),
                                                                                   core,
                                                                                   params,
                                                                                   null);
                            ahps.setBoundConstants(matched.m_constants);
                            // parameterized plan from the cache does not have exception
                            m_cache.put(sql, parsedToken, ahps, extractedLiterals, hasUserQuestionMark, false);
                            cacheUse = CacheUse.HIT2;
                            return ahps;
                        }
                    }
                }

                // If not caching or there was no cache hit, do the expensive full planning.
                plan = planner.plan();
                assert(plan != null);
                if (plan != null && plan.getStatementPartitioning() != null) {
                    partitioning = plan.getStatementPartitioning();
                }
            }
            catch (Exception e) {
                /*
                 * Don't log PlanningErrorExceptions or HSQLParseExceptions, as
                 * they are at least somewhat expected.
                 */
                String loggedMsg = "";
                if (!((e instanceof PlanningErrorException) || (e instanceof HSQLParseException))) {
                    logException(e, "Error compiling query");
                    loggedMsg = " (Stack trace has been written to the log.)";
                }
                throw new RuntimeException("Error compiling query: " + e.toString() + loggedMsg,
                                           e);
            }

            if (plan == null) {
                throw new RuntimeException("Null plan received in PlannerTool.planSql");
            }

            //////////////////////
            // OUTPUT THE RESULT
            //////////////////////
            CorePlan core = new CorePlan(plan, m_catalogHash);
            AdHocPlannedStatement ahps = new AdHocPlannedStatement(plan, core);

            // do not put wrong parameter explain query into cache
            if (!wrongNumberParameters && partitioning.isInferred()) {

                // Note either the parameter index (per force to a user-provided parameter) or
                // the actual constant value of the partitioning key inferred from the plan.
                // Either or both of these two values may simply default
                // to -1 and to null, respectively.
                core.setPartitioningParamIndex(partitioning.getInferredParameterIndex());
                core.setPartitioningParamValue(partitioning.getInferredPartitioningValue());


                assert(parsedToken != null);
                if (!isHighVolume) {
                    // Again, plans with inferred partitioning are the only ones supported in the cache.
                    m_cache.put(sqlIn, parsedToken, ahps, extractedLiterals, hasUserQuestionMark, planner.wasBadPameterized());
                }
            }
            return ahps;
        }
        finally {
            if (m_plannerStats != null) {
                m_plannerStats.endStatsCollection(m_cache.getLiteralCacheSize(), m_cache.getCoreCacheSize(), cacheUse, -1);
            }
        }
    }
}<|MERGE_RESOLUTION|>--- conflicted
+++ resolved
@@ -121,7 +121,7 @@
         DatabaseEstimates estimates = new DatabaseEstimates();
         QueryPlanner planner = new QueryPlanner(
             sql, "PlannerTool", "PlannerToolProc", m_cluster, m_database,
-            partitioning, m_hsql, estimates, !VoltCompiler.DEBUG_MODE, false
+            partitioning, m_hsql, estimates, !VoltCompiler.DEBUG_MODE, false,
             AD_HOC_JOINED_TABLE_LIMIT, costModel, null, null, DeterminismMode.FASTER);
 
         CompiledPlan plan = null;
@@ -198,11 +198,7 @@
             DatabaseEstimates estimates = new DatabaseEstimates();
             QueryPlanner planner = new QueryPlanner(
                     sql, "PlannerTool", "PlannerToolProc", m_cluster, m_database,
-<<<<<<< HEAD
-                    partitioning, m_hsql, estimates, true, isHighVolume,
-=======
-                    partitioning, m_hsql, estimates, !VoltCompiler.DEBUG_MODE,
->>>>>>> master
+                    partitioning, m_hsql, estimates, !VoltCompiler.DEBUG_MODE, isHighVolume,
                     AD_HOC_JOINED_TABLE_LIMIT, costModel, null, null, DeterminismMode.FASTER);
 
             CompiledPlan plan = null;
