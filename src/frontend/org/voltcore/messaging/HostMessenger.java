/* This file is part of VoltDB.
 * Copyright (C) 2008-2016 VoltDB Inc.
 *
 * This program is free software: you can redistribute it and/or modify
 * it under the terms of the GNU Affero General Public License as
 * published by the Free Software Foundation, either version 3 of the
 * License, or (at your option) any later version.
 *
 * This program is distributed in the hope that it will be useful,
 * but WITHOUT ANY WARRANTY; without even the implied warranty of
 * MERCHANTABILITY or FITNESS FOR A PARTICULAR PURPOSE.  See the
 * GNU Affero General Public License for more details.
 *
 * You should have received a copy of the GNU Affero General Public License
 * along with VoltDB.  If not, see <http://www.gnu.org/licenses/>.
 */

package org.voltcore.messaging;

import static com.google_voltpatches.common.base.Preconditions.checkArgument;
import static com.google_voltpatches.common.base.Predicates.equalTo;
import static com.google_voltpatches.common.base.Predicates.not;

import java.net.InetSocketAddress;
import java.net.SocketException;
import java.nio.ByteBuffer;
import java.nio.channels.SocketChannel;
import java.nio.charset.StandardCharsets;
import java.util.ArrayList;
import java.util.Collection;
import java.util.Collections;
import java.util.HashMap;
import java.util.HashSet;
import java.util.Iterator;
import java.util.List;
import java.util.Map;
import java.util.Map.Entry;
import java.util.Optional;
import java.util.Queue;
import java.util.Set;
import java.util.concurrent.CopyOnWriteArraySet;
import java.util.concurrent.CountDownLatch;
import java.util.concurrent.ExecutionException;
import java.util.concurrent.TimeUnit;
import java.util.concurrent.atomic.AtomicBoolean;
import java.util.concurrent.atomic.AtomicInteger;

import org.apache.commons.lang3.StringUtils;
import org.apache.zookeeper_voltpatches.CreateMode;
import org.apache.zookeeper_voltpatches.KeeperException;
import org.apache.zookeeper_voltpatches.ZooDefs.Ids;
import org.apache.zookeeper_voltpatches.ZooKeeper;
import org.apache.zookeeper_voltpatches.data.Stat;
import org.json_voltpatches.JSONArray;
import org.json_voltpatches.JSONException;
import org.json_voltpatches.JSONObject;
import org.json_voltpatches.JSONStringer;
import org.voltcore.agreement.AgreementSite;
import org.voltcore.agreement.InterfaceToMessenger;
import org.voltcore.common.Constants;
import org.voltcore.logging.VoltLogger;
import org.voltcore.network.PicoNetwork;
import org.voltcore.network.VoltNetworkPool;
import org.voltcore.network.VoltNetworkPool.IOStatsIntf;
import org.voltcore.utils.CoreUtils;
import org.voltcore.utils.InstanceId;
import org.voltcore.utils.Pair;
import org.voltcore.utils.PortGenerator;
import org.voltcore.utils.ShutdownHooks;
import org.voltcore.zk.CoreZK;
import org.voltcore.zk.ZKUtil;
<<<<<<< HEAD
import org.voltdb.compiler.ClusterConfig.ExtensibleGroupTag;
=======
import org.voltdb.VoltDB;
>>>>>>> a067756b
import org.voltdb.probe.MeshProber;

import com.google_voltpatches.common.base.Preconditions;
import com.google_voltpatches.common.base.Predicate;
import com.google_voltpatches.common.collect.ImmutableCollection;
import com.google_voltpatches.common.collect.ImmutableList;
import com.google_voltpatches.common.collect.ImmutableMap;
import com.google_voltpatches.common.collect.ImmutableMultimap;
import com.google_voltpatches.common.collect.ImmutableSet;
import com.google_voltpatches.common.collect.Maps;
import com.google_voltpatches.common.collect.Multimaps;
import com.google_voltpatches.common.collect.Sets;
import com.google_voltpatches.common.net.HostAndPort;
import com.google_voltpatches.common.primitives.Longs;

/**
 * Host messenger contains all the code necessary to join a cluster mesh, and create mailboxes
 * that are addressable from anywhere within that mesh. Host messenger also provides
 * a ZooKeeper instance that is maintained within the mesh that can be used for distributed coordination
 * and failure detection.
 */
public class HostMessenger implements SocketJoiner.JoinHandler, InterfaceToMessenger {

    private static final VoltLogger m_networkLog = new VoltLogger("NETWORK");
    private static final VoltLogger m_hostLog = new VoltLogger("HOST");
    private static final VoltLogger m_tmLog = new VoltLogger("TM");

<<<<<<< HEAD
    public static final CopyOnWriteArraySet<Long> VERBOTEN_THREADS = new CopyOnWriteArraySet<>();
=======
    //VERBOTEN_THREADS is a set of threads that are not allowed to use ZK client.
    public static final CopyOnWriteArraySet<Long> VERBOTEN_THREADS = new CopyOnWriteArraySet<Long>();
>>>>>>> a067756b

    /**
     * Callback for watching for host failures.
     */
    public interface HostWatcher {
        /**
         * Called when host failures are detected.
         * @param failedHosts    List of failed hosts, including hosts currently unknown to this host.
         */
        void hostsFailed(Set<Integer> failedHosts);
    }

    /**
     * Configuration for a host messenger. The leader binds to the coordinator ip and
     * not the internal interface or port. Nodes that fail to become the leader will
     * connect to the leader using any interface, and will then advertise using the specified
     * internal interface/port.
     *
     * By default all interfaces are used, if one is specified then only that interface will be used.
     *
     */
    public static class Config {

        private static final String ACCEPTOR = "acceptor";
        private static final String NETWORK_THREADS = "networkThreads";
        private static final String PARTITION_GROUP_CONNECTIONS = "partitionGroupConnections";
        private static final String BACKWARDS_TIME_FORGIVENESS_WINDOW = "backwardstimeforgivenesswindow";
        private static final String DEAD_HOST_TIMEOUT = "deadhosttimeout";
        private static final String INTERNAL_PORT = "internalport";
        private static final String INTERNAL_INTERFACE = "internalinterface";
        private static final String ZK_INTERFACE = "zkinterface";
        private static final String COORDINATOR_IP = "coordinatorip";
<<<<<<< HEAD
        private static final String RACK_AWARENESS_GROUP = "rackawarenessgroup";
        private static final String BUDDY_GROUP = "buddygroup";
=======
        private static final String GROUP = "group";
        private static final String LOCAL_SITES_COUNT = "localSitesCount";
>>>>>>> a067756b

        public InetSocketAddress coordinatorIp;
        public String zkInterface = "127.0.0.1:7181";
        public String internalInterface = "";
        public int internalPort = 3021;
<<<<<<< HEAD
        public String rackAwarenessgroup = "0";
        public String buddyGroup = "0";
=======
>>>>>>> a067756b
        public int deadHostTimeout = Constants.DEFAULT_HEARTBEAT_TIMEOUT_SECONDS * 1000;
        public long backwardsTimeForgivenessWindow = 1000 * 60 * 60 * 24 * 7;
        public VoltMessageFactory factory = new VoltMessageFactory();
        public int networkThreads =  Math.max(2, CoreUtils.availableProcessors() / 4);
        public int partitionGroupConnections;
        public Queue<String> coreBindIds;
        public JoinAcceptor acceptor = null;
        public String group = "0";
        public int localSitesCount;

        public Config(String coordIp, int coordPort) {
            if (coordIp == null || coordIp.length() == 0) {
                coordinatorIp = new InetSocketAddress(coordPort);
            } else {
                coordinatorIp = new InetSocketAddress(coordIp, coordPort);
            }
            initNetworkThreads();
        }

        public Config() {
            this(null, org.voltcore.common.Constants.DEFAULT_INTERNAL_PORT);
            acceptor = org.voltdb.probe.MeshProber.builder()
                    .coordinators(":" + internalPort)
                    .build();
        }

        /**
         * This is for testing only. It aides test suites in the generation of
         * configurations that share the same coordinators
         * @param ports a port generator
         * @param hostCount
         * @return a list of {@link Config} that share the same coordinators
         */
        public static List<Config> generate(PortGenerator ports, int hostCount) {
            checkArgument(ports != null, "port generator is null");
            checkArgument(hostCount > 0, "host count %s is not greater than 0", hostCount);

            ImmutableList.Builder<Config> lbld = ImmutableList.builder();
            String [] coordinators = new String[hostCount];

            for (int i = 0; i < hostCount; ++i) {
                Config cnf = new Config(null, org.voltcore.common.Constants.DEFAULT_INTERNAL_PORT);
                cnf.zkInterface = "127.0.0.1:" + ports.next();
                cnf.internalPort = ports.next();
                coordinators[i] = ":" + cnf.internalPort;
                lbld.add(cnf);
            }

            List<Config> configs = lbld.build();
            MeshProber jc = org.voltdb.probe.MeshProber.builder()
                    .startAction(org.voltdb.StartAction.PROBE)
                    .hostCount(hostCount)
                    .coordinators(coordinators)
                    .build();

            for (Config cnf: configs) {
                cnf.acceptor = jc;
            }

            return configs;
        }

        public int getZKPort() {
            return HostAndPort.fromString(zkInterface)
                    .getPortOrDefault(org.voltcore.common.Constants.DEFAULT_ZK_PORT);
        }

        private void initNetworkThreads() {
            try {
                m_networkLog.info("Default network thread count: " + this.networkThreads);
                Integer networkThreadConfig = Integer.getInteger(NETWORK_THREADS);
                if ( networkThreadConfig != null ) {
                    this.networkThreads = networkThreadConfig;
                    m_networkLog.info("Overridden network thread count: " + this.networkThreads);
                }

            } catch (Exception e) {
                m_networkLog.error("Error setting network thread count", e);
            }
        }

        public void initPartitionGroupConnections(int kfactor) {
            try {
                Integer picoNetworkThreadConfig = Integer.getInteger(PARTITION_GROUP_CONNECTIONS);
                if ( picoNetworkThreadConfig != null ) {
                    this.partitionGroupConnections = picoNetworkThreadConfig;
                    m_networkLog.info("Overridden PicoNetwork thread count: " + this.partitionGroupConnections);
                } else {
                    this.partitionGroupConnections = Math.max(1, CoreUtils.availableProcessors() / (4 * kfactor));
                    m_networkLog.info("The number of PicoNetwork thread has been set to " + this.partitionGroupConnections);
                }

            } catch (Exception e) {
                m_networkLog.error("Error setting PicoNetwork thread count", e);
            }
        }

        @Override
        public String toString() {
            JSONStringer js = new JSONStringer();
            try {
                js.object();
<<<<<<< HEAD
                js.key(RACK_AWARENESS_GROUP).value(rackAwarenessgroup);
                js.key(BUDDY_GROUP).value(buddyGroup);
                js.key(COORDINATOR_IP).value(coordinatorIp.toString());
                js.key(ZK_INTERFACE).value(zkInterface);
                js.key(INTERNAL_INTERFACE).value(internalInterface);
                js.key(INTERNAL_PORT).value(internalPort);
                js.key(DEAD_HOST_TIMEOUT).value(deadHostTimeout);
                js.key(BACKWARDS_TIME_FORGIVENESS_WINDOW).value(backwardsTimeForgivenessWindow);
                js.key(NETWORK_THREADS).value(networkThreads);
=======
                js.keySymbolValuePair(GROUP, group);
                js.keySymbolValuePair(COORDINATOR_IP, coordinatorIp.toString());
                js.keySymbolValuePair(ZK_INTERFACE, zkInterface);
                js.keySymbolValuePair(INTERNAL_INTERFACE, internalInterface);
                js.keySymbolValuePair(INTERNAL_PORT, internalPort);
                js.keySymbolValuePair(DEAD_HOST_TIMEOUT, deadHostTimeout);
                js.keySymbolValuePair(BACKWARDS_TIME_FORGIVENESS_WINDOW, backwardsTimeForgivenessWindow);
                js.keySymbolValuePair(NETWORK_THREADS, networkThreads);
                js.keySymbolValuePair(PARTITION_GROUP_CONNECTIONS, partitionGroupConnections);
>>>>>>> a067756b
                js.key(ACCEPTOR).value(acceptor);
                js.keySymbolValuePair(LOCAL_SITES_COUNT, localSitesCount);
                js.endObject();

                return js.toString();
            }
            catch (Exception e) {
                throw new RuntimeException(e);
            }
        }
    }

    /**
     * Stores the information about the host's IP.
     */
    private static class HostInfo {

        private final static String HOST_IP = "hostIp";
<<<<<<< HEAD
        private final static String RACK_AWARENESS_GROUP = "rackAwarenessGroup";
        private final static String BUDDY_GROUP = "buddyGroup";

        final String m_hostIp;
        final String m_rackAwarenessGroup;
        String m_buddyGroup;

        public HostInfo(String hostIp, String rackAwarenessGroup, String buddyGroup) {
            m_hostIp = hostIp;
            m_rackAwarenessGroup = rackAwarenessGroup;
            m_buddyGroup = buddyGroup;
=======
        private final static String GROUP = "group";
        private final static String LOCAL_SITES_COUNT = "localSitesCount";

        final String m_hostIp;
        final String m_group;
        final int m_localSitesCount;

        public HostInfo(String hostIp, String group, int localSitesCount) {
            m_hostIp = hostIp;
            m_group = group;
            m_localSitesCount = localSitesCount;
>>>>>>> a067756b
        }

        public byte[] toBytes() throws JSONException
        {
            final JSONStringer js = new JSONStringer();
            js.object();
<<<<<<< HEAD
            js.key(HOST_IP).value(m_hostIp);
            js.key(RACK_AWARENESS_GROUP).value(m_rackAwarenessGroup);
            js.key(BUDDY_GROUP).value(m_buddyGroup);
=======
            js.keySymbolValuePair(HOST_IP, m_hostIp);
            js.keySymbolValuePair(GROUP, m_group);
            js.keySymbolValuePair(LOCAL_SITES_COUNT, m_localSitesCount);
>>>>>>> a067756b
            js.endObject();
            return js.toString().getBytes(StandardCharsets.UTF_8);
        }

        public static HostInfo fromBytes(byte[] bytes) throws JSONException
        {
            final JSONObject obj = new JSONObject(new String(bytes, StandardCharsets.UTF_8));
<<<<<<< HEAD
            return new HostInfo(obj.getString(HOST_IP),
                                obj.getString(RACK_AWARENESS_GROUP),
                                obj.getString(BUDDY_GROUP));
=======
            return new HostInfo(obj.getString(HOST_IP), obj.getString(GROUP), obj.getInt(LOCAL_SITES_COUNT));
>>>>>>> a067756b
        }
    }

    // I want to make these more dynamic at some point in the future --izzy
    public static final int AGREEMENT_SITE_ID = -1;
    public static final int STATS_SITE_ID = -2;
    public static final int ASYNC_COMPILER_SITE_ID = -3;
    public static final int CLIENT_INTERFACE_SITE_ID = -4;
    public static final int SYSCATALOG_SITE_ID = -5;
    public static final int SYSINFO_SITE_ID = -6;
    public static final int SNAPSHOTSCAN_SITE_ID = -7;
    public static final int SNAPSHOTDELETE_SITE_ID = -8;
    public static final int REBALANCE_SITE_ID = -9;
    public static final int SNAPSHOT_DAEMON_ID = -10;
    public static final int SNAPSHOT_IO_AGENT_ID = -11;
    public static final int DR_CONSUMER_MP_COORDINATOR_ID = -12;

    // we should never hand out this site ID.  Use it as an empty message destination
    public static final int VALHALLA = Integer.MIN_VALUE;

    int m_localHostId;

    private final Config m_config;
    private final SocketJoiner m_joiner;
    private final VoltNetworkPool m_network;
    private volatile boolean m_localhostReady = false;
    // memoized InstanceId
    private InstanceId m_instanceId = null;
    private boolean m_shuttingDown = false;
    // default to false for PD, so hopefully this gets set to true very quickly
    private AtomicBoolean m_partitionDetectionEnabled = new AtomicBoolean(false);
    private boolean m_partitionDetected = false;

    private final HostWatcher m_hostWatcher;

    private final Object m_mapLock = new Object();

    /*
     * References to other hosts in the mesh. To any foreign host, there
     * will be one primary connection and, if possible, multiple auxiliary
     * connections.
     * Updates via COW
     */
    volatile ImmutableMultimap<Integer, ForeignHost> m_foreignHosts = ImmutableMultimap.of();

    /*
     * Reference to the target HSId to FH mapping
     * Updates via COW
     */
    volatile ImmutableMap<Long, ForeignHost> m_fhMapping = ImmutableMap.of();

    /*
     * References to all the local mailboxes
     * Updates via COW
     */
    volatile ImmutableMap<Long, Mailbox> m_siteMailboxes = ImmutableMap.of();

    /*
     * All failed hosts that have ever been seen.
     * Used to dedupe failures so that they are only processed once.
     */
    private volatile ImmutableSet<Integer> m_knownFailedHosts = ImmutableSet.of();

    private AgreementSite m_agreementSite;
    private ZooKeeper m_zk;
    private final AtomicInteger m_nextSiteId = new AtomicInteger(0);
    private final AtomicInteger m_nextForeignHost = new AtomicInteger();
    private final AtomicBoolean m_paused = new AtomicBoolean(false);

    /*
     * used when coordinating joining hosts
     */
    private final JoinAcceptor m_acceptor;

    public Mailbox getMailbox(long hsId) {
        return m_siteMailboxes.get(hsId);
    }

    /**
     * @param network
     * @param coordinatorIp
     * @param expectedHosts
     * @param catalogCRC
     * @param hostLog
     * @param membershipAcceptor
     * @param m_hostWatcher
     */
    public HostMessenger(Config config, HostWatcher hostWatcher) {
        m_config = config;
        m_hostWatcher = hostWatcher;
        m_network = new VoltNetworkPool(m_config.networkThreads, 0, m_config.coreBindIds, "Server");
        m_acceptor = config.acceptor;
        m_joiner = new SocketJoiner(
                m_config.internalInterface,
                m_config.internalPort,
                m_paused,
                m_acceptor,
                this);

        // Register a clean shutdown hook for the network threads.  This gets cranky
        // when crashLocalVoltDB() is called because System.exit() can get called from
        // a random network thread which is already shutting down and we'll get delicious
        // deadlocks.  Take the coward's way out and just don't do this if we're already
        // crashing (read as: I refuse to hunt for more shutdown deadlocks).
        ShutdownHooks.registerShutdownHook(ShutdownHooks.MIDDLE, false, new Runnable() {
            @Override
            public void run()
            {
                for (ForeignHost host : m_foreignHosts.values())
                {
                    // null is OK. It means this host never saw this host id up
                    if (host != null)
                    {
                        host.close();
                    }
                }
            }
        });

    }

    public void setPartitionDetectionEnabled(boolean enabled) {
        m_partitionDetectionEnabled.set(enabled);
    }

    /**
     * Given a set of the known host IDs before a fault, and the known host IDs in the
     * post-fault cluster, determine whether or not we think a network partition may have happened.
     * ALSO NOTE: not private so it may be unit-tested.
     */
    public static boolean makePPDDecision(int thisHostId, Set<Integer> previousHosts, Set<Integer> currentHosts, boolean pdEnabled) {

        String logLine = String.format("Partition Detection at host %d code sees current hosts [%s] and previous hosts [%s]",
                thisHostId,
                StringUtils.join(currentHosts, ','),
                StringUtils.join(previousHosts, ','));
        m_tmLog.info(logLine);

        // A strict, viable minority is always a partition.
        if ((currentHosts.size() * 2) < previousHosts.size()) {
            if (pdEnabled) {
                m_tmLog.fatal("It's possible a network partition has split the cluster into multiple viable clusters. "
                        + "Current cluster contains fewer than half of the previous servers. "
                        + "Shutting down to avoid multiple copies of the database running independently.");
                return true; // partition detection triggered
            }
            else {
                m_tmLog.warn("It's possible a network partition has split the cluster into multiple viable clusters. "
                        + "Current cluster contains fewer than half of the previous servers. "
                        + "Continuing because network partition detection is disabled, but there "
                        + "is significant danger that multiple copies of the database are running "
                        + "independently.");
                return false; // partition detection not triggered
            }
        }

        // Exact 50-50 splits. The set with the lowest survivor host doesn't trigger PPD
        // If the blessed host is in the failure set, this set is not blessed.
        if (currentHosts.size() * 2 == previousHosts.size()) {
            if (pdEnabled) {
                // find the lowest hostId between the still-alive hosts and the
                // failed hosts. Which set contains the lowest hostId?
                // This should be all the pre-partition hosts IDs.  Any new host IDs
                // (say, if this was triggered by rejoin), will be greater than any surviving
                // host ID, so don't worry about including it in this search.
                if (currentHosts.contains(Collections.min(previousHosts))) {
                    m_tmLog.info("It's possible a network partition has split the cluster into multiple viable clusters. "
                            + "Current cluster contains half of the previous servers, "
                            + "including the \"tie-breaker\" node. Continuing.");
                    return false; // partition detection not triggered
                }
                else {
                    m_tmLog.fatal("It's possible a network partition has split the cluster into multiple viable clusters. "
                            + "Current cluster contains exactly half of the previous servers, but does "
                            + "not include the \"tie-breaker\" node. "
                            + "Shutting down to avoid multiple copies of the database running independently.");
                    return true; // partition detection triggered
                }
            }
            else {
                // 50/50 split. We don't care about tie-breakers for this error message
                m_tmLog.warn("It's possible a network partition has split the cluster into multiple viable clusters. "
                        + "Current cluster contains exactly half of the previous servers. "
                        + "Continuing because network partition detection is disabled, "
                        + "but there is significant danger that multiple copies of the "
                        + "database are running independently.");
                return false; // partition detection not triggered
            }
        }

        // info message will be printed on every failure that isn't handled above (most cases)
        m_tmLog.info("It's possible a network partition has split the cluster into multiple viable clusters. "
                + "Current cluster contains a majority of the prevous servers and is safe. Continuing.");
        return false; // partition detection not triggered
    }

    private void doPartitionDetectionActivities(Set<Integer> failedHostIds)
    {
        if (m_shuttingDown) {
            return;
        }

        // We should never re-enter here once we've decided we're partitioned and doomed
        Preconditions.checkState(!m_partitionDetected, "Partition detection triggered twice.");

        // figure out previous and current cluster memberships
        Set<Integer> previousHosts = getLiveHostIds();
        Set<Integer> currentHosts = new HashSet<>(previousHosts);
        currentHosts.removeAll(failedHostIds);

        // sanity!
        Preconditions.checkState(previousHosts.contains(m_localHostId));
        Preconditions.checkState(currentHosts.contains(m_localHostId));

        // decide if we're partitioned
        // this will print out warnings if we are
        if (makePPDDecision(m_localHostId, previousHosts, currentHosts, m_partitionDetectionEnabled.get())) {
            // record here so we can ensure this only happens once for this node
            m_partitionDetected = true;
            org.voltdb.VoltDB.crashLocalVoltDB("Partition detection logic will stop this process to ensure against split brains.",
                        false, null);
        }
    }

    private final DisconnectFailedHostsCallback m_failedHostsCallback = new DisconnectFailedHostsCallback() {
        @Override
        public void disconnect(Set<Integer> failedHostIds) {
            synchronized(HostMessenger.this) {

                // Decide if the failures given could put the cluster in a split-brain
                // Then decide if we should shut down to ensure that at a MAXIMUM, only
                // one viable cluster is running.
                // This feature is called "Partition Detection" in the docs.
                doPartitionDetectionActivities(failedHostIds);
                addFailedHosts(failedHostIds);

                for (int hostId: failedHostIds) {
                    removeForeignHost(hostId);
                    if (!m_shuttingDown) {
                        // info to avoid printing on the console more than once
                        // reportForeignHostFailed should print on the console once
                        m_networkLog.info(String.format("Host %d failed (DisconnectFailedHostsCallback)", hostId));
                    }
                }
                m_acceptor.detract(failedHostIds);
                // notifying any watchers who are interested in failure -- used
                // initially to do ZK cleanup when rejoining nodes die
                if (m_hostWatcher != null) {
                    m_hostWatcher.hostsFailed(failedHostIds);
                }
            }
        }
    };

    private final void addFailedHosts(Set<Integer> rip) {
        synchronized (m_mapLock) {
            m_knownFailedHosts = ImmutableSet.<Integer>builder()
                    .addAll(Sets.filter(m_knownFailedHosts, not(in(rip))))
                    .addAll(rip)
                    .build();
        }
    }

    private final void addFailedHost(int hostId) {
        if (!m_knownFailedHosts.contains(hostId)) {
            synchronized (m_mapLock) {
                m_knownFailedHosts = ImmutableSet.<Integer>builder()
                        .addAll(Sets.filter(m_knownFailedHosts, not(equalTo(hostId))))
                        .build();
            }
        }
    }

    public synchronized void prepareForShutdown()
    {
        m_shuttingDown = true;
    }

    public synchronized boolean isShuttingDown()
    {
        return m_shuttingDown;
    }

    /**
     * Synchronization protects m_knownFailedHosts and ensures that every failed host is only reported
     * once
     */
    @Override
    public synchronized void reportForeignHostFailed(int hostId) {
        long initiatorSiteId = CoreUtils.getHSIdFromHostAndSite(hostId, AGREEMENT_SITE_ID);
        m_agreementSite.reportFault(initiatorSiteId);
        if (!m_shuttingDown) {
            // should be the single console message a user sees when another node fails
            m_networkLog.warn(String.format("Host %d failed. Cluster remains operational.", hostId));
        }
    }

    @Override
    public synchronized void relayForeignHostFailed(FaultMessage fm) {
        m_agreementSite.reportFault(fm);
        if (!m_shuttingDown) {
            m_networkLog.info("Someone else claims a host failed: " + fm);
        }
    }

    /**
     * Start the host messenger and connect to the leader, or become the leader
     * if necessary.
     *
     * @param request The requested action to send to other nodes when joining
     * the mesh. This is opaque to the HostMessenger, it can be any
     * string. HostMessenger will encode this in the request to join mesh to the
     * live hosts. The live hosts can use this request string to make further
     * decision on whether or not to accept the request.
     */
    public void start() throws Exception {
        /*
         * SJ uses this barrier if this node becomes the leader to know when ZooKeeper
         * has been finished bootstrapping.
         */
        CountDownLatch zkInitBarrier = new CountDownLatch(1);

        /*
         * If start returns true then this node is the leader, it bound to the coordinator address
         * It needs to bootstrap its agreement site so that other nodes can join
         */
        if(m_joiner.start(zkInitBarrier)) {
            m_network.start();

            /*
             * m_localHostId is 0 of course.
             */
            long agreementHSId = getHSIdForLocalSite(AGREEMENT_SITE_ID);

            /*
             * A set containing just the leader (this node)
             */
            HashSet<Long> agreementSites = new HashSet<>();
            agreementSites.add(agreementHSId);

            /*
             * A basic site mailbox for the agreement site
             */
            SiteMailbox sm = new SiteMailbox(this, agreementHSId);
            createMailbox(agreementHSId, sm);


            /*
             * Construct the site with just this node
             */
            m_agreementSite =
                new AgreementSite(
                        agreementHSId,
                        agreementSites,
                        0,
                        sm,
                        new InetSocketAddress(
                                m_config.zkInterface.split(":")[0],
                                Integer.parseInt(m_config.zkInterface.split(":")[1])),
                                m_config.backwardsTimeForgivenessWindow,
                                m_failedHostsCallback);
            m_agreementSite.start();
            m_agreementSite.waitForRecovery();
            m_zk = org.voltcore.zk.ZKUtil.getClient(
                    m_config.zkInterface, 60 * 1000, VERBOTEN_THREADS);
            if (m_zk == null) {
                throw new Exception("Timed out trying to connect local ZooKeeper instance");
            }

            CoreZK.createHierarchy(m_zk);

            /*
             * This creates the ephemeral sequential node with host id 0 which
             * this node already used for itself. Just recording that fact.
             */
            final int selectedHostId = selectNewHostId(m_config.coordinatorIp.toString());
            if (selectedHostId != 0) {
                org.voltdb.VoltDB.crashLocalVoltDB("Selected host id for coordinator was not 0, " + selectedHostId, false, null);
            }

            /*
             * seed the leader host criteria ad leader is always host id 0
             */
            m_acceptor.accrue(selectedHostId, m_acceptor.decorate(new JSONObject(), Optional.empty()));

            // Store the components of the instance ID in ZK
            JSONObject instance_id = new JSONObject();
            instance_id.put("coord",
                    ByteBuffer.wrap(m_config.coordinatorIp.getAddress().getAddress()).getInt());
            instance_id.put("timestamp", System.currentTimeMillis());
            m_hostLog.debug("Cluster will have instance ID:\n" + instance_id.toString(4));
            byte[] payload = instance_id.toString(4).getBytes("UTF-8");
            m_zk.create(CoreZK.instance_id, payload, Ids.OPEN_ACL_UNSAFE, CreateMode.PERSISTENT);

            /*
             * Store all the hosts and host ids here so that waitForGroupJoin
             * knows the size of the mesh. This part only registers this host
             */
<<<<<<< HEAD
            final HostInfo hostInfo = new HostInfo(m_config.coordinatorIp.toString(),
                    m_config.rackAwarenessgroup, m_config.buddyGroup);
=======
            final HostInfo hostInfo = new HostInfo(m_config.coordinatorIp.toString(), m_config.group, m_config.localSitesCount);
>>>>>>> a067756b
            m_zk.create(CoreZK.hosts_host + selectedHostId, hostInfo.toBytes(), Ids.OPEN_ACL_UNSAFE, CreateMode.EPHEMERAL);
        }
        zkInitBarrier.countDown();
    }

    /*
     * The network is only available after start() finishes
     */
    public VoltNetworkPool getNetwork() {
        return m_network;
    }

    public VoltMessageFactory getMessageFactory()
    {
        return m_config.factory;
    }

    /**
     * Get a unique ID for this cluster
     * @return
     */
    public InstanceId getInstanceId()
    {
        if (m_instanceId == null)
        {
            try
            {
                byte[] data =
                    m_zk.getData(CoreZK.instance_id, false, null);
                JSONObject idJSON = new JSONObject(new String(data, "UTF-8"));
                m_instanceId = new InstanceId(idJSON.getInt("coord"),
                        idJSON.getLong("timestamp"));

            }
            catch (Exception e)
            {
                String msg = "Unable to get instance ID info from " + CoreZK.instance_id;
                m_hostLog.error(msg);
                throw new RuntimeException(msg, e);
            }
        }
        return m_instanceId;
    }

    /*
     * Take the new connection (member of the mesh) and create a foreign host for it
     * and put it in the map of foreign hosts
     */
    @Override
    public void notifyOfJoin(
            int hostId, SocketChannel socket,
            InetSocketAddress listeningAddress,
            JSONObject jo) {
        m_networkLog.info(getHostId() + " notified of " + hostId);
        prepSocketChannel(socket);
        ForeignHost fhost = null;
        try {
            fhost = new ForeignHost(this, hostId, socket, m_config.deadHostTimeout,
                    listeningAddress, new PicoNetwork(socket));
            putForeignHost(hostId, fhost);
            fhost.enableRead(VERBOTEN_THREADS);
        } catch (java.io.IOException e) {
            org.voltdb.VoltDB.crashLocalVoltDB("", true, e);
        }
        m_acceptor.accrue(hostId, jo);
    }

    /*
     * Set all the default options for sockets
     */
    private void prepSocketChannel(SocketChannel sc) {
        try {
            sc.socket().setSendBufferSize(1024 * 1024 * 2);
            sc.socket().setReceiveBufferSize(1024 * 1024 * 2);
        } catch (SocketException e) {
            e.printStackTrace();
        }
    }

    /*
     * Convenience method for doing the verbose COW insert into the map
     */
    private void putForeignHost(int hostId, ForeignHost fh) {
        synchronized (m_mapLock) {
            m_foreignHosts = ImmutableMultimap.<Integer, ForeignHost>builder()
                    .putAll(m_foreignHosts)
                    .put(hostId, fh)
                    .build();
        }
    }

    static final Predicate<Integer> in(final Set<Integer> set) {
        return new Predicate<Integer>() {
            @Override
            public boolean apply(Integer input) {
                return set.contains(input);
            }
        };
    }

    /*
     * Convenience method for doing the verbose COW remove from the map
     */
    private void removeForeignHost(final int hostId) {
        ImmutableCollection<ForeignHost> fhs = m_foreignHosts.get(hostId);
        synchronized (m_mapLock) {
            m_foreignHosts = ImmutableMultimap.<Integer, ForeignHost>builder()
                    .putAll(Multimaps.filterKeys(m_foreignHosts, not(equalTo(hostId))))
                    .build();
            Predicate<Long> predicates = new Predicate<Long>() {
                @Override
                public boolean apply(Long intput) {
                    return CoreUtils.getHostIdFromHSId(intput) != hostId;
                }
            };
            m_fhMapping = ImmutableMap.<Long, ForeignHost>builder()
                    .putAll(Maps.filterKeys(m_fhMapping, predicates))
                    .build();
        }
        for (ForeignHost fh : fhs) {
            fh.close();
        }
    }

    /**
     * Any node can serve a request to join. The coordination of generating a new host id
     * is done via ZK
     *
     * @param request The requested action from the rejoining host. This is
     * opaque to the HostMessenger, it can be any string. The request string can
     * be used to make further decision on whether or not to accept the request
     * in the MembershipAcceptor.
     */
    @Override
    public void requestJoin(SocketChannel socket, InetSocketAddress listeningAddress, JSONObject jo) throws Exception {
        /*
         * Generate the host id via creating an ephemeral sequential node
         */
        Integer hostId = selectNewHostId(socket.socket().getInetAddress().getHostAddress());
        prepSocketChannel(socket);
        ForeignHost fhost = null;
        try {
            try {
                JoinAcceptor.PleaDecision decision = m_acceptor.considerMeshPlea(m_zk, hostId, jo);

                /*
                 * Write the response that advertises the cluster topology
                 */
                writeRequestJoinResponse(hostId, decision, socket);
                if (!decision.accepted) {
                    socket.close();
                    return;
                }

                /*
                 * Wait for the a response from the joining node saying that it connected
                 * to all the nodes we just advertised. Use a timeout so that the cluster can't be stuck
                 * on failed joins.
                 */
                ByteBuffer finishedJoining = ByteBuffer.allocate(1);
                socket.configureBlocking(false);
                long start = System.currentTimeMillis();
                while (finishedJoining.hasRemaining() && System.currentTimeMillis() - start < 120000) {
                    int read = socket.read(finishedJoining);
                    if (read == -1) {
                        m_networkLog.info("New connection was unable to establish mesh");
                        socket.close();
                        return;
                    } else if (read < 1) {
                        Thread.sleep(5);
                    }
                }

                /*
                 * Now add the host to the mailbox system
                 */
                fhost = new ForeignHost(this, hostId, socket, m_config.deadHostTimeout,
                        listeningAddress, new PicoNetwork(socket));
                putForeignHost(hostId, fhost);
                fhost.enableRead(VERBOTEN_THREADS);

                m_acceptor.accrue(hostId, jo);
            } catch (Exception e) {
                m_networkLog.error("Error joining new node", e);
                addFailedHost(hostId);
                removeForeignHost(hostId);
                m_acceptor.detract(hostId);
                socket.close();
                return;
            }

            /*
             * And the last step is to wait for the new node to join ZooKeeper.
             * This node is the one to create the txn that will add the new host to the list of hosts
             * with agreement sites across the cluster.
             */
            long hsId = CoreUtils.getHSIdFromHostAndSite(hostId, AGREEMENT_SITE_ID);
            if (!m_agreementSite.requestJoin(hsId).await(60, TimeUnit.SECONDS)) {
                reportForeignHostFailed(hostId);
            }
        } catch (Throwable e) {
            org.voltdb.VoltDB.crashLocalVoltDB("", true, e);
        }
    }

    /*
     * Generate a new host id by creating a persistent sequential node
     */
    private Integer selectNewHostId(String address) throws Exception {
        String node =
            m_zk.create(CoreZK.hostids_host,
                    address.getBytes("UTF-8"), Ids.OPEN_ACL_UNSAFE, CreateMode.PERSISTENT_SEQUENTIAL);

        return Integer.valueOf(node.substring(node.length() - 10));
    }

    /*
     * Advertise to a newly connecting node the topology of the cluster so that it can connect to
     * the rest of the nodes
     */
    private void writeRequestJoinResponse(
            int hostId,
            JoinAcceptor.PleaDecision decision,
            SocketChannel socket) throws Exception {

        JSONObject jsObj = new JSONObject();

        jsObj.put(SocketJoiner.ACCEPTED, decision.accepted);
        if (decision.accepted) {
            /*
             * Tell the new node what its host id is
             */
            jsObj.put(SocketJoiner.NEW_HOST_ID, hostId);

            /*
             * Echo back the address that the node connected from
             */
            jsObj.put(SocketJoiner.REPORTED_ADDRESS,
                      ((InetSocketAddress) socket.socket().getRemoteSocketAddress()).getAddress().getHostAddress());

            /*
             * Create an array containing an id for every node including this one
             * even though the connection has already been made
             */
            JSONArray jsArray = new JSONArray();
            JSONObject hostObj = new JSONObject();
            hostObj.put(SocketJoiner.HOST_ID, getHostId());
            hostObj.put(SocketJoiner.ADDRESS,
                        m_config.internalInterface.isEmpty() ?
                        socket.socket().getLocalAddress().getHostAddress() :
                        m_config.internalInterface);
            hostObj.put(SocketJoiner.PORT, m_config.internalPort);
            jsArray.put(hostObj);
            for (Entry<Integer, Collection<ForeignHost>> entry : m_foreignHosts.asMap().entrySet()) {
                if (entry.getValue().isEmpty()) continue;
                int hsId = entry.getKey();
                Iterator<ForeignHost> it = entry.getValue().iterator();
                // all fhs to same host have the same address and port
                ForeignHost fh = it.next();
                hostObj = new JSONObject();
                hostObj.put(SocketJoiner.HOST_ID, hsId);
                hostObj.put(SocketJoiner.ADDRESS,
                        fh.m_listeningAddress.getAddress().getHostAddress());
                hostObj.put(SocketJoiner.PORT, fh.m_listeningAddress.getPort());
                jsArray.put(hostObj);
            }
            jsObj.put(SocketJoiner.HOSTS, jsArray);
        }
        else {
            jsObj.put(SocketJoiner.REASON, decision.errMsg);
            jsObj.put(SocketJoiner.MAY_RETRY, decision.mayRetry);
        }

        byte messageBytes[] = jsObj.toString(4).getBytes("UTF-8");
        ByteBuffer message = ByteBuffer.allocate(4 + messageBytes.length);
        message.putInt(messageBytes.length);
        message.put(messageBytes).flip();
        while (message.hasRemaining()) {
            socket.write(message);
        }
    }

    /*
     * SJ invokes this method after a node finishes connecting to the entire cluster.
     * This method constructs all the hosts and puts them in the map
     */
    @Override
    public void notifyOfHosts(
            int yourHostId,
            int[] hosts,
            SocketChannel[] sockets,
            InetSocketAddress listeningAddresses[],
            Map<Integer, JSONObject> jos) throws Exception {
        m_localHostId = yourHostId;
        long agreementHSId = getHSIdForLocalSite(AGREEMENT_SITE_ID);

        /*
         * Construct the set of agreement sites based on all the hosts that are connected
         */
        HashSet<Long> agreementSites = new HashSet<>();
        agreementSites.add(agreementHSId);

        m_network.start();//network must be running for register to work

        for (int ii = 0; ii < hosts.length; ii++) {
            m_networkLog.info(yourHostId + " notified of host " + hosts[ii]);
            agreementSites.add(CoreUtils.getHSIdFromHostAndSite(hosts[ii], AGREEMENT_SITE_ID));
            prepSocketChannel(sockets[ii]);
            ForeignHost fhost = null;
            try {
                fhost = new ForeignHost(this, hosts[ii], sockets[ii], m_config.deadHostTimeout,
                        listeningAddresses[ii], new PicoNetwork(sockets[ii]));
                putForeignHost(hosts[ii], fhost);
            } catch (java.io.IOException e) {
                org.voltdb.VoltDB.crashLocalVoltDB("Failed to instantiate foreign host", true, e);
            }
        }

        m_acceptor.accrue(jos);

        /*
         * Create the local agreement site. It knows that it is recovering because the number of
         * prexisting sites is > 0
         */
        SiteMailbox sm = new SiteMailbox(this, agreementHSId);
        createMailbox(agreementHSId, sm);
        m_agreementSite =
            new AgreementSite(
                    agreementHSId,
                    agreementSites,
                    yourHostId,
                    sm,
                    new InetSocketAddress(
                            m_config.zkInterface.split(":")[0],
                            Integer.parseInt(m_config.zkInterface.split(":")[1])),
                            m_config.backwardsTimeForgivenessWindow,
                            m_failedHostsCallback);

        /*
         * Now that the agreement site mailbox has been created it is safe
         * to enable read
         */
        for (ForeignHost fh : m_foreignHosts.values()) {
            fh.enableRead(VERBOTEN_THREADS);
        }
        m_agreementSite.start();

        /*
         * Do the usual thing of waiting for the agreement site
         * to join the cluster and creating the client
         */
        VERBOTEN_THREADS.addAll(m_network.getThreadIds());
        VERBOTEN_THREADS.addAll(m_agreementSite.getThreadIds());
        m_agreementSite.waitForRecovery();
        m_zk = org.voltcore.zk.ZKUtil.getClient(
                m_config.zkInterface, 60 * 1000, VERBOTEN_THREADS);
        if (m_zk == null) {
            throw new Exception("Timed out trying to connect local ZooKeeper instance");
        }

        /*
         * Publish the address of this node to ZK as seen by the leader
         * Also allows waitForGroupJoin to know the number of nodes in the cluster
         */
        HostInfo hostInfo;
        if (m_config.internalInterface.isEmpty()) {
            hostInfo = new HostInfo(new InetSocketAddress(m_joiner.m_reportedInternalInterface, m_config.internalPort).toString(),
<<<<<<< HEAD
                                    m_config.rackAwarenessgroup, m_config.buddyGroup);
        } else {
            hostInfo = new HostInfo(new InetSocketAddress(m_config.internalInterface, m_config.internalPort).toString(),
                                    m_config.rackAwarenessgroup, m_config.buddyGroup);
=======
                                    m_config.group, m_config.localSitesCount);
        } else {
            hostInfo = new HostInfo(new InetSocketAddress(m_config.internalInterface, m_config.internalPort).toString(),
                                    m_config.group, m_config.localSitesCount);
>>>>>>> a067756b
        }

        m_zk.create(CoreZK.hosts_host + getHostId(), hostInfo.toBytes(), Ids.OPEN_ACL_UNSAFE, CreateMode.EPHEMERAL);
    }

    /**
     * SJ receives the request of creating a new connection from given host id,
     * create a new FH for this connection.
     */
    @Override
    public void notifyOfConnection(
            int hostId,
            SocketChannel socket,
            InetSocketAddress listeningAddress) throws Exception
    {
        m_networkLog.info("Host " + getHostId() + " receives a new connection from host " + hostId);
        prepSocketChannel(socket);
        // Auxiliary connection never time out
        ForeignHost fhost = new ForeignHost(this, hostId, socket, Integer.MAX_VALUE,
                listeningAddress, new PicoNetwork(socket));
        putForeignHost(hostId, fhost);
        fhost.enableRead(VERBOTEN_THREADS);
//        m_acceptor.accrue(hostId, jsObj);
}


    private static int parseHostId(String name) {
        // HostInfo ZK node name has the form "host#", hence the offset of 4 to skip the "host".
        return Integer.parseInt(name.substring(name.indexOf("host") + 4));
    }

    /**
     * Wait until all the nodes have built a mesh.
     */
    public Map<Integer, ExtensibleGroupTag> waitForGroupJoin(int expectedHosts) {
        Map<Integer, ExtensibleGroupTag> hostGroups = Maps.newHashMap();

        try {
            while (true) {
                ZKUtil.FutureWatcher fw = new ZKUtil.FutureWatcher();
                final List<String> children = m_zk.getChildren(CoreZK.hosts, fw);
                final int numChildren = children.size();

                for (String child : children) {
                    final HostInfo info = HostInfo.fromBytes(m_zk.getData(ZKUtil.joinZKPath(CoreZK.hosts, child), false, null));
<<<<<<< HEAD
                    // HostInfo ZK node name has the form "host#", hence the offset of 4 to skip the "host".
                    ExtensibleGroupTag groupTag = new ExtensibleGroupTag(info.m_rackAwarenessGroup, info.m_buddyGroup);
                    hostGroups.put(Integer.parseInt(child.substring(child.indexOf("host") + 4)), groupTag);
=======

                    hostGroups.put(parseHostId(child), info.m_group);
>>>>>>> a067756b
                }

                /*
                 * If the target number of hosts has been reached
                 * break out
                 */
                if ( numChildren == expectedHosts) {
                    break;
                }


                /*
                 * If there are extra hosts that means too many Volt procs were started.
                 * Kill this node based on the assumption that we are the extra one. In most
                 * cases this is correct and fine and in the worst case the cluster will hang coming up
                 * because two or more hosts killed themselves
                 */
                if ( numChildren > expectedHosts) {
                    org.voltdb.VoltDB.crashLocalVoltDB("Expected to find " + expectedHosts +
                            " hosts in cluster at startup but found " + numChildren +
                            ".  Terminating this host.", false, null);
                }
                fw.get();
            }
        } catch (Exception e) {
            org.voltdb.VoltDB.crashLocalVoltDB("Error waiting for hosts to be ready", false, e);
        }

        assert hostGroups.size() == expectedHosts;
        return hostGroups;
    }

<<<<<<< HEAD
    public Map<Integer, ExtensibleGroupTag> getGroupTags()
            throws KeeperException, InterruptedException, JSONException
    {
        Map<Integer, ExtensibleGroupTag> hostGroups = Maps.newHashMap();
        final List<String> children = m_zk.getChildren(CoreZK.hosts, false);

        for (String child : children) {
            final HostInfo info = HostInfo.fromBytes(m_zk.getData(ZKUtil.joinZKPath(CoreZK.hosts, child), false, null));
            // HostInfo ZK node name has the form "host#", hence the offset of 4 to skip the "host".
            ExtensibleGroupTag groupTag = new ExtensibleGroupTag(info.m_rackAwarenessGroup, info.m_buddyGroup);
            hostGroups.put(Integer.parseInt(child.substring(child.indexOf("host") + 4)), groupTag);
=======
    public Map<Integer, String> getHostGroupsFromZK() {
        Map<Integer, String> hostGroups = Maps.newHashMap();
        try {
            List<String> children = m_zk.getChildren(CoreZK.hosts, false);
            for (String child : children) {
                byte[] payload = m_zk.getData( ZKUtil.joinZKPath(CoreZK.hosts, child), false, new Stat());
                final HostInfo info = HostInfo.fromBytes(payload);
                hostGroups.put(parseHostId(child), info.m_group);
            }
        } catch (Exception e) {
            VoltDB.crashGlobalVoltDB("Unable to get placement groups from Zookeeper", false, e);
>>>>>>> a067756b
        }
        return hostGroups;
    }

<<<<<<< HEAD
    /**
     * Rewrite the calculated buddy group tag into cluster
     */
    public void registerGroupTags(Map<Integer, ExtensibleGroupTag> hostGroups)
            throws KeeperException, InterruptedException, JSONException
    {
        final List<String> children = m_zk.getChildren(CoreZK.hosts, false);
        for (String child : children) {
            final HostInfo info = HostInfo.fromBytes(m_zk.getData(ZKUtil.joinZKPath(CoreZK.hosts, child), false, null));
            // HostInfo ZK node name has the form "host#", hence the offset of 4 to skip the "host".
            int hostId = Integer.parseInt(child.substring(child.indexOf("host") + 4));
            info.m_buddyGroup = hostGroups.get(hostId).m_buddyGroup;
            m_zk.setData(ZKUtil.joinZKPath(CoreZK.hosts, child), info.toBytes(), -1);
        }
=======
    public Map<Integer, Integer> getSitesPerHostMapFromZK() {
        Map<Integer, Integer> sphMap = new HashMap<>();
        try {
            List<String> children = m_zk.getChildren(CoreZK.hosts, false);
            for (String child : children) {
                byte[] payload = m_zk.getData( ZKUtil.joinZKPath(CoreZK.hosts, child), false, new Stat());
                final HostInfo info = HostInfo.fromBytes(payload);
                sphMap.put(parseHostId(child), info.m_localSitesCount);
            }
        } catch (Exception e) {
            VoltDB.crashGlobalVoltDB("Unable to get sitesperhost from Zookeeper", false, e);
        }
        return sphMap;
>>>>>>> a067756b
    }

    public boolean isPaused() {
        return m_paused.get();
    }

    public void unpause() {
        m_paused.set(false);
    }

    //Set Paused so socketjoiner will communicate correct status during mesh building.
    public void pause() {
        m_paused.set(true);
    }

    public int getHostId() {
        return m_localHostId;
    }

    public long getHSIdForLocalSite(int site) {
        return CoreUtils.getHSIdFromHostAndSite(getHostId(), site);
    }

    public String getHostname() {
        String hostname = org.voltcore.utils.CoreUtils.getHostnameOrAddress();
        return hostname;
    }

    public Set<Integer> getLiveHostIds()
    {
        Set<Integer> hostids = Sets.newTreeSet();
        hostids.addAll(m_foreignHosts.keySet());
        hostids.add(m_localHostId);
        return hostids;
    }

    /**
     * Given a hostid, return the hostname for it
     */
    @Override
    public String getHostnameForHostID(int hostId) {
        if (hostId == m_localHostId) {
            return CoreUtils.getHostnameOrAddress();
        }
        Iterator<ForeignHost> it = m_foreignHosts.get(hostId).iterator();
        if (it.hasNext()) {
            ForeignHost fh = it.next();
            return fh.hostname();
        } else {
            return "UNKNOWN";
        }
    }

    /**
     *
     * @param siteId
     * @param mailboxId
     * @param message
     * @return null if message was delivered locally or a ForeignHost
     * reference if a message is read to be delivered remotely.
     */
    ForeignHost presend(long hsId, VoltMessage message)
    {
        int hostId = (int)hsId;

        // the local machine case
        if (hostId == m_localHostId) {
            Mailbox mbox = m_siteMailboxes.get(hsId);
            if (mbox != null) {
                mbox.deliver(message);
                return null;
            } else {
                m_networkLog.info("Mailbox is not registered for site id " + CoreUtils.getSiteIdFromHSId(hsId));
                return null;
            }
        }

        // the foreign machine case
        ImmutableCollection<ForeignHost> fhosts = m_foreignHosts.get(hostId);
        if (fhosts.isEmpty()) {
            if (!m_knownFailedHosts.contains(hostId)) {
                m_networkLog.warn(
                        "Attempted to send a message to foreign host with id " +
                        hostId + " but there is no such host.");
            }
            return null;
        }
        ForeignHost fhost = null;
        if (CoreUtils.getSiteIdFromHSId(hsId) < 0 ) {
            // special mailbox, always use primary connection
            fhost = getPrimary(fhosts, hostId);
        } else {
            if (fhosts.size() != m_config.partitionGroupConnections) {
                fhost = getPrimary(fhosts, hostId);
            } else {
                // assign a foreign host for regular mailbox
                fhost = m_fhMapping.get(hsId);
                if (fhost == null) {
                    int index = Math.abs(m_nextForeignHost.getAndIncrement() % fhosts.size());
                    fhost = (ForeignHost) fhosts.toArray()[index];
                    bindForeignHost(hsId, fhost);
                }
            }
        }
        if (!fhost.isUp()) {
            if (!m_shuttingDown) {
                m_networkLog.info("Attempted delivery of message to failed site: " + CoreUtils.hsIdToString(hsId));
            }
            return null;
        }
        return fhost;
    }

    public void registerMailbox(Mailbox mailbox) {
        if (!m_siteMailboxes.containsKey(mailbox.getHSId())) {
                throw new RuntimeException("Can only register a mailbox with an hsid alreadly generated");
        }

        synchronized (m_mapLock) {
            ImmutableMap.Builder<Long, Mailbox> b = ImmutableMap.builder();
            for (Map.Entry<Long, Mailbox> e : m_siteMailboxes.entrySet()) {
                if (e.getKey().equals(mailbox.getHSId())) {
                    b.put(e.getKey(), mailbox);
                } else {
                    b.put(e.getKey(), e.getValue());
                }
            }
            m_siteMailboxes = b.build();
        }
    }

    private void bindForeignHost(Long hsId, ForeignHost fh) {
        synchronized (m_mapLock) {
            if (m_fhMapping.containsKey(hsId)) {
                return;
            }
            ImmutableMap.Builder<Long, ForeignHost> b = ImmutableMap.builder();
            m_fhMapping = b.putAll(m_fhMapping)
                           .put(hsId, fh)
                           .build();
        }
    }

    private ForeignHost getPrimary(ImmutableCollection<ForeignHost> fhosts, int hostId) {
        ForeignHost fhost = null;
        for (ForeignHost f : fhosts) {
            if (f.isPrimary()) {
                fhost = f;
                break;
            }
        }
        if (fhost == null) { // unlikely
            m_networkLog.warn("Attempted to deliver a message to foreign host with id" +
                        hostId + " but there is no primary connection to the host.");
            return null;
        }
        return fhost;
    }

    /*
     * Generate a slot for the mailbox and put a noop box there. Can also
     * supply a value
     */
    public long generateMailboxId(Long mailboxId) {
        final long hsId = mailboxId == null ? getHSIdForLocalSite(m_nextSiteId.getAndIncrement()) : mailboxId;
        addMailbox(hsId, new Mailbox() {
            @Override
            public void send(long hsId, VoltMessage message) {
            }

            @Override
            public void send(long[] hsIds, VoltMessage message) {
            }

            @Override
            public void deliver(VoltMessage message) {
                m_networkLog.info("No-op mailbox(" + CoreUtils.hsIdToString(hsId) + ") dropped message " + message);
            }

            @Override
            public void deliverFront(VoltMessage message) {
            }

            @Override
            public VoltMessage recv() {
                return null;
            }

            @Override
            public VoltMessage recvBlocking() {
                return null;
            }

            @Override
            public VoltMessage recvBlocking(long timeout) {
                return null;
            }

            @Override
            public VoltMessage recv(Subject[] s) {
                return null;
            }

            @Override
            public VoltMessage recvBlocking(Subject[] s) {
                return null;
            }

            @Override
            public VoltMessage recvBlocking(Subject[] s, long timeout) {
                return null;
            }

            @Override
            public long getHSId() {
                return 0L;
            }

            @Override
            public void setHSId(long hsId) {
            }

        });
        return hsId;
    }

    /*
     * Create a site mailbox with a generated host id
     */
    public Mailbox createMailbox() {
        final int siteId = m_nextSiteId.getAndIncrement();
        long hsId = getHSIdForLocalSite(siteId);
        SiteMailbox sm = new SiteMailbox( this, hsId);
        addMailbox(hsId, sm);
        return sm;
    }

    private void addMailbox(long hsId, Mailbox m) {
        synchronized (m_mapLock) {
            ImmutableMap.Builder<Long, Mailbox> b = ImmutableMap.builder();
            b.putAll(m_siteMailboxes);
            b.put(hsId, m);
            m_siteMailboxes = b.build();
        }
    }

    /**
     * Discard a mailbox
     */
    public void removeMailbox(long hsId) {
        synchronized (m_mapLock) {
            ImmutableMap.Builder<Long, Mailbox> b = ImmutableMap.builder();
            for (Map.Entry<Long, Mailbox> e : m_siteMailboxes.entrySet()) {
                if (e.getKey().equals(hsId)) continue;
                b.put(e.getKey(), e.getValue());
            }
            m_siteMailboxes = b.build();
        }
    }

    public void send(final long destinationHSId, final VoltMessage message)
    {
        assert(message != null);

        ForeignHost host = presend(destinationHSId, message);
        if (host != null) {
            host.send(new long [] { destinationHSId }, message);
        }
    }

    public void send(long[] destinationHSIds, final VoltMessage message)
    {
        assert(message != null);
        assert(destinationHSIds != null);
        final HashMap<ForeignHost, ArrayList<Long>> foreignHosts =
            new HashMap<>(32);
        for (long hsId : destinationHSIds) {
            ForeignHost host = presend(hsId, message);
            if (host == null) continue;
            ArrayList<Long> bundle = foreignHosts.get(host);
            if (bundle == null) {
                bundle = new ArrayList<>();
                foreignHosts.put(host, bundle);
            }
            bundle.add(hsId);
        }

        if (foreignHosts.size() == 0) return;

        for (Entry<ForeignHost, ArrayList<Long>> e : foreignHosts.entrySet()) {
            e.getKey().send(Longs.toArray(e.getValue()), message);
        }
    }

    /**
     * Block on this call until the number of ready hosts is
     * equal to the number of expected hosts.
     *
     * @return True if returning with all hosts ready. False if error.
     */
    public void waitForAllHostsToBeReady(int expectedHosts) {
        m_localhostReady = true;
        try {
            m_zk.create(CoreZK.readyhosts_host, null, Ids.OPEN_ACL_UNSAFE, CreateMode.EPHEMERAL_SEQUENTIAL);
            while (true) {
                ZKUtil.FutureWatcher fw = new ZKUtil.FutureWatcher();
                if (m_zk.getChildren(CoreZK.readyhosts, fw).size() == expectedHosts) {
                    break;
                }
                fw.get();
            }
        } catch (Exception e) {
            org.voltdb.VoltDB.crashLocalVoltDB("Error waiting for hosts to be ready", false, e);
        }
    }

    public synchronized boolean isLocalHostReady() {
        return m_localhostReady;
    }

    public void shutdown() throws InterruptedException
    {
        if (m_zk != null) {
            m_zk.close();
        }
        if (m_agreementSite != null) {
            m_agreementSite.shutdown();
        }
        for (ForeignHost host : m_foreignHosts.values())
        {
            // null is OK. It means this host never saw this host id up
            if (host != null)
            {
                host.close();
            }
        }
        m_joiner.shutdown();
        m_network.shutdown();
        VERBOTEN_THREADS.clear();
    }

    /*
     * Register a custom mailbox, optinally specifying what the hsid should be.
     */
    public void createMailbox(Long proposedHSId, Mailbox mailbox) {
        long hsId = 0;
        if (proposedHSId != null) {
            if (m_siteMailboxes.containsKey(proposedHSId)) {
                org.voltdb.VoltDB.crashLocalVoltDB(
                        "Attempted to create a mailbox for site " +
                        CoreUtils.hsIdToString(proposedHSId) + " twice", true, null);
            }
            hsId = proposedHSId;
        } else {
            hsId = getHSIdForLocalSite(m_nextSiteId.getAndIncrement());
            mailbox.setHSId(hsId);
        }

        addMailbox(hsId, mailbox);
    }

    /**
     * Get the number of up foreign hosts. Used for test purposes.
     * @return The number of up foreign hosts.
     */
    public int countForeignHosts() {
        int retval = 0;
        for (ForeignHost host : m_foreignHosts.values())
            if ((host != null) && (host.isUp()))
                retval++;
        return retval;
    }

    /**
     * Kill a foreign host socket by id.
     * @param hostId The id of the foreign host to kill.
     */
    public void closeForeignHostSocket(int hostId) {
        Iterator<ForeignHost> it = m_foreignHosts.get(hostId).iterator();
        while (it.hasNext()) {
            ForeignHost fh = it.next();
            if (fh.isUp()) {
                fh.killSocket();
            }
        }
        reportForeignHostFailed(hostId);
    }

    public ZooKeeper getZK() {
        return m_zk;
    }

    public JoinAcceptor getAcceptor() {
        return m_acceptor;
    }

    /*
     * Foreign hosts that share the same host id belong to the same machine, one
     * poison pill is deadly enough
     */
    public void sendPoisonPill(Collection<Integer> hostIds, String err, int cause) {
        for (int hostId : hostIds) {
            Iterator<ForeignHost> it = m_foreignHosts.get(hostId).iterator();
            // No need to overdose the poison pill
            if (it.hasNext()) {
                ForeignHost fh = it.next();
                if (fh.isUp()) {
                    fh.sendPoisonPill(err, ForeignHost.CRASH_SPECIFIED);
                }
            }
        }
    }

    public void sendPoisonPill(String err) {
        for (int hostId : m_foreignHosts.keySet()) {
            Iterator<ForeignHost> it = m_foreignHosts.get(hostId).iterator();
            if (it.hasNext()) {
                ForeignHost fh = it.next();
                if (fh.isUp()) {
                    fh.sendPoisonPill(err, ForeignHost.CRASH_ALL);
                }
            }
        }
    }

    public void sendPoisonPill(String err, int targetHostId, int cause) {
        Iterator<ForeignHost> it = m_foreignHosts.get(targetHostId).iterator();
        if (it.hasNext()) {
            ForeignHost fh = it.next();
            if (fh.isUp()) {
                fh.sendPoisonPill(err, cause);
            }
        }
    }

    public boolean validateForeignHostId(Integer hostId) {
        return !m_knownFailedHosts.contains(hostId);
    }

    public void setDeadHostTimeout(int timeout) {
        Preconditions.checkArgument(timeout > 0, "Timeout value must be > 0, was %s", timeout);
        m_hostLog.info("Dead host timeout set to " + timeout + " milliseconds");
        m_config.deadHostTimeout = timeout;
        for (ForeignHost fh : m_foreignHosts.values()) {
            fh.updateDeadHostTimeout(timeout);
        }
    }

    public Map<Long, Pair<String, long[]>>
        getIOStats(final boolean interval) throws InterruptedException, ExecutionException {
<<<<<<< HEAD
        final ImmutableMap<Integer, ForeignHost> fhosts = m_foreignHosts;
        ArrayList<IOStatsIntf> picoNetworks = new ArrayList<>(fhosts.size());
=======
        final ImmutableMultimap<Integer, ForeignHost> fhosts = m_foreignHosts;
        ArrayList<IOStatsIntf> picoNetworks = new ArrayList<IOStatsIntf>();
>>>>>>> a067756b

        for (ForeignHost fh : fhosts.values()) {
            picoNetworks.add(fh.m_network);
        }

        return m_network.getIOStats(interval, picoNetworks);
    }

    /**
     * Cut the network connection between two hostids immediately
     * Useful for simulating network partitions
     */
    public void cutLink(int hostIdA, int hostIdB) {
        if (m_localHostId == hostIdA) {
            Iterator<ForeignHost> it = m_foreignHosts.get(hostIdB).iterator();
            while (it.hasNext()) {
                ForeignHost fh = it.next();
                fh.cutLink();
            }
        }
        if (m_localHostId == hostIdB) {
            Iterator<ForeignHost> it = m_foreignHosts.get(hostIdA).iterator();
            while (it.hasNext()) {
                ForeignHost fh = it.next();
                fh.cutLink();
            }
        }
    }

    /**
     * Start all PicoNetwork threads for every FH
     */
    public void enableReads() {
        for (ForeignHost fh : m_foreignHosts.values()) {
            fh.enableRead(VERBOTEN_THREADS);
        }
    }

    public void createAuxiliaryConnections(Set<Integer> peers) {
        // Create connections to nodes within the same partition group
        int secondaryConn = m_config.partitionGroupConnections - 1; // not including primary connection
        for (int hostId : peers) {
            if (hostId == m_localHostId) {
                continue;
            }
            for (int ii = 0; ii < secondaryConn; ii++) {
                Iterator<ForeignHost> it = m_foreignHosts.get(hostId).iterator();
                if (it.hasNext()) {
                    ForeignHost fh = it.next();
                    try {
                        SocketChannel socket = m_joiner.requestForConnection(fh.m_listeningAddress);
                        // Auxiliary connection never time out
                        ForeignHost fhost = new ForeignHost(this, hostId, socket, Integer.MAX_VALUE,
                                fh.m_listeningAddress, new PicoNetwork(socket));
                        putForeignHost(hostId, fhost);
                        fhost.enableRead(VERBOTEN_THREADS);
                        System.out.println("Create secondary connection from Host " + m_localHostId + " to Host " + hostId);
                    } catch (Exception e) {
                        m_hostLog.error("Failed to connect to peer nodes.", e);
                        throw new RuntimeException("Failed to establish socket connection with " +
                                fh.m_listeningAddress.getAddress().getHostAddress(), e);
                    }
                }
            }
        }
    }

}<|MERGE_RESOLUTION|>--- conflicted
+++ resolved
@@ -47,7 +47,6 @@
 
 import org.apache.commons.lang3.StringUtils;
 import org.apache.zookeeper_voltpatches.CreateMode;
-import org.apache.zookeeper_voltpatches.KeeperException;
 import org.apache.zookeeper_voltpatches.ZooDefs.Ids;
 import org.apache.zookeeper_voltpatches.ZooKeeper;
 import org.apache.zookeeper_voltpatches.data.Stat;
@@ -69,11 +68,7 @@
 import org.voltcore.utils.ShutdownHooks;
 import org.voltcore.zk.CoreZK;
 import org.voltcore.zk.ZKUtil;
-<<<<<<< HEAD
-import org.voltdb.compiler.ClusterConfig.ExtensibleGroupTag;
-=======
 import org.voltdb.VoltDB;
->>>>>>> a067756b
 import org.voltdb.probe.MeshProber;
 
 import com.google_voltpatches.common.base.Preconditions;
@@ -101,12 +96,8 @@
     private static final VoltLogger m_hostLog = new VoltLogger("HOST");
     private static final VoltLogger m_tmLog = new VoltLogger("TM");
 
-<<<<<<< HEAD
-    public static final CopyOnWriteArraySet<Long> VERBOTEN_THREADS = new CopyOnWriteArraySet<>();
-=======
     //VERBOTEN_THREADS is a set of threads that are not allowed to use ZK client.
     public static final CopyOnWriteArraySet<Long> VERBOTEN_THREADS = new CopyOnWriteArraySet<Long>();
->>>>>>> a067756b
 
     /**
      * Callback for watching for host failures.
@@ -139,23 +130,13 @@
         private static final String INTERNAL_INTERFACE = "internalinterface";
         private static final String ZK_INTERFACE = "zkinterface";
         private static final String COORDINATOR_IP = "coordinatorip";
-<<<<<<< HEAD
-        private static final String RACK_AWARENESS_GROUP = "rackawarenessgroup";
-        private static final String BUDDY_GROUP = "buddygroup";
-=======
         private static final String GROUP = "group";
         private static final String LOCAL_SITES_COUNT = "localSitesCount";
->>>>>>> a067756b
 
         public InetSocketAddress coordinatorIp;
         public String zkInterface = "127.0.0.1:7181";
         public String internalInterface = "";
         public int internalPort = 3021;
-<<<<<<< HEAD
-        public String rackAwarenessgroup = "0";
-        public String buddyGroup = "0";
-=======
->>>>>>> a067756b
         public int deadHostTimeout = Constants.DEFAULT_HEARTBEAT_TIMEOUT_SECONDS * 1000;
         public long backwardsTimeForgivenessWindow = 1000 * 60 * 60 * 24 * 7;
         public VoltMessageFactory factory = new VoltMessageFactory();
@@ -258,17 +239,6 @@
             JSONStringer js = new JSONStringer();
             try {
                 js.object();
-<<<<<<< HEAD
-                js.key(RACK_AWARENESS_GROUP).value(rackAwarenessgroup);
-                js.key(BUDDY_GROUP).value(buddyGroup);
-                js.key(COORDINATOR_IP).value(coordinatorIp.toString());
-                js.key(ZK_INTERFACE).value(zkInterface);
-                js.key(INTERNAL_INTERFACE).value(internalInterface);
-                js.key(INTERNAL_PORT).value(internalPort);
-                js.key(DEAD_HOST_TIMEOUT).value(deadHostTimeout);
-                js.key(BACKWARDS_TIME_FORGIVENESS_WINDOW).value(backwardsTimeForgivenessWindow);
-                js.key(NETWORK_THREADS).value(networkThreads);
-=======
                 js.keySymbolValuePair(GROUP, group);
                 js.keySymbolValuePair(COORDINATOR_IP, coordinatorIp.toString());
                 js.keySymbolValuePair(ZK_INTERFACE, zkInterface);
@@ -278,7 +248,6 @@
                 js.keySymbolValuePair(BACKWARDS_TIME_FORGIVENESS_WINDOW, backwardsTimeForgivenessWindow);
                 js.keySymbolValuePair(NETWORK_THREADS, networkThreads);
                 js.keySymbolValuePair(PARTITION_GROUP_CONNECTIONS, partitionGroupConnections);
->>>>>>> a067756b
                 js.key(ACCEPTOR).value(acceptor);
                 js.keySymbolValuePair(LOCAL_SITES_COUNT, localSitesCount);
                 js.endObject();
@@ -297,19 +266,6 @@
     private static class HostInfo {
 
         private final static String HOST_IP = "hostIp";
-<<<<<<< HEAD
-        private final static String RACK_AWARENESS_GROUP = "rackAwarenessGroup";
-        private final static String BUDDY_GROUP = "buddyGroup";
-
-        final String m_hostIp;
-        final String m_rackAwarenessGroup;
-        String m_buddyGroup;
-
-        public HostInfo(String hostIp, String rackAwarenessGroup, String buddyGroup) {
-            m_hostIp = hostIp;
-            m_rackAwarenessGroup = rackAwarenessGroup;
-            m_buddyGroup = buddyGroup;
-=======
         private final static String GROUP = "group";
         private final static String LOCAL_SITES_COUNT = "localSitesCount";
 
@@ -321,22 +277,15 @@
             m_hostIp = hostIp;
             m_group = group;
             m_localSitesCount = localSitesCount;
->>>>>>> a067756b
         }
 
         public byte[] toBytes() throws JSONException
         {
             final JSONStringer js = new JSONStringer();
             js.object();
-<<<<<<< HEAD
-            js.key(HOST_IP).value(m_hostIp);
-            js.key(RACK_AWARENESS_GROUP).value(m_rackAwarenessGroup);
-            js.key(BUDDY_GROUP).value(m_buddyGroup);
-=======
             js.keySymbolValuePair(HOST_IP, m_hostIp);
             js.keySymbolValuePair(GROUP, m_group);
             js.keySymbolValuePair(LOCAL_SITES_COUNT, m_localSitesCount);
->>>>>>> a067756b
             js.endObject();
             return js.toString().getBytes(StandardCharsets.UTF_8);
         }
@@ -344,13 +293,7 @@
         public static HostInfo fromBytes(byte[] bytes) throws JSONException
         {
             final JSONObject obj = new JSONObject(new String(bytes, StandardCharsets.UTF_8));
-<<<<<<< HEAD
-            return new HostInfo(obj.getString(HOST_IP),
-                                obj.getString(RACK_AWARENESS_GROUP),
-                                obj.getString(BUDDY_GROUP));
-=======
             return new HostInfo(obj.getString(HOST_IP), obj.getString(GROUP), obj.getInt(LOCAL_SITES_COUNT));
->>>>>>> a067756b
         }
     }
 
@@ -688,7 +631,7 @@
             /*
              * A set containing just the leader (this node)
              */
-            HashSet<Long> agreementSites = new HashSet<>();
+            HashSet<Long> agreementSites = new HashSet<Long>();
             agreementSites.add(agreementHSId);
 
             /*
@@ -749,12 +692,7 @@
              * Store all the hosts and host ids here so that waitForGroupJoin
              * knows the size of the mesh. This part only registers this host
              */
-<<<<<<< HEAD
-            final HostInfo hostInfo = new HostInfo(m_config.coordinatorIp.toString(),
-                    m_config.rackAwarenessgroup, m_config.buddyGroup);
-=======
             final HostInfo hostInfo = new HostInfo(m_config.coordinatorIp.toString(), m_config.group, m_config.localSitesCount);
->>>>>>> a067756b
             m_zk.create(CoreZK.hosts_host + selectedHostId, hostInfo.toBytes(), Ids.OPEN_ACL_UNSAFE, CreateMode.EPHEMERAL);
         }
         zkInitBarrier.countDown();
@@ -1054,7 +992,7 @@
         /*
          * Construct the set of agreement sites based on all the hosts that are connected
          */
-        HashSet<Long> agreementSites = new HashSet<>();
+        HashSet<Long> agreementSites = new HashSet<Long>();
         agreementSites.add(agreementHSId);
 
         m_network.start();//network must be running for register to work
@@ -1122,17 +1060,10 @@
         HostInfo hostInfo;
         if (m_config.internalInterface.isEmpty()) {
             hostInfo = new HostInfo(new InetSocketAddress(m_joiner.m_reportedInternalInterface, m_config.internalPort).toString(),
-<<<<<<< HEAD
-                                    m_config.rackAwarenessgroup, m_config.buddyGroup);
-        } else {
-            hostInfo = new HostInfo(new InetSocketAddress(m_config.internalInterface, m_config.internalPort).toString(),
-                                    m_config.rackAwarenessgroup, m_config.buddyGroup);
-=======
                                     m_config.group, m_config.localSitesCount);
         } else {
             hostInfo = new HostInfo(new InetSocketAddress(m_config.internalInterface, m_config.internalPort).toString(),
                                     m_config.group, m_config.localSitesCount);
->>>>>>> a067756b
         }
 
         m_zk.create(CoreZK.hosts_host + getHostId(), hostInfo.toBytes(), Ids.OPEN_ACL_UNSAFE, CreateMode.EPHEMERAL);
@@ -1167,8 +1098,8 @@
     /**
      * Wait until all the nodes have built a mesh.
      */
-    public Map<Integer, ExtensibleGroupTag> waitForGroupJoin(int expectedHosts) {
-        Map<Integer, ExtensibleGroupTag> hostGroups = Maps.newHashMap();
+    public Map<Integer, String> waitForGroupJoin(int expectedHosts) {
+        Map<Integer, String> hostGroups = Maps.newHashMap();
 
         try {
             while (true) {
@@ -1178,14 +1109,8 @@
 
                 for (String child : children) {
                     final HostInfo info = HostInfo.fromBytes(m_zk.getData(ZKUtil.joinZKPath(CoreZK.hosts, child), false, null));
-<<<<<<< HEAD
-                    // HostInfo ZK node name has the form "host#", hence the offset of 4 to skip the "host".
-                    ExtensibleGroupTag groupTag = new ExtensibleGroupTag(info.m_rackAwarenessGroup, info.m_buddyGroup);
-                    hostGroups.put(Integer.parseInt(child.substring(child.indexOf("host") + 4)), groupTag);
-=======
 
                     hostGroups.put(parseHostId(child), info.m_group);
->>>>>>> a067756b
                 }
 
                 /*
@@ -1218,19 +1143,6 @@
         return hostGroups;
     }
 
-<<<<<<< HEAD
-    public Map<Integer, ExtensibleGroupTag> getGroupTags()
-            throws KeeperException, InterruptedException, JSONException
-    {
-        Map<Integer, ExtensibleGroupTag> hostGroups = Maps.newHashMap();
-        final List<String> children = m_zk.getChildren(CoreZK.hosts, false);
-
-        for (String child : children) {
-            final HostInfo info = HostInfo.fromBytes(m_zk.getData(ZKUtil.joinZKPath(CoreZK.hosts, child), false, null));
-            // HostInfo ZK node name has the form "host#", hence the offset of 4 to skip the "host".
-            ExtensibleGroupTag groupTag = new ExtensibleGroupTag(info.m_rackAwarenessGroup, info.m_buddyGroup);
-            hostGroups.put(Integer.parseInt(child.substring(child.indexOf("host") + 4)), groupTag);
-=======
     public Map<Integer, String> getHostGroupsFromZK() {
         Map<Integer, String> hostGroups = Maps.newHashMap();
         try {
@@ -1242,27 +1154,10 @@
             }
         } catch (Exception e) {
             VoltDB.crashGlobalVoltDB("Unable to get placement groups from Zookeeper", false, e);
->>>>>>> a067756b
         }
         return hostGroups;
     }
 
-<<<<<<< HEAD
-    /**
-     * Rewrite the calculated buddy group tag into cluster
-     */
-    public void registerGroupTags(Map<Integer, ExtensibleGroupTag> hostGroups)
-            throws KeeperException, InterruptedException, JSONException
-    {
-        final List<String> children = m_zk.getChildren(CoreZK.hosts, false);
-        for (String child : children) {
-            final HostInfo info = HostInfo.fromBytes(m_zk.getData(ZKUtil.joinZKPath(CoreZK.hosts, child), false, null));
-            // HostInfo ZK node name has the form "host#", hence the offset of 4 to skip the "host".
-            int hostId = Integer.parseInt(child.substring(child.indexOf("host") + 4));
-            info.m_buddyGroup = hostGroups.get(hostId).m_buddyGroup;
-            m_zk.setData(ZKUtil.joinZKPath(CoreZK.hosts, child), info.toBytes(), -1);
-        }
-=======
     public Map<Integer, Integer> getSitesPerHostMapFromZK() {
         Map<Integer, Integer> sphMap = new HashMap<>();
         try {
@@ -1276,7 +1171,6 @@
             VoltDB.crashGlobalVoltDB("Unable to get sitesperhost from Zookeeper", false, e);
         }
         return sphMap;
->>>>>>> a067756b
     }
 
     public boolean isPaused() {
@@ -1552,13 +1446,13 @@
         assert(message != null);
         assert(destinationHSIds != null);
         final HashMap<ForeignHost, ArrayList<Long>> foreignHosts =
-            new HashMap<>(32);
+            new HashMap<ForeignHost, ArrayList<Long>>(32);
         for (long hsId : destinationHSIds) {
             ForeignHost host = presend(hsId, message);
             if (host == null) continue;
             ArrayList<Long> bundle = foreignHosts.get(host);
             if (bundle == null) {
-                bundle = new ArrayList<>();
+                bundle = new ArrayList<Long>();
                 foreignHosts.put(host, bundle);
             }
             bundle.add(hsId);
@@ -1727,13 +1621,8 @@
 
     public Map<Long, Pair<String, long[]>>
         getIOStats(final boolean interval) throws InterruptedException, ExecutionException {
-<<<<<<< HEAD
-        final ImmutableMap<Integer, ForeignHost> fhosts = m_foreignHosts;
-        ArrayList<IOStatsIntf> picoNetworks = new ArrayList<>(fhosts.size());
-=======
         final ImmutableMultimap<Integer, ForeignHost> fhosts = m_foreignHosts;
         ArrayList<IOStatsIntf> picoNetworks = new ArrayList<IOStatsIntf>();
->>>>>>> a067756b
 
         for (ForeignHost fh : fhosts.values()) {
             picoNetworks.add(fh.m_network);
