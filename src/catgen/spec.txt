--- conflicted
+++ resolved
@@ -6,13 +6,6 @@
   int httpdportno                  "The port number httpd will listen on. A 0 value implies 8080."
   bool jsonapi                     "Is the http/json interface enabled?"
   bool networkpartition            "Is network partition detection enabled?"
-<<<<<<< HEAD
-  string voltRoot                  "Directory tree where snapshots, ppd snapshots, export data etc. will be output to"
-  string highVolumeOutput          "Directory where high volume data is output to"
-  string exportOverflow            "Directory where export data should overflow to"
-  string drOverflow                "Directory where DR data should overflow to"
-=======
->>>>>>> 205f1abe
   SnapshotSchedule* faultSnapshots "Configuration for snapshots generated in response to faults."
   int adminport                    "The port number of the admin port"
   bool adminstartup                "Does the server start in admin mode?"
