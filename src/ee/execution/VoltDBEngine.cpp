/* This file is part of VoltDB.
 * Copyright (C) 2008-2014 VoltDB Inc.
 *
 * This file contains original code and/or modifications of original code.
 * Any modifications made by VoltDB Inc. are licensed under the following
 * terms and conditions:
 *
 * This program is free software: you can redistribute it and/or modify
 * it under the terms of the GNU Affero General Public License as
 * published by the Free Software Foundation, either version 3 of the
 * License, or (at your option) any later version.
 *
 * This program is distributed in the hope that it will be useful,
 * but WITHOUT ANY WARRANTY; without even the implied warranty of
 * MERCHANTABILITY or FITNESS FOR A PARTICULAR PURPOSE.  See the
 * GNU Affero General Public License for more details.
 *
 * You should have received a copy of the GNU Affero General Public License
 * along with VoltDB.  If not, see <http://www.gnu.org/licenses/>.
 */
/* Copyright (C) 2008 by H-Store Project
 * Brown University
 * Massachusetts Institute of Technology
 * Yale University
 *
 * Permission is hereby granted, free of charge, to any person obtaining
 * a copy of this software and associated documentation files (the
 * "Software"), to deal in the Software without restriction, including
 * without limitation the rights to use, copy, modify, merge, publish,
 * distribute, sublicense, and/or sell copies of the Software, and to
 * permit persons to whom the Software is furnished to do so, subject to
 * the following conditions:
 *
 * The above copyright notice and this permission notice shall be
 * included in all copies or substantial portions of the Software.
 *
 * THE SOFTWARE IS PROVIDED "AS IS", WITHOUT WARRANTY OF ANY KIND,
 * EXPRESS OR IMPLIED, INCLUDING BUT NOT LIMITED TO THE WARRANTIES OF
 * MERCHANTABILITY, FITNESS FOR A PARTICULAR PURPOSE AND NONINFRINGEMENT
 * IN NO EVENT SHALL THE AUTHORS BE LIABLE FOR ANY CLAIM, DAMAGES OR
 * OTHER LIABILITY, WHETHER IN AN ACTION OF CONTRACT, TORT OR OTHERWISE,
 * ARISING FROM, OUT OF OR IN CONNECTION WITH THE SOFTWARE OR THE USE OR
 * OTHER DEALINGS IN THE SOFTWARE.
 */

#include "VoltDBEngine.h"

#include "catalog/catalog.h"
#include "catalog/catalogmap.h"
#include "catalog/cluster.h"
#include "catalog/column.h"
#include "catalog/columnref.h"
#include "catalog/connector.h"
#include "catalog/database.h"
#include "catalog/index.h"
#include "catalog/materializedviewinfo.h"
#include "catalog/procedure.h"
#include "catalog/statement.h"
#include "catalog/table.h"
#include "common/ElasticHashinator.h"
#include "common/executorcontext.hpp"
#include "common/FailureInjection.h"
#include "common/FatalException.hpp"
#include "common/LegacyHashinator.h"
#include "common/InterruptException.h"
#include "common/RecoveryProtoMessage.h"
#include "common/SerializableEEException.h"
#include "common/TupleOutputStream.h"
#include "common/TupleOutputStreamProcessor.h"
#include "executors/abstractexecutor.h"
#include "executors/executorutil.h"
#include "indexes/tableindex.h"
#include "indexes/tableindexfactory.h"
#include "plannodes/abstractplannode.h"
#include "plannodes/plannodefragment.h"
#include "storage/tablefactory.h"
#include "storage/persistenttable.h"
#include "storage/streamedtable.h"
#include "storage/MaterializedViewMetadata.h"
#include "storage/TableCatalogDelegate.hpp"
#include "org_voltdb_jni_ExecutionEngine.h" // to use static values

#include "boost/foreach.hpp"
#include "boost/scoped_ptr.hpp"
#include "boost/shared_ptr.hpp"
// The next #define limits the number of features pulled into the build
// We don't use those features.
#define BOOST_MULTI_INDEX_DISABLE_SERIALIZATION
#include <boost/multi_index_container.hpp>
#include <boost/multi_index/hashed_index.hpp>
#include <boost/multi_index/member.hpp>
#include <boost/multi_index/mem_fun.hpp>
#include <boost/multi_index/sequenced_index.hpp>

#include <sstream>
#include <locale>
#ifdef LINUX
#include <malloc.h>
#endif // LINUX

ENABLE_BOOST_FOREACH_ON_CONST_MAP(Column);
ENABLE_BOOST_FOREACH_ON_CONST_MAP(Index);
ENABLE_BOOST_FOREACH_ON_CONST_MAP(MaterializedViewInfo);
ENABLE_BOOST_FOREACH_ON_CONST_MAP(Table);

static const size_t PLAN_CACHE_SIZE = 1024 * 10;
// how many initial tuples to scan before calling into java
const int64_t LONG_OP_THRESHOLD = 10000;

using namespace std;

namespace voltdb {

// These typedefs prevent confusion in the parsing of BOOST_FOREACH.
typedef std::pair<std::string, CatalogDelegate*> LabeledCD;
typedef std::pair<std::string, catalog::Column*> LabeledColumn;
typedef std::pair<std::string, catalog::Index*> LabeledIndex;
typedef std::pair<std::string, catalog::Table*> LabeledTable;
typedef std::pair<std::string, catalog::MaterializedViewInfo*> LabeledView;

/**
 * A list of executors for runtime.
 */
class ExecutorVector {
public:
    ExecutorVector(int64_t fragmentId,
                   int64_t logThreshold,
                   int64_t memoryLimit,
                   PlanNodeFragment *fragment)
        : fragId(fragmentId)
        , planFragment(fragment)
        , limits(memoryLimit, logThreshold)
    { }

    // Accessor function to satisfy boost::multi_index::const_mem_fun template.
    int64_t getFragId() const { return fragId; }

    const int64_t fragId;
    boost::shared_ptr<PlanNodeFragment> planFragment;
    std::vector<AbstractExecutor*> list;
    TempTableLimits limits;
};

/**
 * The set of plan bytes is explicitly maintained in MRU-first order,
 * while also indexed by the plans' bytes. Here lie boost-related dragons.
 */
typedef boost::multi_index::multi_index_container<
    boost::shared_ptr<ExecutorVector>,
    boost::multi_index::indexed_by<
        boost::multi_index::sequenced<>,
        boost::multi_index::hashed_unique<
            boost::multi_index::const_mem_fun<ExecutorVector,int64_t,&ExecutorVector::getFragId>
        >
    >
> PlanSet;

/// This class wrapper around a typedef allows forward declaration as in scoped_ptr<EnginePlanSet>.
class EnginePlanSet : public PlanSet { };

VoltDBEngine::VoltDBEngine(Topend *topend, LogProxy *logProxy)
    : m_currentIndexInBatch(0),
      m_allTuplesScanned(0),
      m_tuplesProcessedInBatch(0),
      m_tuplesProcessedInFragment(0),
      m_tuplesProcessedSinceReport(0),
      m_tupleReportThreshold(LONG_OP_THRESHOLD),
      m_lastAccessedTable(NULL),
      m_currentUndoQuantum(NULL),
      m_hashinator(NULL),
      m_staticParams(MAX_PARAM_COUNT),
      m_pfCount(0),
      m_currentInputDepId(-1),
      m_isELEnabled(false),
      m_stringPool(16777216, 2),
      m_numResultDependencies(0),
      m_logManager(logProxy),
      m_templateSingleLongTable(NULL),
      m_topend(topend),
      m_executorContext(NULL)
{
#ifdef LINUX
    // We ran into an issue where memory wasn't being returned to the
    // operating system (and thus reducing RSS) when freeing. See
    // ENG-891 for some info. It seems that some code we use somewhere
    // (maybe JVM, but who knows) calls mallopt and changes some of
    // the tuning parameters. At the risk of making that software
    // angry, the following code resets the tunable parameters to
    // their default values.

    // Note: The parameters and default values come from looking at
    // the glibc 2.5 source, which I is the version that shipps
    // with redhat/centos 5. The code seems to also be effective on
    // newer versions of glibc (tested againsts 2.12.1).

    mallopt(M_MXFAST, 128);                 // DEFAULT_MXFAST
    // note that DEFAULT_MXFAST was increased to 128 for 64-bit systems
    // sometime between glibc 2.5 and glibc 2.12.1
    mallopt(M_TRIM_THRESHOLD, 128 * 1024);  // DEFAULT_TRIM_THRESHOLD
    mallopt(M_TOP_PAD, 0);                  // DEFAULT_TOP_PAD
    mallopt(M_MMAP_THRESHOLD, 128 * 1024);  // DEFAULT_MMAP_THRESHOLD
    mallopt(M_MMAP_MAX, 65536);             // DEFAULT_MMAP_MAX
    mallopt(M_CHECK_ACTION, 3);             // DEFAULT_CHECK_ACTION
#endif // LINUX
    // Be explicit about running in the standard C locale for now.
    locale::global(locale("C"));
    setenv("TZ", "UTC", 0); // set timezone as "UTC" in EE level
}

bool
VoltDBEngine::initialize(int32_t clusterIndex,
                         int64_t siteId,
                         int32_t partitionId,
                         int32_t hostId,
                         string hostname,
                         int64_t tempTableMemoryLimit,
                         int32_t compactionThreshold)
{
    m_clusterIndex = clusterIndex;
    m_siteId = siteId;
    m_partitionId = partitionId;
    m_tempTableMemoryLimit = tempTableMemoryLimit;
    m_compactionThreshold = compactionThreshold;

    // Instantiate our catalog - it will be populated later on by load()
    m_catalog.reset(new catalog::Catalog());

    // create the template single long (int) table
    assert (m_templateSingleLongTable == NULL);
    m_templateSingleLongTable = new char[m_templateSingleLongTableSize];
    memset(m_templateSingleLongTable, 0, m_templateSingleLongTableSize);
    m_templateSingleLongTable[7] = 43;  // size through start of data?
    m_templateSingleLongTable[11] = 23; // size of header
    m_templateSingleLongTable[13] = 0;  // status code
    m_templateSingleLongTable[14] = 1;  // number of columns
    m_templateSingleLongTable[15] = VALUE_TYPE_BIGINT; // column type
    m_templateSingleLongTable[19] = 15; // column name length:  "modified_tuples" == 15
    m_templateSingleLongTable[20] = 'm';
    m_templateSingleLongTable[21] = 'o';
    m_templateSingleLongTable[22] = 'd';
    m_templateSingleLongTable[23] = 'i';
    m_templateSingleLongTable[24] = 'f';
    m_templateSingleLongTable[25] = 'i';
    m_templateSingleLongTable[26] = 'e';
    m_templateSingleLongTable[27] = 'd';
    m_templateSingleLongTable[28] = '_';
    m_templateSingleLongTable[29] = 't';
    m_templateSingleLongTable[30] = 'u';
    m_templateSingleLongTable[31] = 'p';
    m_templateSingleLongTable[32] = 'l';
    m_templateSingleLongTable[33] = 'e';
    m_templateSingleLongTable[34] = 's';
    m_templateSingleLongTable[38] = 1; // row count
    m_templateSingleLongTable[42] = 8; // row size

    // required for catalog loading.
    m_executorContext = new ExecutorContext(siteId,
                                            m_partitionId,
                                            m_currentUndoQuantum,
                                            getTopend(),
                                            &m_stringPool,
                                            this,
                                            m_isELEnabled,
                                            hostname,
                                            hostId);
    return true;
}

VoltDBEngine::~VoltDBEngine() {
    // WARNING WARNING WARNING
    // The sequence below in which objects are cleaned up/deleted is
    // fragile.  Reordering or adding additional destruction below
    // greatly increases the risk of accidentally freeing the same
    // object multiple times.  Change at your own risk.
    // --izzy 8/19/2009

    // clean up execution plans
    m_plans.reset();

    // Clear the undo log before deleting the persistent tables so
    // that the persistent table schema are still around so we can
    // actually find the memory that has been allocated to non-inlined
    // strings and deallocated it.
    m_undoLog.clear();

    // clean up memory for the template memory for the single long (int) table
    if (m_templateSingleLongTable) {
        delete[] m_templateSingleLongTable;
    }

    // Delete table delegates and release any table reference counts.
    typedef pair<int64_t, Table*> TID;

    BOOST_FOREACH (LabeledCD cd, m_catalogDelegates) {
        delete cd.second;
    }

    BOOST_FOREACH (TID tid, m_snapshottingTables) {
        tid.second->decrementRefcount();
    }

    delete m_executorContext;
}

// ------------------------------------------------------------------
// OBJECT ACCESS FUNCTIONS
// ------------------------------------------------------------------
catalog::Catalog *VoltDBEngine::getCatalog() const {
    return (m_catalog.get());
}

Table* VoltDBEngine::getTable(int32_t tableId) const
{
    // Caller responsible for checking null return value.
    return findInMapOrNull(tableId, m_tables);
}

Table* VoltDBEngine::getTable(string name) const
{
    // Caller responsible for checking null return value.
    return findInMapOrNull(name, m_tablesByName);
}

TableCatalogDelegate* VoltDBEngine::getTableDelegate(string name) const
{
    // Caller responsible for checking null return value.
    CatalogDelegate * delegate = findInMapOrNull(name, m_delegatesByName);
    return dynamic_cast<TableCatalogDelegate*>(delegate);
}

catalog::Table* VoltDBEngine::getCatalogTable(std::string name) const {
    // iterate over all of the tables in the new catalog
    BOOST_FOREACH (LabeledTable labeledTable, m_database->tables()) {
        catalog::Table *catalogTable = labeledTable.second;
        if (catalogTable->name() == name) {
            return catalogTable;
        }
    }
    return NULL;
}

void VoltDBEngine::serializeTable(int32_t tableId, SerializeOutput& out) const
{
    // Just look in our list of tables
    Table* table = getTable(tableId);
    if ( ! table) {
        throwFatalException("Unable to find table for TableId '%d'", (int) tableId);
    }
    table->serializeTo(out);
}

// ------------------------------------------------------------------
// EXECUTION FUNCTIONS
// ------------------------------------------------------------------

int VoltDBEngine::executePlanFragments(int32_t numFragments,
                                       int64_t planfragmentIds[],
                                       int64_t inputDependencyIds[],
                                       ReferenceSerializeInput &serialize_in,
                                       int64_t spHandle,
                                       int64_t lastCommittedSpHandle,
                                       int64_t uniqueId,
                                       int64_t undoToken)
{
    // count failures
    int failures = 0;

    setUndoToken(undoToken);

    // reset these at the start of each batch
    m_tuplesProcessedInBatch = 0;
    m_tuplesProcessedInFragment = 0;
    m_tuplesProcessedSinceReport = 0;

    for (m_currentIndexInBatch = 0; m_currentIndexInBatch < numFragments; ++m_currentIndexInBatch) {

        m_usedParamcnt = serialize_in.readShort();
        if (m_usedParamcnt < 0) {
            throwFatalException("parameter count is negative: %d", m_usedParamcnt);
        }
        assert (m_usedParamcnt < MAX_PARAM_COUNT);

        for (int j = 0; j < m_usedParamcnt; ++j) {
            m_staticParams[j].deserializeFromAllocateForStorage(serialize_in, &m_stringPool);
        }

        // success is 0 and error is 1.
        if (executePlanFragment(planfragmentIds[m_currentIndexInBatch],
                                inputDependencyIds ? inputDependencyIds[m_currentIndexInBatch] : -1,
                                spHandle,
                                lastCommittedSpHandle,
                                uniqueId,
                                m_currentIndexInBatch == 0,
                                m_currentIndexInBatch == (numFragments - 1))) {
            ++failures;
            break;
        }

        // at the end of each frag, rollup and reset counters
        m_tuplesProcessedInBatch += m_tuplesProcessedInFragment;
        m_tuplesProcessedInFragment = 0;
        m_tuplesProcessedSinceReport = 0;
    }

    m_stringPool.purge();

    return failures;
}

int VoltDBEngine::executePlanFragment(int64_t planfragmentId,
                                      int64_t inputDependencyId,
                                      int64_t spHandle,
                                      int64_t lastCommittedSpHandle,
                                      int64_t uniqueId,
                                      bool first,
                                      bool last)
{
    assert(planfragmentId != 0);

    m_currentInputDepId = static_cast<int32_t>(inputDependencyId);

    /*
     * Reserve space in the result output buffer for the number of
     * result dependencies and for the dirty byte. Necessary for a
     * plan fragment because the number of produced depenencies may
     * not be known in advance.
     */
    if (first) {
        m_startOfResultBuffer = m_resultOutput.reserveBytes(sizeof(int32_t)
                                                            + sizeof(int8_t));
        m_dirtyFragmentBatch = false;
    }

    // set this to zero for dml operations
    m_tuplesModified = 0;

    /*
     * Reserve space in the result output buffer for the number of
     * result dependencies generated by this particular plan fragment.
     * Necessary for a plan fragment because the
     * number of produced dependencies may not be known in advance.
     */
    m_numResultDependencies = 0;
    size_t numResultDependenciesCountOffset = m_resultOutput.reserveBytes(4);

    // configure the execution context.
    m_executorContext->setupForPlanFragments(getCurrentUndoQuantum(),
                                             spHandle,
                                             lastCommittedSpHandle,
                                             uniqueId);

    // count the number of plan fragments executed
    ++m_pfCount;

    // execution lists for planfragments are cached by planfragment id
    ExecutorVector *execsForFrag = NULL;
    try {
        execsForFrag = getExecutorVectorForFragmentId(planfragmentId);
    }
    catch (const SerializableEEException &e) {
        resetReusedResultOutputBuffer();
        e.serialize(getExceptionOutputSerializer());

        // set this back to -1 for error handling
        m_currentInputDepId = -1;
        m_currExecutorVec = NULL;

        return ENGINE_ERRORCODE_ERROR;
    }
    assert(execsForFrag);
    m_currExecutorVec = execsForFrag;

    // Walk through the queue and execute each plannode.  The query
    // planner guarantees that for a given plannode, all of its
    // children are positioned before it in this list, therefore
    // dependency tracking is not needed here.
    size_t ttl = execsForFrag->list.size();

    for (int ctr = 0; ctr < ttl; ++ctr) {
        AbstractExecutor *executor = execsForFrag->list[ctr];
        assert (executor);

        try {
            // Now call the execute method to actually perform whatever action
            // it is that the node is supposed to do...
            if (!executor->execute(m_staticParams)) {
                VOLT_TRACE("The Executor's execution at position '%d'"
                           " failed for PlanFragment '%jd'",
                           ctr, (intmax_t)planfragmentId);
                cleanupExecutors(execsForFrag);

                return ENGINE_ERRORCODE_ERROR;
            }
        } catch (const SerializableEEException &e) {
            VOLT_TRACE("The Executor's execution at position '%d'"
                       " failed for PlanFragment '%jd'",
                       ctr, (intmax_t)planfragmentId);
            cleanupExecutors(execsForFrag);
            resetReusedResultOutputBuffer();
            e.serialize(getExceptionOutputSerializer());

            return ENGINE_ERRORCODE_ERROR;
        }
    }
    // Clean up all the tempTable when each plan finishes and reset current InputDepId
    cleanupExecutors(execsForFrag);

    // assume this is sendless dml
    if (m_numResultDependencies == 0) {
        // put the number of tuples modified into our simple table
        uint64_t changedCount = htonll(m_tuplesModified);
        memcpy(m_templateSingleLongTable + m_templateSingleLongTableSize - 8, &changedCount, sizeof(changedCount));
        m_resultOutput.writeBytes(m_templateSingleLongTable, m_templateSingleLongTableSize);
        m_numResultDependencies++;
    }

    //Write the number of result dependencies if necessary.
    m_resultOutput.writeIntAt(numResultDependenciesCountOffset, m_numResultDependencies);

    // if a fragment modifies any tuples, the whole batch is dirty
    if (m_tuplesModified > 0) {
        m_dirtyFragmentBatch = true;
    }

    // write dirty-ness of the batch and number of dependencies output to the FRONT of
    // the result buffer
    if (last) {
        m_resultOutput.writeIntAt(m_startOfResultBuffer,
            static_cast<int32_t>((m_resultOutput.position() - m_startOfResultBuffer) - sizeof(int32_t)));
        m_resultOutput.writeBoolAt(m_startOfResultBuffer + sizeof(int32_t), m_dirtyFragmentBatch);
    }

    VOLT_DEBUG("Finished executing.");
    return ENGINE_ERRORCODE_SUCCESS;
}

/**
 * Function that clean up the temp table the executors used and reset other metadata.
 */
void VoltDBEngine::cleanupExecutors(ExecutorVector * execsForFrag) {
    // Clean up all the tempTable when each plan finishes
    BOOST_FOREACH (AbstractExecutor *executor, execsForFrag->list) {
        assert (executor);
        executor->cleanupTempOutputTable();
    }
    // set this back to -1 for error handling
    m_currentInputDepId = -1;
    m_currExecutorVec = NULL;
    if (execsForFrag != NULL) {
        execsForFrag->limits.resetPeakMemory();
    }
}

// -------------------------------------------------
// RESULT FUNCTIONS
// -------------------------------------------------
bool VoltDBEngine::send(Table* dependency) {
    VOLT_DEBUG("Sending Dependency from C++");
    m_resultOutput.writeInt(-1); // legacy placeholder for old output id
    if (!dependency->serializeTo(m_resultOutput))
        return false;
    m_numResultDependencies++;
    return true;
}

int VoltDBEngine::loadNextDependency(Table* destination) {
    return m_topend->loadNextDependency(m_currentInputDepId, &m_stringPool, destination);
}

// -------------------------------------------------
// Catalog Functions
// -------------------------------------------------
bool VoltDBEngine::updateCatalogDatabaseReference() {
    catalog::Cluster *cluster = m_catalog->clusters().get("cluster");
    if (!cluster) {
        VOLT_ERROR("Unable to find cluster catalog information");
        return false;
    }

    m_database = cluster->databases().get("database");
    if (!m_database) {
        VOLT_ERROR("Unable to find database catalog information");
        return false;
    }

    return true;
}

bool VoltDBEngine::loadCatalog(const int64_t timestamp, const string &catalogPayload) {
    assert(m_executorContext != NULL);
    ExecutorContext* executorContext = ExecutorContext::getExecutorContext();
    if (executorContext == NULL) {
        VOLT_DEBUG("Rebinding EC (%ld) to new thread", (long)m_executorContext);
        // It is the thread-hopping VoltDBEngine's responsibility to re-establish the EC for each new thread it runs on.
        m_executorContext->bindToThread();
    }

    assert(m_catalog != NULL);
    VOLT_DEBUG("Loading catalog...");


    m_catalog->execute(catalogPayload);


    if (updateCatalogDatabaseReference() == false) {
        return false;
    }

    // deal with the epoch
    catalog::Cluster* catalogCluster = m_catalog->clusters().get("cluster");
    int64_t epoch = catalogCluster->localepoch() * (int64_t)1000;
    m_executorContext->setEpoch(epoch);

    // Tables care about EL state.
    if (m_database->connectors().size() > 0 && m_database->connectors().get("0")->enabled()) {
        VOLT_DEBUG("EL enabled.");
        m_executorContext->m_exportEnabled = true;
        m_isELEnabled = true;
    }

    // load up all the tables, adding all tables
    if (processCatalogAdditions(true, timestamp) == false) {
        return false;
    }

    rebuildTableCollections();

    // load up all the materialized views
    initMaterializedViews(true);

    VOLT_DEBUG("Loaded catalog...");
    return true;
}

/*
 * Obtain the recent deletion list from the catalog.  For any item in
 * that list with a corresponding table delegate, process a deletion.
 *
 * TODO: This should be extended to find the parent delegate if the
 * deletion isn't a top-level object .. and delegates should have a
 * deleteChildCommand() interface.
 *
 * Note, this only deletes tables, indexes are deleted in
 * processCatalogAdditions(..) for dumb reasons.
 */
void
VoltDBEngine::processCatalogDeletes(int64_t timestamp )
{
    vector<string> deletions;
    m_catalog->getDeletedPaths(deletions);

    BOOST_FOREACH (string path, deletions) {
        VOLT_TRACE("delete path:");

        map<string, CatalogDelegate*>::iterator pos = m_catalogDelegates.find(path);
        if (pos == m_catalogDelegates.end()) {
           continue;
        }
        CatalogDelegate *delegate = pos->second;
        TableCatalogDelegate *tcd = dynamic_cast<TableCatalogDelegate*>(delegate);
        /*
         * Instruct the table to flush all export data
         * Then tell it about the new export generation/catalog txnid
         * which will cause it to notify the topend export data source
         * that no more data is coming for the previous generation
         */
        if (tcd) {
            Table *table = tcd->getTable();
            m_delegatesByName.erase(table->name());
            StreamedTable *streamedtable = dynamic_cast<StreamedTable*>(table);
            if (streamedtable) {
                const std::string signature = tcd->signature();
                m_exportingTables.erase(signature);
                streamedtable->setSignatureAndGeneration(signature, timestamp);
            }
        }
        delete delegate;
        m_catalogDelegates.erase(pos);
    }
}

static bool haveDifferentSchema(catalog::Table *t1, voltdb::Table *t2)
{
    // covers column count
    if (t1->columns().size() != t2->columnCount()) {
        return true;
    }

    // make sure each column has same metadata
    map<string, catalog::Column*>::const_iterator outerIter;
    for (outerIter = t1->columns().begin();
         outerIter != t1->columns().end();
         outerIter++)
    {
        int index = outerIter->second->index();
        int size = outerIter->second->size();
        int32_t type = outerIter->second->type();
        std::string name = outerIter->second->name();
        bool nullable = outerIter->second->nullable();
        bool inBytes = outerIter->second->inbytes();

        if (t2->columnName(index).compare(name)) {
            return true;
        }

        const TupleSchema::ColumnInfo *columnInfo = t2->schema()->getColumnInfo(index);

        if (columnInfo->allowNull != nullable) {
            return true;
        }

        if (columnInfo->getVoltType() != type) {
            return true;
        }

        // check the size of types where size matters
        if ((type == VALUE_TYPE_VARCHAR) || (type == VALUE_TYPE_VARBINARY)) {
            if (columnInfo->length != size) {
                return true;
            }
            if (columnInfo->inBytes != inBytes) {
                assert(type == VALUE_TYPE_VARCHAR);
                return true;
            }
        }
    }

    return false;
}


/*
 * Create catalog delegates for new catalog tables.
 * Create the tables themselves when new tables are needed.
 * Add and remove indexes if indexes are added or removed from an
 * existing table.
 * Use the txnId of the catalog update as the generation for export
 * data.
 */
bool
VoltDBEngine::processCatalogAdditions(bool addAll, int64_t timestamp)
{
    // iterate over all of the tables in the new catalog
    BOOST_FOREACH (LabeledTable labeledTable, m_database->tables()) {
        // get the catalog's table object
        catalog::Table *catalogTable = labeledTable.second;
        if (addAll || catalogTable->wasAdded()) {
            VOLT_TRACE("add a completely new table...");

            //////////////////////////////////////////
            // add a completely new table
            //////////////////////////////////////////

            TableCatalogDelegate *tcd = new TableCatalogDelegate(catalogTable->relativeIndex(),
                                                                 catalogTable->path(),
                                                                 catalogTable->signature(),
                                                                 m_compactionThreshold);

            // use the delegate to init the table and create indexes n' stuff
            if (tcd->init(*m_database, *catalogTable) != 0) {
                VOLT_ERROR("Failed to initialize table '%s' from catalog",
                           catalogTable->name().c_str());
                return false;
            }
            m_catalogDelegates[catalogTable->path()] = tcd;
            m_delegatesByName[tcd->getTable()->name()] = tcd;

            // set export info on the new table
            if (tcd->exportEnabled()) {
                tcd->getTable()->setSignatureAndGeneration(catalogTable->signature(), timestamp);
                m_exportingTables[catalogTable->signature()] = tcd->getTable();
            }
        }
        else {

            //////////////////////////////////////////////
            // update the export info for existing tables
            //
            // add/modify/remove indexes that have changed
            //  in the catalog
            //////////////////////////////////////////////

            // get the delegate and bail if it's not here
            // - JHH: I'm not sure why not finding a delegate is safe to ignore
            CatalogDelegate* delegate = findInMapOrNull(catalogTable->path(), m_catalogDelegates);
            TableCatalogDelegate *tcd = dynamic_cast<TableCatalogDelegate*>(delegate);
            if (!tcd) {
                continue;
            }

            Table *table = tcd->getTable();

            PersistentTable *persistenttable = dynamic_cast<PersistentTable*>(table);
            /*
             * Instruct the table that was not added but is being retained to flush
             * Then tell it about the new export generation/catalog txnid
             * which will cause it to notify the topend export data source
             * that no more data is coming for the previous generation
             */
            if ( ! persistenttable) {
                StreamedTable *streamedtable = dynamic_cast<StreamedTable*>(table);
                assert(streamedtable);
                streamedtable->setSignatureAndGeneration(catalogTable->signature(), timestamp);
                // note, this is the end of the line for export tables for now,
                // don't allow them to change schema yet
                continue;
            }

            //////////////////////////////////////////
            // if the table schema has changed, build a new
            // table and migrate tuples over to it, repopulating
            // indexes as we go
            //////////////////////////////////////////

            if (haveDifferentSchema(catalogTable, persistenttable)) {
                char msg[512];
                snprintf(msg, sizeof(msg), "Table %s has changed schema and will be rebuilt.",
                         catalogTable->name().c_str());
                LogManager::getThreadLogger(LOGGERID_HOST)->log(LOGLEVEL_INFO, msg);

                tcd->processSchemaChanges(*m_database, *catalogTable, m_delegatesByName);

                snprintf(msg, sizeof(msg), "Table %s was successfully rebuilt with new schema.",
                         catalogTable->name().c_str());
                LogManager::getThreadLogger(LOGGERID_HOST)->log(LOGLEVEL_INFO, msg);

                // don't continue on to modify/add/remove indexes, because the
                // call above should rebuild them all anyway
                continue;
            }

            //
            // Same schema, but TUPLE_LIMIT may change.
            // Because there is no table rebuilt work next, no special need to take care of
            // the new tuple limit.
            //
            persistenttable->setTupleLimit(catalogTable->tuplelimit());

            //////////////////////////////////////////
            // find all of the indexes to add
            //////////////////////////////////////////

            const vector<TableIndex*> currentIndexes = persistenttable->allIndexes();

            // iterate over indexes for this table in the catalog
            BOOST_FOREACH (LabeledIndex labeledIndex, catalogTable->indexes()) {
                catalog::Index* foundIndex = labeledIndex.second;
                std::string indexName = foundIndex->name();
                std::string catalogIndexId = TableCatalogDelegate::getIndexIdString(*foundIndex);

                // Look for an index on the table to match the catalog index
                bool found = false;
                BOOST_FOREACH (TableIndex* currIndex, currentIndexes) {
                    std::string currentIndexId = currIndex->getId();
                    if (catalogIndexId == currentIndexId) {
                        // rename the index if needed (or even if not)
                        currIndex->rename(indexName);
                        found = true;
                        break;
                    }
                }

                if (!found) {
                    VOLT_TRACE("create and add the index...");
                    // create and add the index
                    TableIndexScheme scheme;
                    bool success = TableCatalogDelegate::getIndexScheme(*catalogTable,
                                                                        *foundIndex,
                                                                        persistenttable->schema(),
                                                                        &scheme);
                    if (!success) {
                        VOLT_ERROR("Failed to initialize index '%s' from catalog",
                                   foundIndex->name().c_str());
                        return false;
                    }

                    TableIndex *index = TableIndexFactory::getInstance(scheme);
                    assert(index);

                    // all of the data should be added here
                    persistenttable->addIndex(index);

                    // add the index to the stats source
                    index->getIndexStats()->configure(index->getName() + " stats",
                                                      persistenttable->name(),
                                                      foundIndex->relativeIndex());
                }
            }

            //////////////////////////////////////////
            // now find all of the indexes to remove
            //////////////////////////////////////////

            bool found = false;
            // iterate through all of the existing indexes
            BOOST_FOREACH (TableIndex* currIndex, currentIndexes) {
                std::string currentIndexId = currIndex->getId();

                // iterate through all of the catalog indexes,
                //  looking for a match.
                BOOST_FOREACH (LabeledIndex labeledIndex, catalogTable->indexes()) {
                    std::string catalogIndexId =
                        TableCatalogDelegate::getIndexIdString(*(labeledIndex.second));
                    if (catalogIndexId == currentIndexId) {
                        found = true;
                        break;
                    }
                }

                // if the table has an index that the catalog doesn't,
                // then remove the index
                if (!found) {
                    persistenttable->removeIndex(currIndex);
                }
            }

            ///////////////////////////////////////////////////
            // now find all of the materialized views to remove
            ///////////////////////////////////////////////////

            vector<catalog::MaterializedViewInfo*> survivingInfos;
            vector<MaterializedViewMetadata*> survivingViews;
            vector<MaterializedViewMetadata*> obsoleteViews;

            const catalog::CatalogMap<catalog::MaterializedViewInfo> & views = catalogTable->views();
            persistenttable->segregateMaterializedViews(views.begin(), views.end(),
                                                        survivingInfos, survivingViews,
                                                        obsoleteViews);

            // This process temporarily duplicates the materialized view definitions and their
            // target table reference counts for all the right materialized view tables,
            // leaving the others to go away with the existingTable.
            // Since this is happening "mid-stream" in the redefinition of all of the source and target tables,
            // there needs to be a way to handle cases where the target table HAS been redefined already and
            // cases where it HAS NOT YET been redefined (and cases where it just survives intact).
            // At this point, the materialized view makes a best effort to use the
            // current/latest version of the table -- particularly, because it will have made off with the
            // "old" version's primary key index, which is used in the MaterializedViewMetadata constructor.
            // Once ALL tables have been added/(re)defined, any materialized view definitions that still use
            // an obsolete target table needs to be brought forward to reference the replacement table.
            // See initMaterializedViews

            for (int ii = 0; ii < survivingInfos.size(); ++ii) {
                catalog::MaterializedViewInfo * currInfo = survivingInfos[ii];
                PersistentTable* oldTargetTable = survivingViews[ii]->targetTable();
                // Use the now-current definiton of the target table, to be updated later, if needed.
                TableCatalogDelegate* targetDelegate =
                    dynamic_cast<TableCatalogDelegate*>(findInMapOrNull(oldTargetTable->name(),
                                                                        m_delegatesByName));
                PersistentTable* targetTable = oldTargetTable; // fallback value if not (yet) redefined.
                if (targetDelegate) {
                    PersistentTable* newTargetTable =
                        dynamic_cast<PersistentTable*>(targetDelegate->getTable());
                    if (newTargetTable) {
                        targetTable = newTargetTable;
                    }
                }
                // This is not a leak -- the view metadata is self-installing into the new table.
                // Also, it guards its targetTable from accidental deletion with a refcount bump.
                new MaterializedViewMetadata(persistenttable, targetTable, currInfo);
                obsoleteViews.push_back(survivingViews[ii]);
            }

            BOOST_FOREACH (MaterializedViewMetadata * toDrop, obsoleteViews) {
                persistenttable->dropMaterializedView(toDrop);
            }
        }
    }

    // new plan fragments are handled differently.
    return true;
}


/*
 * Accept a list of catalog commands expressing a diff between the
 * current and the desired catalog. Execute those commands and create,
 * delete or modify the corresponding exectution engine objects.
 */
bool
VoltDBEngine::updateCatalog(const int64_t timestamp, const string &catalogPayload)
{
    // clean up execution plans when the tables underneath might change
    if (m_plans) {
        m_plans->clear();
    }

    assert(m_catalog != NULL); // the engine must be initialized

    VOLT_DEBUG("Updating catalog...");

    // apply the diff commands to the existing catalog
    // throws SerializeEEExceptions on error.
    m_catalog->execute(catalogPayload);

    if (updateCatalogDatabaseReference() == false) {
        VOLT_ERROR("Error re-caching catalog references.");
        return false;
    }

    processCatalogDeletes(timestamp);

    if (processCatalogAdditions(false, timestamp) == false) {
        VOLT_ERROR("Error processing catalog additions.");
        return false;
    }

    rebuildTableCollections();

    initMaterializedViews(false);

    m_catalog->purgeDeletions();
    VOLT_DEBUG("Updated catalog...");
    return true;
}

bool
VoltDBEngine::loadTable(int32_t tableId,
                        ReferenceSerializeInput &serializeIn,
                        int64_t spHandle, int64_t lastCommittedSpHandle,
                        bool returnUniqueViolations)
{
    //Not going to thread the unique id through.
    //The spHandle and lastCommittedSpHandle aren't really used in load table
    //since their only purpose as of writing this (1/2013) they are only used
    //for export data and we don't technically support loading into an export table
    m_executorContext->setupForPlanFragments(getCurrentUndoQuantum(),
                                             spHandle,
                                             -1,
                                             lastCommittedSpHandle);

    Table* ret = getTable(tableId);
    if (ret == NULL) {
        VOLT_ERROR("Table ID %d doesn't exist. Could not load data",
                   (int) tableId);
        return false;
    }

    PersistentTable* table = dynamic_cast<PersistentTable*>(ret);
    if (table == NULL) {
        VOLT_ERROR("Table ID %d(name '%s') is not a persistent table."
                   " Could not load data",
                   (int) tableId, ret->name().c_str());
        return false;
    }

    try {
        table->loadTuplesFrom(serializeIn, NULL, returnUniqueViolations ? &m_resultOutput : NULL);
    } catch (const SerializableEEException &e) {
        throwFatalException("%s", e.message().c_str());
    }
    return true;
}

/*
 * Delete and rebuild id based table collections. Does not affect
 * any currently stored tuples.
 */
void VoltDBEngine::rebuildTableCollections()
{
    // 1. See header comments explaining m_snapshottingTables.
    // 2. Don't clear m_exportTables. They are still exporting, even if deleted.
    // 3. Clear everything else.
    m_tables.clear();
    m_tablesByName.clear();

    // need to re-map all the table ids / indexes
    getStatsManager().unregisterStatsSource(STATISTICS_SELECTOR_TYPE_TABLE);
    getStatsManager().unregisterStatsSource(STATISTICS_SELECTOR_TYPE_INDEX);

    // walk the table delegates and update local table collections
    BOOST_FOREACH (LabeledCD cd, m_catalogDelegates) {
        TableCatalogDelegate *tcd = dynamic_cast<TableCatalogDelegate*>(cd.second);
        if (tcd) {
            catalog::Table *catTable = m_database->tables().get(tcd->getTable()->name());
            m_tables[catTable->relativeIndex()] = tcd->getTable();
            m_tablesByName[tcd->getTable()->name()] = tcd->getTable();

            getStatsManager().registerStatsSource(STATISTICS_SELECTOR_TYPE_TABLE,
                                                  catTable->relativeIndex(),
                                                  tcd->getTable()->getTableStats());

            // add all of the indexes to the stats source
            const std::vector<TableIndex*>& tindexes = tcd->getTable()->allIndexes();
            BOOST_FOREACH (TableIndex *index, tindexes) {
                getStatsManager().registerStatsSource(STATISTICS_SELECTOR_TYPE_INDEX,
                                                      catTable->relativeIndex(),
                                                      index->getIndexStats());
            }
        }
    }
}

ExecutorVector *VoltDBEngine::getExecutorVectorForFragmentId(const int64_t fragId)
{
    if (m_plans) {
        PlanSet& existing_plans = *m_plans;
        PlanSet::nth_index<1>::type::iterator iter = existing_plans.get<1>().find(fragId);

        // found it, move it to the front
        if (iter != existing_plans.get<1>().end()) {
            // move it to the front of the list
            PlanSet::iterator iter2 = existing_plans.project<0>(iter);
            existing_plans.get<0>().relocate(existing_plans.begin(), iter2);
            ExecutorVector *retval = (*iter).get();
            assert(retval);
            return retval;
        }
    } else {
        m_plans.reset(new EnginePlanSet());
    }

    PlanSet& plans = *m_plans;
    //TODO -- properly re-indent the section below
        std::string plan = m_topend->planForFragmentId(fragId);

        if (plan.length() == 0) {
            char msg[1024];
            snprintf(msg, 1024, "Fetched empty plan from frontend for PlanFragment '%jd'",
                     (intmax_t)fragId);
            VOLT_ERROR("%s", msg);
            throw SerializableEEException(VOLT_EE_EXCEPTION_TYPE_EEEXCEPTION, msg);
        }

        PlanNodeFragment *pnf = NULL;
        try {
            pnf = PlanNodeFragment::createFromCatalog(plan);
        }
        catch (SerializableEEException &seee) {
            throw;
        }
        catch (...) {
            char msg[1024 * 100];
            snprintf(msg, 1024 * 100, "Unable to initialize PlanNodeFragment for PlanFragment '%jd' with plan:\n%s",
                     (intmax_t)fragId, plan.c_str());
            VOLT_ERROR("%s", msg);
            throw SerializableEEException(VOLT_EE_EXCEPTION_TYPE_EEEXCEPTION, msg);
        }
        VOLT_TRACE("\n%s\n", pnf->debug().c_str());
        assert(pnf->getRootNode());

        if (!pnf->getRootNode()) {
            char msg[1024];
            snprintf(msg, 1024, "Deserialized PlanNodeFragment for PlanFragment '%jd' does not have a root PlanNode",
                     (intmax_t)fragId);
            VOLT_ERROR("%s", msg);
            throw SerializableEEException(VOLT_EE_EXCEPTION_TYPE_EEEXCEPTION, msg);
        }

        // ENG-1333 HACK.  If the plan node fragment has a delete node,
        // then turn off the governors
        int64_t frag_temptable_log_limit = (m_tempTableMemoryLimit * 3) / 4;
        int64_t frag_temptable_limit = m_tempTableMemoryLimit;
        if (pnf->hasDelete()) {
            frag_temptable_log_limit = DEFAULT_TEMP_TABLE_MEMORY;
            frag_temptable_limit = -1;
        }

        ExecutorVector* ev =
            new ExecutorVector(fragId, frag_temptable_log_limit, frag_temptable_limit, pnf);
        boost::shared_ptr<ExecutorVector> ev_guard(ev);

        // Initialize each node!
        TempTableLimits* limits = &(ev->limits);
        for (int ctr = 0, cnt = (int)pnf->getExecuteList().size(); ctr < cnt; ctr++) {
            initPlanNode(fragId, pnf->getExecuteList()[ctr], limits);
        }

        // Initialize the vector of executors for this planfragment, used at runtime.
        for (int ctr = 0, cnt = (int)pnf->getExecuteList().size(); ctr < cnt; ctr++) {
            ev->list.push_back(pnf->getExecuteList()[ctr]->getExecutor());
        }

        // add the plan to the back
        plans.get<0>().push_back(ev_guard);

        // remove a plan from the front if the cache is full
        if (plans.size() > PLAN_CACHE_SIZE) {
            PlanSet::iterator iter = plans.get<0>().begin();
            plans.erase(iter);
        }
    //TODO -- properly re-indent the section above
    return ev;
}

// -------------------------------------------------
// Initialization Functions
// -------------------------------------------------

void VoltDBEngine::initPlanNode(const int64_t fragId,
                                AbstractPlanNode* node,
                                TempTableLimits* limits)
{
    assert(node);
    assert(node->getExecutor() == NULL);

    // Executor is created here. An executor is *devoted* to this plannode
    // so that it can cache anything for the plannode
    AbstractExecutor* executor = getNewExecutor(this, node);
    if (executor == NULL) {
        char message[256];
        snprintf(message, sizeof(message), "Unexpected error. "
            "Invalid statement plan. A fragment (%jd) has an unknown plan node type (%d)",
            (intmax_t)fragId, (int)node->getPlanNodeType());
        throw SerializableEEException(VOLT_EE_EXCEPTION_TYPE_EEEXCEPTION, message);
    }
    node->setExecutor(executor);

    // If this PlanNode has an internal PlanNode (e.g., AbstractScanPlanNode can
<<<<<<< HEAD
    // have internal Projections), then we need to make sure that we set that
    // internal node's executor as well
    if (node->getInlinePlanNodes().size() > 0) {
        map<PlanNodeType, AbstractPlanNode*>::const_iterator internal_it;
        for (internal_it = node->getInlinePlanNodes().begin();
             internal_it != node->getInlinePlanNodes().end(); internal_it++) {
            AbstractPlanNode* inline_node = internal_it->second;
            if (!initPlanNode(fragId, inline_node, limits))
            {
                VOLT_ERROR("Failed to initialize the internal PlanNode '%s' of"
                           " PlanNode '%s'", inline_node->debug().c_str(),
                           node->debug().c_str());
                return false;
            }
        }
=======
    // have internal Projections), set that internal node's executor as well.
    map<PlanNodeType, AbstractPlanNode*>::const_iterator internal_it;
    for (internal_it = node->getInlinePlanNodes().begin();
         internal_it != node->getInlinePlanNodes().end(); internal_it++) {
        AbstractPlanNode* inline_node = internal_it->second;
        initPlanNode(fragId, inline_node, limits);
>>>>>>> c025147a
    }

    // Now use the plannode to initialize the executor for execution later on
    if (executor->init(this, limits)) {
        return;
    }

    char msg[1024 * 10];
    snprintf(msg, sizeof(msg),
             "The executor failed to initialize for PlanNode '%s' for PlanFragment '%jd'",
             node->debug().c_str(), (intmax_t)fragId);
    VOLT_ERROR("%s", msg);
    throw SerializableEEException(VOLT_EE_EXCEPTION_TYPE_EEEXCEPTION, msg);
}

/*
 * Iterate catalog tables looking for tables that are materialized
 * view sources.  When found, construct a materialized view metadata
 * object that connects the source and destination tables, and assign
 * that object to the source table.
 *
 * Assumes all tables (sources and destinations) have been constructed.
 * @param addAll Pass true to add all views. Pass false to only add new views.
 */
void VoltDBEngine::initMaterializedViews(bool addAll) {
    // walk tables
    BOOST_FOREACH (LabeledTable labeledTable, m_database->tables()) {
        catalog::Table *srcCatalogTable = labeledTable.second;
        PersistentTable *srcTable = dynamic_cast<PersistentTable*>(m_tables[srcCatalogTable->relativeIndex()]);
        assert(srcTable);
        // walk views
        BOOST_FOREACH (LabeledView labeledView, srcCatalogTable->views()) {
            catalog::MaterializedViewInfo *catalogView = labeledView.second;
            const catalog::Table *destCatalogTable = catalogView->dest();
            PersistentTable *destTable = dynamic_cast<PersistentTable*>(m_tables[destCatalogTable->relativeIndex()]);
            // connect source and destination tables
            if (addAll || catalogView->wasAdded()) {
                // This is not a leak -- the materialized view is self-installing into srcTable.
                new MaterializedViewMetadata(srcTable, destTable, catalogView);
            } else {
                // Ensure that the materialized view is using the latest version of the target table.
                srcTable->updateMaterializedViewTargetTable(destTable, catalogView);
            }
        }
    }
}

int VoltDBEngine::getResultsSize() const {
    return static_cast<int>(m_resultOutput.size());
}

void VoltDBEngine::setBuffers(char *parameterBuffer, int parameterBuffercapacity,
        char *resultBuffer, int resultBufferCapacity,
        char *exceptionBuffer, int exceptionBufferCapacity) {
    m_parameterBuffer = parameterBuffer;
    m_parameterBufferCapacity = parameterBuffercapacity;

    m_reusedResultBuffer = resultBuffer;
    m_reusedResultCapacity = resultBufferCapacity;

    m_exceptionBuffer = exceptionBuffer;
    m_exceptionBufferCapacity = exceptionBufferCapacity;
}

// -------------------------------------------------
// MISC FUNCTIONS
// -------------------------------------------------

bool VoltDBEngine::isLocalSite(const NValue& value)
{
    int index = m_hashinator->hashinate(value);
    return index == m_partitionId;
}

typedef pair<string, Table*> TablePair;

/** Perform once per second, non-transactional work. */
void VoltDBEngine::tick(int64_t timeInMillis, int64_t lastCommittedSpHandle) {
    m_executorContext->setupForTick(lastCommittedSpHandle);
    BOOST_FOREACH (TablePair table, m_exportingTables) {
        table.second->flushOldTuples(timeInMillis);
    }
}

/** For now, bring the Export system to a steady state with no buffers with content */
void VoltDBEngine::quiesce(int64_t lastCommittedSpHandle) {
    m_executorContext->setupForQuiesce(lastCommittedSpHandle);
    BOOST_FOREACH (TablePair table, m_exportingTables) {
        table.second->flushOldTuples(-1L);
    }
}

string VoltDBEngine::debug(void) const
{
    if ( ! m_plans) {
        return "";
    }
    PlanSet& plans = *m_plans;
    ostringstream output;

    BOOST_FOREACH (boost::shared_ptr<ExecutorVector> ev_guard, plans) {
        ExecutorVector* ev = ev_guard.get();

        output << "Fragment ID: " << ev->fragId << ", "
               << "Executor list size: " << ev->list.size() << ", "
               << "Temp table memory in bytes: "
               << ev->limits.getAllocated() << endl;

        BOOST_FOREACH (AbstractExecutor* ae, ev->list) {
            output << ae->getPlanNode()->debug(" ") << "\n";
        }
    }

    return output.str();
}

/**
 * Retrieve a set of statistics and place them into the result buffer as a set
 * of VoltTables.
 *
 * @param selector StatisticsSelectorType indicating what set of statistics
 *                 should be retrieved
 * @param locators Integer identifiers specifying what subset of possible
 *                 statistical sources should be polled. Probably a CatalogId
 *                 Can be NULL in which case all possible sources for the
 *                 selector should be included.
 * @param numLocators Size of locators array.
 * @param interval Whether to return counters since the beginning or since the
 *                 last time this was called
 * @param Timestamp to embed in each row
 * @return Number of result tables, 0 on no results, -1 on failure.
 */
int VoltDBEngine::getStats(int selector, int locators[], int numLocators,
                           bool interval, int64_t now)
{
    Table *resultTable = NULL;
    vector<CatalogId> locatorIds;

    for (int ii = 0; ii < numLocators; ii++) {
        CatalogId locator = static_cast<CatalogId>(locators[ii]);
        locatorIds.push_back(locator);
    }
    size_t lengthPosition = m_resultOutput.reserveBytes(sizeof(int32_t));

    try {
        switch (selector) {
        case STATISTICS_SELECTOR_TYPE_TABLE:
            for (int ii = 0; ii < numLocators; ii++) {
                CatalogId locator = static_cast<CatalogId>(locators[ii]);
                if ( ! getTable(locator)) {
                    char message[256];
                    snprintf(message, 256,  "getStats() called with selector %d, and"
                            " an invalid locator %d that does not correspond to"
                            " a table", selector, locator);
                    throw SerializableEEException(VOLT_EE_EXCEPTION_TYPE_EEEXCEPTION,
                                                  message);
                }
            }

            resultTable = m_statsManager.getStats(
                (StatisticsSelectorType) selector,
                locatorIds, interval, now);
            break;
        case STATISTICS_SELECTOR_TYPE_INDEX:
            for (int ii = 0; ii < numLocators; ii++) {
                CatalogId locator = static_cast<CatalogId>(locators[ii]);
                if ( ! getTable(locator)) {
                    char message[256];
                    snprintf(message, 256,  "getStats() called with selector %d, and"
                            " an invalid locator %d that does not correspond to"
                            " a table", selector, locator);
                    throw SerializableEEException(VOLT_EE_EXCEPTION_TYPE_EEEXCEPTION,
                                                  message);
                }
            }

            resultTable = m_statsManager.getStats(
                (StatisticsSelectorType) selector,
                locatorIds, interval, now);
            break;
        default:
            char message[256];
            snprintf(message, 256, "getStats() called with an unrecognized selector"
                    " %d", selector);
            throw SerializableEEException(VOLT_EE_EXCEPTION_TYPE_EEEXCEPTION,
                                          message);
        }
    } catch (const SerializableEEException &e) {
        resetReusedResultOutputBuffer();
        e.serialize(getExceptionOutputSerializer());
        return -1;
    }

    if (resultTable != NULL) {
        resultTable->serializeTo(m_resultOutput);
        m_resultOutput.writeIntAt(lengthPosition,
                                  static_cast<int32_t>(m_resultOutput.size()
                                                       - sizeof(int32_t)));
        return 1;
    } else {
        return 0;
    }
}


void VoltDBEngine::setCurrentUndoQuantum(voltdb::UndoQuantum* undoQuantum)
{
    m_currentUndoQuantum = undoQuantum;
    m_executorContext->setupForPlanFragments(m_currentUndoQuantum);
}


/*
 * Exists to transition pre-existing unit test cases.
 */
void VoltDBEngine::updateExecutorContextUndoQuantumForTest()
{
    m_executorContext->setupForPlanFragments(m_currentUndoQuantum);
}

/**
 * Activate a table stream for the specified table
 * Serialized data:
 *  int: predicate count
 *  string: predicate #1
 *  string: predicate #2
 *  ...
 */
bool VoltDBEngine::activateTableStream(
        const CatalogId tableId,
        TableStreamType streamType,
        int64_t undoToken,
        ReferenceSerializeInput &serializeIn) {
    Table* found = getTable(tableId);
    if (! found) {
        return false;
    }

    PersistentTable *table = dynamic_cast<PersistentTable*>(found);
    if (table == NULL) {
        assert(table != NULL);
        return false;
    }

    setUndoToken(undoToken);

    // Crank up the necessary persistent table streaming mechanism(s).
    if (!table->activateStream(m_tupleSerializer, streamType, m_partitionId, tableId, serializeIn)) {
        return false;
    }

    // keep track of snapshotting tables. a table already in cow mode
    // can not be re-activated for cow mode.
    if (tableStreamTypeIsSnapshot(streamType)) {
        if (m_snapshottingTables.find(tableId) != m_snapshottingTables.end()) {
            assert(false);
            return false;
        }

        table->incrementRefcount();
        m_snapshottingTables[tableId] = table;
    }

    return true;
}

/**
 * Serialize tuples to output streams from a table in COW mode.
 * Overload that serializes a stream position array.
 * Return remaining tuple count, 0 if done, or TABLE_STREAM_SERIALIZATION_ERROR on error.
 */
int64_t VoltDBEngine::tableStreamSerializeMore(const CatalogId tableId,
                                               const TableStreamType streamType,
                                               ReferenceSerializeInput &serialize_in)
{
    int64_t remaining = TABLE_STREAM_SERIALIZATION_ERROR;
    try {
        std::vector<int> positions;
        remaining = tableStreamSerializeMore(tableId, streamType, serialize_in, positions);
        if (remaining >= 0) {
            char *resultBuffer = getReusedResultBuffer();
            assert(resultBuffer != NULL);
            int resultBufferCapacity = getReusedResultBufferCapacity();
            if (resultBufferCapacity < sizeof(jint) * positions.size()) {
                throwFatalException("tableStreamSerializeMore: result buffer not large enough");
            }
            ReferenceSerializeOutput results(resultBuffer, resultBufferCapacity);
            // Write the array size as a regular integer.
            assert(positions.size() <= std::numeric_limits<int32_t>::max());
            results.writeInt((int32_t)positions.size());
            // Copy the position vector's contiguous storage to the returned results buffer.
            BOOST_FOREACH (int ipos, positions) {
                results.writeInt(ipos);
            }
        }
        VOLT_DEBUG("tableStreamSerializeMore: deserialized %d buffers, %ld remaining",
                   (int)positions.size(), (long)remaining);
    }
    catch (SerializableEEException &e) {
        resetReusedResultOutputBuffer();
        e.serialize(getExceptionOutputSerializer());
        remaining = TABLE_STREAM_SERIALIZATION_ERROR;
    }

    return remaining;
}

/**
 * Serialize tuples to output streams from a table in COW mode.
 * Overload that populates a position vector provided by the caller.
 * Return remaining tuple count, 0 if done, or TABLE_STREAM_SERIALIZATION_ERROR on error.
 */
int64_t VoltDBEngine::tableStreamSerializeMore(
        const CatalogId tableId,
        const TableStreamType streamType,
        ReferenceSerializeInput &serializeIn,
        std::vector<int> &retPositions)
{
    // Deserialize the output buffer ptr/offset/length values into a COWStreamProcessor.
    int nBuffers = serializeIn.readInt();
    if (nBuffers <= 0) {
        throwFatalException(
                "Expected at least one output stream in tableStreamSerializeMore(), received %d",
                nBuffers);
    }

    if (!tableStreamTypeIsValid(streamType)) {
        // Failure
        return -1;
    }

    TupleOutputStreamProcessor outputStreams(nBuffers);
    for (int iBuffer = 0; iBuffer < nBuffers; iBuffer++) {
        char *ptr = reinterpret_cast<char*>(serializeIn.readLong());
        int offset = serializeIn.readInt();
        int length = serializeIn.readInt();
        outputStreams.add(ptr + offset, length - offset);
    }
    retPositions.reserve(nBuffers);

    // Find the table based on what kind of stream we have.
    // If a completed table is polled, return remaining==-1. The
    // Java engine will always poll a fully serialized table one more
    // time (it doesn't see the hasMore return code).
    int64_t remaining = -1;
    PersistentTable *table = NULL;

    if (tableStreamTypeIsSnapshot(streamType)) {
        // If a completed table is polled, return 0 bytes serialized. The
        // Java engine will always poll a fully serialized table one more
        // time (it doesn't see the hasMore return code).  Note that the
        // dynamic cast was already verified in activateCopyOnWrite.
        table = findInMapOrNull(tableId, m_snapshottingTables);

        remaining = table->streamMore(outputStreams, streamType, retPositions);
        if (remaining <= 0) {
            m_snapshottingTables.erase(tableId);
            table->decrementRefcount();
        }
    }
    else if (tableStreamTypeAppliesToPreTruncateTable(streamType)) {
        Table* found = getTable(tableId);
        if (!found) {
            return -1;
        }
        PersistentTable * currentTable = dynamic_cast<PersistentTable*>(found);
        assert(currentTable != NULL);
        // The ongoing TABLE STREAM needs the original table from the first table truncate.
        PersistentTable * originalTable = currentTable->currentPreTruncateTable();

        VOLT_DEBUG("tableStreamSerializeMore: type %s, rewinds to the table before the first truncate",
                tableStreamTypeToString(streamType).c_str());

        remaining = originalTable->streamMore(outputStreams, streamType, retPositions);
        if (remaining <= 0) {
            // The on going TABLE STREAM of the original table before the first table truncate has finished.
            // Reset all the previous table pointers to be NULL.
            currentTable->unsetPreTruncateTable();
            VOLT_DEBUG("tableStreamSerializeMore: type %s, null the previous truncate table pointer",
                    tableStreamTypeToString(streamType).c_str());
        }
    }
    else {
        Table* found = getTable(tableId);
        if (found) {
            table = dynamic_cast<PersistentTable*>(found);
            remaining = table->streamMore(outputStreams, streamType, retPositions);
        }
    }

    return remaining;
}

/*
 * Apply the updates in a recovery message.
 */
void VoltDBEngine::processRecoveryMessage(RecoveryProtoMsg *message) {
    CatalogId tableId = message->tableId();
    Table* found = getTable(tableId);
    if (! found) {
        throwFatalException(
                "Attempted to process recovery message for tableId %d but the table could not be found", tableId);
    }
    PersistentTable *table = dynamic_cast<PersistentTable*>(found);
    assert(table);
    table->processRecoveryMessage(message, NULL);
}

int64_t
VoltDBEngine::exportAction(bool syncAction, int64_t ackOffset, int64_t seqNo, std::string tableSignature)
{
    map<string, Table*>::iterator pos = m_exportingTables.find(tableSignature);

    // return no data and polled offset for unavailable tables.
    if (pos == m_exportingTables.end()) {
        // ignore trying to sync a non-exported table
        if (syncAction) {
            return 0;
        }

        m_resultOutput.writeInt(0);
        if (ackOffset < 0) {
            return 0;
        }
        else {
            return ackOffset;
        }
    }

    Table *table_for_el = pos->second;
    if (syncAction) {
        table_for_el->setExportStreamPositions(seqNo, (size_t) ackOffset);
    }
    return 0;
}

void VoltDBEngine::getUSOForExportTable(size_t &ackOffset, int64_t &seqNo, std::string tableSignature) {

    // defaults mean failure
    ackOffset = 0;
    seqNo = -1;

    map<string, Table*>::iterator pos = m_exportingTables.find(tableSignature);

    // return no data and polled offset for unavailable tables.
    if (pos == m_exportingTables.end()) {
        return;
    }

    Table *table_for_el = pos->second;
    table_for_el->getExportStreamPositions(seqNo, ackOffset);
    return;
}

size_t VoltDBEngine::tableHashCode(int32_t tableId) {
    Table* found = getTable(tableId);
    if (! found) {
        throwFatalException("Tried to calculate a hash code for a table that doesn't exist with id %d\n", tableId);
    }

    PersistentTable *table = dynamic_cast<PersistentTable*>(found);
    if (table == NULL) {
        throwFatalException(
                "Tried to calculate a hash code for a table that is not a persistent table id %d\n",
                tableId);
    }
    return table->hashCode();
}

void VoltDBEngine::updateHashinator(HashinatorType type, const char *config, int32_t *configPtr, uint32_t numTokens) {
    switch (type) {
    case HASHINATOR_LEGACY:
        m_hashinator.reset(LegacyHashinator::newInstance(config));
        break;
    case HASHINATOR_ELASTIC:
        m_hashinator.reset(ElasticHashinator::newInstance(config, configPtr, numTokens));
        break;
    default:
        throwFatalException("Unknown hashinator type %d", type);
        break;
    }
}

void VoltDBEngine::dispatchValidatePartitioningTask(const char *taskParams) {
    ReferenceSerializeInput taskInfo(taskParams, std::numeric_limits<std::size_t>::max());
    std::vector<CatalogId> tableIds;
    const int32_t numTables = taskInfo.readInt();
    for (int ii = 0; ii < numTables; ii++) {
        tableIds.push_back(static_cast<int32_t>(taskInfo.readLong()));
    }

    HashinatorType type = static_cast<HashinatorType>(taskInfo.readInt());
    const char *config = taskParams + (sizeof(int32_t) * 2) +  (sizeof(int64_t) * tableIds.size());
    TheHashinator* hashinator;
    switch(type) {
        case HASHINATOR_LEGACY:
            hashinator = LegacyHashinator::newInstance(config);
            break;
        case HASHINATOR_ELASTIC:
            hashinator = ElasticHashinator::newInstance(config, NULL, 0);
            break;
        default:
            throwFatalException("Unknown hashinator type %d", type);
            break;
    }
    // Delete at earliest convenience
    boost::scoped_ptr<TheHashinator> hashinator_guard(hashinator);

    std::vector<int64_t> mispartitionedRowCounts;

    BOOST_FOREACH (CatalogId tableId, tableIds) {
        std::map<CatalogId, Table*>::iterator table = m_tables.find(tableId);
        if (table == m_tables.end()) {
            throwFatalException("Unknown table id %d", tableId);
        }
        Table* found = table->second;
        mispartitionedRowCounts.push_back(found->validatePartitioning(hashinator, m_partitionId));
    }

    m_resultOutput.writeInt(static_cast<int32_t>(sizeof(int64_t) * numTables));

    BOOST_FOREACH (int64_t mispartitionedRowCount, mispartitionedRowCounts) {
        m_resultOutput.writeLong(mispartitionedRowCount);
    }
}

void VoltDBEngine::executeTask(TaskType taskType, const char* taskParams) {
    switch (taskType) {
    case TASK_TYPE_VALIDATE_PARTITIONING:
        dispatchValidatePartitioningTask(taskParams);
        break;
    default:
        throwFatalException("Unknown task type %d", taskType);
    }
}

static std::string dummy_last_accessed_plan_node_name("no plan node in progress");

void VoltDBEngine::reportProgessToTopend() {
    std::string tableName;
    int64_t tableSize;

    assert(m_currExecutorVec);

    if (m_lastAccessedTable == NULL) {
        tableName = "None";
        tableSize = 0;
    }
    else {
        tableName = m_lastAccessedTable->name();
        tableSize = m_lastAccessedTable->activeTupleCount();
    }
    //Update stats in java and let java determine if we should cancel this query.
    m_tuplesProcessedInFragment += m_tuplesProcessedSinceReport;
    m_tupleReportThreshold = m_topend->fragmentProgressUpdate(m_currentIndexInBatch,
                                        (m_lastAccessedExec == NULL) ?
                                        dummy_last_accessed_plan_node_name :
                                        planNodeToString(m_lastAccessedExec->getPlanNode()->getPlanNodeType()),
                                        tableName,
                                        tableSize,
                                        m_tuplesProcessedInBatch + m_tuplesProcessedInFragment,
                                        m_currExecutorVec->limits.getAllocated(),
                                        m_currExecutorVec->limits.getPeakMemoryInBytes());
    m_tuplesProcessedSinceReport = 0;
    if (m_tupleReportThreshold == 0) {
        VOLT_DEBUG("Interrupt query.");
        throw InterruptException("Query interrupted.");
    }
}

} // namespace voltdb<|MERGE_RESOLUTION|>--- conflicted
+++ resolved
@@ -1207,30 +1207,12 @@
     node->setExecutor(executor);
 
     // If this PlanNode has an internal PlanNode (e.g., AbstractScanPlanNode can
-<<<<<<< HEAD
-    // have internal Projections), then we need to make sure that we set that
-    // internal node's executor as well
-    if (node->getInlinePlanNodes().size() > 0) {
-        map<PlanNodeType, AbstractPlanNode*>::const_iterator internal_it;
-        for (internal_it = node->getInlinePlanNodes().begin();
-             internal_it != node->getInlinePlanNodes().end(); internal_it++) {
-            AbstractPlanNode* inline_node = internal_it->second;
-            if (!initPlanNode(fragId, inline_node, limits))
-            {
-                VOLT_ERROR("Failed to initialize the internal PlanNode '%s' of"
-                           " PlanNode '%s'", inline_node->debug().c_str(),
-                           node->debug().c_str());
-                return false;
-            }
-        }
-=======
     // have internal Projections), set that internal node's executor as well.
     map<PlanNodeType, AbstractPlanNode*>::const_iterator internal_it;
     for (internal_it = node->getInlinePlanNodes().begin();
          internal_it != node->getInlinePlanNodes().end(); internal_it++) {
         AbstractPlanNode* inline_node = internal_it->second;
         initPlanNode(fragId, inline_node, limits);
->>>>>>> c025147a
     }
 
     // Now use the plannode to initialize the executor for execution later on
