/* This file is part of VoltDB.
 * Copyright (C) 2008-2013 VoltDB Inc.
 *
 * This program is free software: you can redistribute it and/or modify
 * it under the terms of the GNU Affero General Public License as
 * published by the Free Software Foundation, either version 3 of the
 * License, or (at your option) any later version.
 *
 * This program is distributed in the hope that it will be useful,
 * but WITHOUT ANY WARRANTY; without even the implied warranty of
 * MERCHANTABILITY or FITNESS FOR A PARTICULAR PURPOSE.  See the
 * GNU Affero General Public License for more details.
 *
 * You should have received a copy of the GNU Affero General Public License
 * along with VoltDB.  If not, see <http://www.gnu.org/licenses/>.
 */

#include "storage/ElasticContext.h"
#include "storage/ElasticIndex.h"
#include "storage/persistenttable.h"
#include "common/TupleOutputStreamProcessor.h"
#include "common/FixUnusedAssertHack.h"
#include "expressions/hashrangeexpression.h"

namespace voltdb {

ElasticContext::ElasticContext(PersistentTable &table,
                               PersistentTableSurgeon &surgeon,
                               int32_t partitionId,
                               TupleSerializer &serializer,
                               const std::vector<std::string> &predicateStrings,
                               size_t nTuplesPerCall) :
    TableStreamerContext(table, surgeon, partitionId, serializer, predicateStrings),
    m_nTuplesPerCall(nTuplesPerCall),
    m_indexActive(false)
{
    if (predicateStrings.size() != 1) {
        throwFatalException("ElasticContext::ElasticContext() expects a single predicate.");
    }
}

ElasticContext::~ElasticContext()
{}

/**
 * Activation handler.
 */
TableStreamerContext::ActivationReturnCode
ElasticContext::handleActivation(TableStreamType streamType)
{
    // Create the index?
    if (streamType == TABLE_STREAM_ELASTIC_INDEX) {
<<<<<<< HEAD
        // Allow activation if there is an index, we will check when the predicates
        // are updated to make sure the existing index satisfies the request
=======
        // Can't activate an indexing stream during a snapshot.
        if (m_surgeon.hasStreamType(TABLE_STREAM_SNAPSHOT)) {
            VOLT_ERROR("Elastic context activation is not allowed while a snapshot is in progress.");
            return ACTIVATION_FAILED;
        }

        // Don't allow activation if there's an existing index.
>>>>>>> 744c7338
        if (m_surgeon.hasIndex()) {
            VOLT_INFO("Activating elastic index build for index that already exists.");
            return ACTIVATION_SUCCEEDED;
        }
        m_surgeon.createIndex();
        m_scanner.reset(new ElasticScanner(getTable(), m_surgeon.getData()));
        m_indexActive = true;
        return ACTIVATION_SUCCEEDED;
    }

    // Clear the index?
    if (streamType == TABLE_STREAM_ELASTIC_INDEX_CLEAR) {
        if (m_surgeon.hasIndex()) {
            if (!m_surgeon.isIndexEmpty()) {
                VOLT_ERROR("Elastic index clear is not allowed while an index is "
                           "present that has not been completely consumed.");
                return ACTIVATION_FAILED;
            }
            //Clear the predicates so when we are activated again we won't
            //compare against the old predicate
            m_predicates.clear();
            m_surgeon.dropIndex();
            m_scanner.reset();
            m_indexActive = false;
        }
        return ACTIVATION_SUCCEEDED;
    }

    // It wasn't one of the supported stream types.
    return ACTIVATION_UNSUPPORTED;
}

/**
 * Reactivation handler.
 */
TableStreamerContext::ActivationReturnCode
ElasticContext::handleReactivation(TableStreamType streamType)
{
    return handleActivation(streamType);
}

/**
 * Deactivation handler.
 */
bool ElasticContext::handleDeactivation(TableStreamType streamType)
{
    // Keep this context around to maintain the index.
    return true;
}

/*
 * Serialize to output stream.
 * Return remaining tuple count, 0 if done, or TABLE_STREAM_SERIALIZATION_ERROR on error.
 */
int64_t ElasticContext::handleStreamMore(TupleOutputStreamProcessor &outputStreams,
                                         std::vector<int> &retPositions)
{
    if (!m_surgeon.hasIndex()) {
        VOLT_ERROR("Elastic streaming was invoked without proper activation.");
        return TABLE_STREAM_SERIALIZATION_ERROR;
    }
    if (m_surgeon.isIndexingComplete()) {
        VOLT_INFO("Indexing was already complete.");
        return 0;
    }

    // Populate index with current tuples.
    // Table changes are tracked through notifications.
    size_t i = 0;
    TableTuple tuple(getTable().schema());
    while (m_scanner->next(tuple)) {
        if (getPredicates()[0].eval(&tuple).isTrue()) {
            m_surgeon.indexAdd(tuple);
        }
        // Take a breather after every chunk of m_nTuplesPerCall tuples.
        if (++i == m_nTuplesPerCall) {
            break;
        }
    }

    // Done with indexing?
    bool indexingComplete = m_scanner->isScanComplete();
    if (indexingComplete) {
        m_surgeon.setIndexingComplete();
    }
    return indexingComplete ? 0 : 1;
}

/**
 * Tuple insert handler lets us add late arriving tuples to the index.
 */
bool ElasticContext::notifyTupleInsert(TableTuple &tuple)
{
    if (m_indexActive) {
        StreamPredicateList &predicates = getPredicates();
        assert(predicates.size() > 0);
        if (predicates[0].eval(&tuple).isTrue()) {
            m_surgeon.indexAdd(tuple);
        }
    }
    return true;
}

/**
 * Tuple update handler is not currently needed.
 */
bool ElasticContext::notifyTupleUpdate(TableTuple &tuple)
{
    return true;
}

/**
 * Tuple delete handler lets us erase tuples from the index.
 */
bool ElasticContext::notifyTupleDelete(TableTuple &tuple)
{
    if (m_indexActive) {
        if (m_surgeon.indexHas(tuple)) {
            bool removed = m_surgeon.indexRemove(tuple);
            assert(removed);
        }
    }
    return true;
}

/**
 * Tuple compaction handler lets us reindex when a tuple's address changes.
 */
void ElasticContext::notifyTupleMovement(TBPtr sourceBlock,
                                         TBPtr targetBlock,
                                         TableTuple &sourceTuple,
                                         TableTuple &targetTuple)
{
    if (m_indexActive) {
        StreamPredicateList &predicates = getPredicates();
        assert(predicates.size() > 0);
        if (m_surgeon.indexHas(sourceTuple)) {
            bool removed = m_surgeon.indexRemove(sourceTuple);
            assert(removed);
        }
        if (getPredicates()[0].eval(&targetTuple).isTrue()) {
            bool added = m_surgeon.indexAdd(targetTuple);
            assert(added);
        }
    }
}

/**
 * Parse and save predicates.
 */
void ElasticContext::updatePredicates(const std::vector<std::string> &predicateStrings) {
    //If there is already a predicate and thus presumably an index, make sure the request is a subset of what exists
    //That should always be the case, but wrong answers will follow if we are wrong
    if (m_predicates.size() > 0 && dynamic_cast<HashRangeExpression*>(&m_predicates[0]) != NULL && predicateStrings.size() > 0) {
        PlannerDomRoot domRoot(predicateStrings[0].c_str());
        if (!domRoot.isNull()) {
            PlannerDomValue predicateObject = domRoot.rootObject();
            HashRangeExpression *expression = dynamic_cast<HashRangeExpression*>(&m_predicates[0]);
            if (predicateObject.hasKey("predicateExpression")) {
                PlannerDomValue predicateExpression = predicateObject.valueForKey("predicateExpression");
                PlannerDomValue rangesArray = predicateExpression.valueForKey("RANGES");
                for (int ii = 0; ii < rangesArray.arrayLen(); ii++) {
                    PlannerDomValue arrayObject = rangesArray.valueAtIndex(ii);
                    PlannerDomValue rangeStartValue = arrayObject.valueForKey("RANGE_START");
                    PlannerDomValue rangeEndValue = arrayObject.valueForKey("RANGE_END");
                    if (expression->binarySearch(rangeStartValue.asInt()).isFalse()) {
                        throwFatalException("ElasticContext activate failed because a context already existed with conflicting ranges, conflicting range start is %d", rangeStartValue.asInt());
                    }
                    if (expression->binarySearch(rangeEndValue.asInt()).isFalse()) {
                        throwFatalException("ElasticContext activate failed because a context already existed with conflicting ranges, conflicting range end is %d", rangeStartValue.asInt());
                    }
                }
            }
        }
    }
    TableStreamerContext::updatePredicates(predicateStrings);
}

} // namespace voltdb<|MERGE_RESOLUTION|>--- conflicted
+++ resolved
@@ -50,18 +50,14 @@
 {
     // Create the index?
     if (streamType == TABLE_STREAM_ELASTIC_INDEX) {
-<<<<<<< HEAD
-        // Allow activation if there is an index, we will check when the predicates
-        // are updated to make sure the existing index satisfies the request
-=======
         // Can't activate an indexing stream during a snapshot.
         if (m_surgeon.hasStreamType(TABLE_STREAM_SNAPSHOT)) {
             VOLT_ERROR("Elastic context activation is not allowed while a snapshot is in progress.");
             return ACTIVATION_FAILED;
         }
 
-        // Don't allow activation if there's an existing index.
->>>>>>> 744c7338
+        // Allow activation if there is an index, we will check when the predicates
+        // are updated to make sure the existing index satisfies the request
         if (m_surgeon.hasIndex()) {
             VOLT_INFO("Activating elastic index build for index that already exists.");
             return ACTIVATION_SUCCEEDED;
