/* This file is part of VoltDB.
 * Copyright (C) 2008-2013 VoltDB Inc.
 *
 * This file contains original code and/or modifications of original code.
 * Any modifications made by VoltDB Inc. are licensed under the following
 * terms and conditions:
 *
 * This program is free software: you can redistribute it and/or modify
 * it under the terms of the GNU Affero General Public License as
 * published by the Free Software Foundation, either version 3 of the
 * License, or (at your option) any later version.
 *
 * This program is distributed in the hope that it will be useful,
 * but WITHOUT ANY WARRANTY; without even the implied warranty of
 * MERCHANTABILITY or FITNESS FOR A PARTICULAR PURPOSE.  See the
 * GNU Affero General Public License for more details.
 *
 * You should have received a copy of the GNU Affero General Public License
 * along with VoltDB.  If not, see <http://www.gnu.org/licenses/>.
 */
/* Copyright (C) 2008 by H-Store Project
 * Brown University
 * Massachusetts Institute of Technology
 * Yale University
 *
 * Permission is hereby granted, free of charge, to any person obtaining
 * a copy of this software and associated documentation files (the
 * "Software"), to deal in the Software without restriction, including
 * without limitation the rights to use, copy, modify, merge, publish,
 * distribute, sublicense, and/or sell copies of the Software, and to
 * permit persons to whom the Software is furnished to do so, subject to
 * the following conditions:
 *
 * The above copyright notice and this permission notice shall be
 * included in all copies or substantial portions of the Software.
 *
 * THE SOFTWARE IS PROVIDED "AS IS", WITHOUT WARRANTY OF ANY KIND,
 * EXPRESS OR IMPLIED, INCLUDING BUT NOT LIMITED TO THE WARRANTIES OF
 * MERCHANTABILITY, FITNESS FOR A PARTICULAR PURPOSE AND NONINFRINGEMENT
 * IN NO EVENT SHALL THE AUTHORS BE LIABLE FOR ANY CLAIM, DAMAGES OR
 * OTHER LIABILITY, WHETHER IN AN ACTION OF CONTRACT, TORT OR OTHERWISE,
 * ARISING FROM, OUT OF OR IN CONNECTION WITH THE SOFTWARE OR THE USE OR
 * OTHER DEALINGS IN THE SOFTWARE.
 */

#ifndef HSTORETABLETUPLE_H
#define HSTORETABLETUPLE_H

#include "common/common.h"
#include "common/TupleSchema.h"
#include "common/Pool.hpp"
#include "common/ValuePeeker.hpp"
#include "common/FatalException.hpp"
#include "common/ExportSerializeIo.h"

#include <cassert>
#include <ostream>
#include <iostream>

class CopyOnWriteTest_TestTableTupleFlags;

namespace voltdb {

#define TUPLE_HEADER_SIZE 1

#define ACTIVE_MASK 1
#define DIRTY_MASK 2
#define PENDING_DELETE_MASK 4
#define PENDING_DELETE_ON_UNDO_RELEASE_MASK 8

class TableColumn;
<<<<<<< HEAD
class TupleIterator;
class ElasticScanner;
=======
class StandAloneTupleStorage;
>>>>>>> 242ca7be

class TableTuple {
    // friend access is intended to allow write access to the tuple flags -- try not to abuse it...
    friend class Table;
    friend class TempTable;
    friend class PersistentTable;
<<<<<<< HEAD
    friend class ElasticScanner;
=======
    friend class PoolBackedTupleStorage;
>>>>>>> 242ca7be
    friend class CopyOnWriteIterator;
    friend class CopyOnWriteContext;
    friend class ::CopyOnWriteTest_TestTableTupleFlags;
    friend class StandAloneTupleStorage; // ... OK, this friend can also update m_schema.

public:
    /** Initialize a tuple unassociated with a table (bad idea... dangerous) */
    explicit TableTuple();

    /** Setup the tuple given a table */
    TableTuple(const TableTuple &rhs);

    /** Setup the tuple given a schema */
    TableTuple(const TupleSchema *schema);

    /** Setup the tuple given the specified data location and schema **/
    TableTuple(char *data, const voltdb::TupleSchema *schema);

    /** Assignment operator */
    TableTuple& operator=(const TableTuple &rhs);

    /**
     * Set the tuple to point toward a given address in a table's
     * backing store
     */
    inline void move(void *address) {
        assert(m_schema);
        m_data = reinterpret_cast<char*> (address);
    }

    inline void moveNoHeader(void *address) {
        assert(m_schema);
        // isActive() and all the other methods expect a header
        m_data = reinterpret_cast<char*> (address) - TUPLE_HEADER_SIZE;
    }

    // Used to wrap read only tuples in indexing code. TODO Remove
    // constedeness from indexing code so this cast isn't necessary.
    inline void moveToReadOnlyTuple(const void *address) {
        assert(m_schema);
        assert(address);
        //Necessary to move the pointer back TUPLE_HEADER_SIZE
        // artificially because Tuples used as keys for indexes do not
        // have the header.
        m_data = reinterpret_cast<char*>(const_cast<void*>(address)) - TUPLE_HEADER_SIZE;
    }

    /** Get the address of this tuple in the table's backing store */
    inline char* address() const {
        return m_data;
    }

    /** Return the number of columns in this tuple */
    inline int sizeInValues() const {
        return m_schema->columnCount();
    }

    /**
        Determine the maximum number of bytes when serialized for Export.
        Excludes the bytes required by the row header (which includes
        the null bit indicators) and ignores the width of metadata cols.
    */
    size_t maxExportSerializationSize() const {
        size_t bytes = 0;
        int cols = sizeInValues();
        for (int i = 0; i < cols; ++i) {
            switch (getType(i)) {
              case VALUE_TYPE_TINYINT:
              case VALUE_TYPE_SMALLINT:
              case VALUE_TYPE_INTEGER:
              case VALUE_TYPE_BIGINT:
              case VALUE_TYPE_TIMESTAMP:
              case VALUE_TYPE_DOUBLE:
                bytes += sizeof (int64_t);
                break;

              case VALUE_TYPE_DECIMAL:
                // decimals serialized in ascii as
                // 32 bits of length + max prec digits + radix pt + sign
                bytes += sizeof (int32_t) + NValue::kMaxDecPrec + 1 + 1;
                break;

              case VALUE_TYPE_VARCHAR:
              case VALUE_TYPE_VARBINARY:
                  // 32 bit length preceding value and
                  // actual character data without null string terminator.
                  if (!getNValue(i).isNull())
                  {
                      bytes += (sizeof (int32_t) +
                                ValuePeeker::peekObjectLength(getNValue(i)));
                  }
                break;
              default:
                // let caller handle this error
                throwDynamicSQLException(
                        "Unknown ValueType %s found during Export serialization.",
                        valueToString(getType(i)).c_str() );
                return (size_t)0;
            }
        }
        return bytes;
    }

    // Return the amount of memory allocated for non-inlined objects
    size_t getNonInlinedMemorySize() const
    {
        size_t bytes = 0;
        int cols = sizeInValues();
        // fast-path for no inlined cols
        if (m_schema->getUninlinedObjectColumnCount() != 0)
        {
            for (int i = 0; i < cols; ++i)
            {
                // peekObjectLength is unhappy with non-varchar
                if (((getType(i) == VALUE_TYPE_VARCHAR) || (getType(i) == VALUE_TYPE_VARBINARY)) &&
                    !m_schema->columnIsInlined(i))
                {
                    if (!getNValue(i).isNull())
                    {
                        bytes +=
                            StringRef::
                            computeStringMemoryUsed((ValuePeeker::
                                                     peekObjectLength(getNValue(i))));
                    }
                }
            }
        }
        return bytes;
    }

    void setNValue(const int idx, voltdb::NValue value);
    /*
     * Copies range of NValues from one tuple to another.
     */
    void setNValues(int beginIdx, TableTuple lhs, int begin, int end);

    /*
     * Version of setNValue that will allocate space to copy
     * strings that can't be inlined rather then copying the
     * pointer. Used when setting an NValue that will go into
     * permanent storage in a persistent table.  It is also possible
     * to provide NULL for stringPool in which case the strings will
     * be allocated on the heap.
     */
    void setNValueAllocateForObjectCopies(const int idx, voltdb::NValue value,
                                             Pool *dataPool);

    /** How long is a tuple? */
    inline int tupleLength() const {
        return m_schema->tupleLength() + TUPLE_HEADER_SIZE;
    }

    /** Is the tuple deleted or active? */
    inline bool isActive() const {
        return (*(reinterpret_cast<const char*> (m_data)) & ACTIVE_MASK) ? true : false;
    }

    /** Is the tuple deleted or active? */
    inline bool isDirty() const {
        return (*(reinterpret_cast<const char*> (m_data)) & DIRTY_MASK) ? true : false;
    }

    inline bool isPendingDelete() const {
        return (*(reinterpret_cast<const char*> (m_data)) & PENDING_DELETE_MASK) ? true : false;
    }

    inline bool isPendingDeleteOnUndoRelease() const {
        return (*(reinterpret_cast<const char*> (m_data)) & PENDING_DELETE_ON_UNDO_RELEASE_MASK) ? true : false;
    }

    /** Is the column value null? */
    inline bool isNull(const int idx) const {
        return getNValue(idx).isNull();
    }

    inline bool isNullTuple() const {
        return m_data == NULL;
    }

    /** Get the type of a particular column in the tuple */
    inline ValueType getType(int idx) const {
        return m_schema->columnType(idx);
    }

    /** Get the value of a specified column (const) */
    //not performant because it has to check the schema to see how to
    //return the SlimValue.
    inline const NValue getNValue(const int idx) const {
        assert(m_schema);
        assert(m_data);
        assert(idx < m_schema->columnCount());

        //assert(isActive());
        const voltdb::ValueType columnType = m_schema->columnType(idx);
        const char* dataPtr = getDataPtr(idx);
        const bool isInlined = m_schema->columnIsInlined(idx);
        return NValue::deserializeFromTupleStorage( dataPtr, columnType, isInlined);
    }

    inline const voltdb::TupleSchema* getSchema() const {
        return m_schema;
    }

    /** Print out a human readable description of this tuple */
    std::string debug(const std::string& tableName) const;
    std::string debugNoHeader() const;

    /** Copy values from one tuple into another (uses memcpy) */
    // verify assumptions for copy. do not use at runtime (expensive)
    bool compatibleForCopy(const TableTuple &source);
    void copyForPersistentInsert(const TableTuple &source, Pool *pool = NULL);
    // The vector "output" arguments detail the non-inline object memory management
    // required of the upcoming release or undo.
    void copyForPersistentUpdate(const TableTuple &source,
                                 std::vector<char*> &oldObjects, std::vector<char*> &newObjects);
    void copy(const TableTuple &source);

    /** this does set NULL in addition to clear string count.*/
    void setAllNulls();

    bool equals(const TableTuple &other) const;
    bool equalsNoSchemaCheck(const TableTuple &other) const;

    int compare(const TableTuple &other) const;

    void deserializeFrom(voltdb::SerializeInput &tupleIn, Pool *stringPool);
    void serializeTo(voltdb::SerializeOutput &output);
    void serializeToExport(voltdb::ExportSerializeOutput &io,
                          int colOffset, uint8_t *nullArray);

    void freeObjectColumns();
    size_t hashCode(size_t seed) const;
    size_t hashCode() const;
private:
    inline void setActiveTrue() {
        // treat the first "value" as a boolean flag
        *(reinterpret_cast<char*> (m_data)) |= static_cast<char>(ACTIVE_MASK);
    }
    inline void setActiveFalse() {
        // treat the first "value" as a boolean flag
        *(reinterpret_cast<char*> (m_data)) &= static_cast<char>(~ACTIVE_MASK);
    }

    inline void setPendingDeleteOnUndoReleaseTrue() {
        // treat the first "value" as a boolean flag
        *(reinterpret_cast<char*> (m_data)) |= static_cast<char>(PENDING_DELETE_ON_UNDO_RELEASE_MASK);
    }
    inline void setPendingDeleteOnUndoReleaseFalse() {
        // treat the first "value" as a boolean flag
        *(reinterpret_cast<char*> (m_data)) &= static_cast<char>(~PENDING_DELETE_ON_UNDO_RELEASE_MASK);
    }

    inline void setPendingDeleteTrue() {
        // treat the first "value" as a boolean flag
        *(reinterpret_cast<char*> (m_data)) |= static_cast<char>(PENDING_DELETE_MASK);
    }
    inline void setPendingDeleteFalse() {
        // treat the first "value" as a boolean flag
        *(reinterpret_cast<char*> (m_data)) &= static_cast<char>(~PENDING_DELETE_MASK);
    }

    inline void setDirtyTrue() {
        // treat the first "value" as a boolean flag
        *(reinterpret_cast<char*> (m_data)) |= static_cast<char>(DIRTY_MASK);
    }
    inline void setDirtyFalse() {
        // treat the first "value" as a boolean flag
        *(reinterpret_cast<char*> (m_data)) &= static_cast<char>(~DIRTY_MASK);
    }

    /** The types of the columns in the tuple */
    const TupleSchema *m_schema;

    /**
     * The column data, padded at the front by 8 bytes
     * representing whether the tuple is active or deleted
     */
    char *m_data;

    inline char* getDataPtr(const int idx) {
        assert(m_schema);
        assert(m_data);
        return &m_data[m_schema->columnOffset(idx) + TUPLE_HEADER_SIZE];
    }

    inline const char* getDataPtr(const int idx) const {
        assert(m_schema);
        assert(m_data);
        return &m_data[m_schema->columnOffset(idx) + TUPLE_HEADER_SIZE];
    }
};

/**
 * Convenience class for Tuples that get their (inline) storage from a pool.
 * The pool is specified on initial allocation and retained for later reallocations.
 * The tuples can be used like normal tuples except for allocation/reallocation.
 * The caller takes responsibility for consistently using the specialized methods below for that.
 */
class PoolBackedTupleStorage {
public:
    PoolBackedTupleStorage(const TupleSchema* schema, Pool* pool) : m_tuple(schema), m_pool(pool) { }

    void allocateActiveTuple()
    {
        char* storage = reinterpret_cast<char*>(m_pool->allocateZeroes(m_tuple.getSchema()->tupleLength() + TUPLE_HEADER_SIZE));
        m_tuple.move(storage);
        m_tuple.setActiveTrue();
    }

    /** Operator conversion to get an access to the underline tuple.
     * To prevent clients from repointing the tuple to some other backing
     * storage via move()or address() calls the tuple is returned by value
     */
    operator TableTuple& () {
        return m_tuple;
    }

private:
    TableTuple m_tuple;
    Pool* m_pool;
};

// A small class to hold together a standalone tuple (not backed by any table)
// and the associated tuple storage memory to keep the actual data.
class StandAloneTupleStorage {
    public:
        /** Creates an uninitialized tuple */
        StandAloneTupleStorage() :
            m_tupleStorage(),m_tuple() {
        }

        /** Allocates enough memory for a given schema
         * and initialies tuple to point to this memory
         */
        explicit StandAloneTupleStorage(const TupleSchema* schema) :
            m_tupleStorage(), m_tuple() {
            init(schema);
        }

        /** Allocates enough memory for a given schema
         * and initialies tuple to point to this memory
         */
        void init(const TupleSchema* schema) {
            assert(schema != NULL);
            m_tupleStorage.reset(new char[schema->tupleLength() + TUPLE_HEADER_SIZE]);
            m_tuple.m_schema = schema;
            m_tuple.move(m_tupleStorage.get());
            m_tuple.setAllNulls();
            m_tuple.setActiveTrue();
        }

        /** Operator conversion to get an access to the underline tuple.
         * To prevent clients from repointing the tuple to some other backing
         * storage via move()or address() calls the tuple is returned by value
         */
        operator TableTuple () {
            return m_tuple;
        }

        operator TableTuple () const {
            return m_tuple;
        }

    private:

        boost::scoped_array<char> m_tupleStorage;
        TableTuple m_tuple;

};

inline TableTuple::TableTuple() :
    m_schema(NULL), m_data(NULL) {
}

inline TableTuple::TableTuple(const TableTuple &rhs) :
    m_schema(rhs.m_schema), m_data(rhs.m_data) {
}

inline TableTuple::TableTuple(const TupleSchema *schema) :
    m_schema(schema), m_data(NULL) {
    assert (m_schema);
}

/** Setup the tuple given the specified data location and schema **/
inline TableTuple::TableTuple(char *data, const voltdb::TupleSchema *schema) {
    assert(data);
    assert(schema);
    m_data = data;
    m_schema = schema;
}

inline TableTuple& TableTuple::operator=(const TableTuple &rhs) {
    m_schema = rhs.m_schema;
    m_data = rhs.m_data;
    return *this;
}

/** Copy scalars by value and non-scalars (non-inlined strings, decimals) by
    reference from a slim value in to this tuple. */
inline void TableTuple::setNValue(const int idx, voltdb::NValue value) {
    assert(m_schema);
    assert(m_data);
    const ValueType type = m_schema->columnType(idx);
    value = value.castAs(type);
    const bool isInlined = m_schema->columnIsInlined(idx);
    char *dataPtr = getDataPtr(idx);
    const int32_t columnLength = m_schema->columnLength(idx);
    value.serializeToTupleStorage(dataPtr, isInlined, columnLength);
}

/** Multi column version. */
inline void TableTuple::setNValues(int beginIdx, TableTuple lhs, int begin, int end) {
    assert(m_schema);
    assert(lhs.getSchema());
    assert(beginIdx + end - begin <= sizeInValues());
    while (begin != end) {
        assert(m_schema->columnType(beginIdx) == lhs.getSchema()->columnType(begin));
        setNValue(beginIdx++, lhs.getNValue(begin++));
    }
}

/* Copy strictly by value from slimvalue into this tuple */
inline void TableTuple::setNValueAllocateForObjectCopies(const int idx,
                                                            voltdb::NValue value,
                                                            Pool *dataPool)
{
    assert(m_schema);
    assert(m_data);
    //assert(isActive())
    const ValueType type = m_schema->columnType(idx);
    value = value.castAs(type);
    const bool isInlined = m_schema->columnIsInlined(idx);
    char *dataPtr = getDataPtr(idx);
    const int32_t columnLength = m_schema->columnLength(idx);
    value.serializeToTupleStorageAllocateForObjects(dataPtr, isInlined,
                                                    columnLength, dataPool);
}

/*
 * With a persistent insert the copy should do an allocation for all uninlinable strings
 */
inline void TableTuple::copyForPersistentInsert(const voltdb::TableTuple &source, Pool *pool) {
    assert(m_schema);
    assert(source.m_schema);
    assert(source.m_data);
    assert(m_data);

    const bool allowInlinedObjects = m_schema->allowInlinedObjects();
    const TupleSchema *sourceSchema = source.m_schema;
    const bool oAllowInlinedObjects = sourceSchema->allowInlinedObjects();
    const uint16_t uninlineableObjectColumnCount = m_schema->getUninlinedObjectColumnCount();

#ifndef NDEBUG
    if(!compatibleForCopy(source)) {
        std::ostringstream message;
        message << "src  tuple: " << source.debug("") << std::endl;
        message << "src schema: " << source.m_schema->debug() << std::endl;
        message << "dest schema: " << m_schema->debug() << std::endl;
        throwFatalException( "%s", message.str().c_str());
    }
#endif

    if (allowInlinedObjects == oAllowInlinedObjects) {
        /*
         * The source and target tuple have the same policy WRT to
         * inlining strings. A memcpy can be used to speed the process
         * up for all columns that are not uninlineable strings.
         */
        if (uninlineableObjectColumnCount > 0) {
            // copy the data AND the isActive flag
            ::memcpy(m_data, source.m_data, m_schema->tupleLength() + TUPLE_HEADER_SIZE);
            /*
             * Copy each uninlined string column doing an allocation for string copies.
             */
            for (uint16_t ii = 0; ii < uninlineableObjectColumnCount; ii++) {
                const uint16_t uinlineableObjectColumnIndex =
                  m_schema->getUninlinedObjectColumnInfoIndex(ii);
                setNValueAllocateForObjectCopies(uinlineableObjectColumnIndex,
                                                    source.getNValue(uinlineableObjectColumnIndex),
                                                    pool);
            }
            m_data[0] = source.m_data[0];
        } else {
            // copy the data AND the isActive flag
            ::memcpy(m_data, source.m_data, m_schema->tupleLength() + TUPLE_HEADER_SIZE);
        }
    } else {
        // Can't copy the string ptr from the other tuple if the string
        // is inlined into the tuple
        assert(!(!allowInlinedObjects && oAllowInlinedObjects));
        const uint16_t columnCount = m_schema->columnCount();
        for (uint16_t ii = 0; ii < columnCount; ii++) {
            setNValueAllocateForObjectCopies(ii, source.getNValue(ii), pool);
        }

        m_data[0] = source.m_data[0];
    }
}

/*
 * With a persistent update the copy should only do an allocation for
 * a string if the source and destination pointers are different.
 */
inline void TableTuple::copyForPersistentUpdate(const TableTuple &source,
                                                std::vector<char*> &oldObjects, std::vector<char*> &newObjects)
{
    assert(m_schema);
    assert(m_schema == source.m_schema);
    const int columnCount = m_schema->columnCount();
    const uint16_t uninlineableObjectColumnCount = m_schema->getUninlinedObjectColumnCount();
    /*
     * The source and target tuple have the same policy WRT to
     * inlining strings because a TableTuple used for updating a
     * persistent table uses the same schema as the persistent table.
     */
    if (uninlineableObjectColumnCount > 0) {
        uint16_t uninlineableObjectColumnIndex = 0;
        uint16_t nextUninlineableObjectColumnInfoIndex = m_schema->getUninlinedObjectColumnInfoIndex(0);
        /*
         * Copy each column doing an allocation for string
         * copies. Compare the source and target pointer to see if it
         * is changed in this update. If it is changed then free the
         * old string and copy/allocate the new one from the source.
         */
        for (uint16_t ii = 0; ii < columnCount; ii++) {
            if (ii == nextUninlineableObjectColumnInfoIndex) {
                char *       *mPtr = reinterpret_cast<char**>(getDataPtr(ii));
                char * const *oPtr = reinterpret_cast<char* const*>(source.getDataPtr(ii));
                if (*mPtr != *oPtr) {
                    // Make a copy of the input string. Don't want to delete the old string
                    // because it's either from the temp pool or persistently referenced elsewhere.
                    oldObjects.push_back(*mPtr);
                    // TODO: Here, it's known that the column is an object type, and yet
                    // setNValueAllocateForObjectCopies is called to figure this all out again.
                    setNValueAllocateForObjectCopies(ii, source.getNValue(ii), NULL);
                    // Yes, uses the same old pointer as two statements ago to get a new value. Neat.
                    newObjects.push_back(*mPtr);
                }
                uninlineableObjectColumnIndex++;
                if (uninlineableObjectColumnIndex < uninlineableObjectColumnCount) {
                    nextUninlineableObjectColumnInfoIndex =
                      m_schema->getUninlinedObjectColumnInfoIndex(uninlineableObjectColumnIndex);
                } else {
                    // This is completely optional -- the value from here on has to be one that can't
                    // be reached by incrementing from the current value.
                    // Zero works, but then again so does the current value.
                    nextUninlineableObjectColumnInfoIndex = 0;
                }
            } else {
                // TODO: Here, it's known that the column value is some kind of scalar or inline, yet
                // setNValueAllocateForObjectCopies is called to figure this all out again.
                // This seriously complicated function is going to boil down to an incremental
                // memcpy of a few more bytes of the tuple.
                // Solution? It would likely be faster even for object-heavy tuples to work in three passes:
                // 1) collect up all the "changed object pointer" offsets.
                // 2) do the same wholesale tuple memcpy as in the no-objects "else" clause, below,
                // 3) replace the object pointer at each "changed object pointer offset"
                //    with a pointer to an object copy of its new referent.
                setNValueAllocateForObjectCopies(ii, source.getNValue(ii), NULL);
            }
        }
        // This obscure assignment is propagating the tuple flags rather than leaving it to the caller.
        // TODO: It would be easier for the caller to simply set the values it wants upon return.
        m_data[0] = source.m_data[0];
    } else {
        // copy the tuple flags and the data (all inline/scalars)
        ::memcpy(m_data, source.m_data, m_schema->tupleLength() + TUPLE_HEADER_SIZE);
    }
}

inline void TableTuple::copy(const TableTuple &source) {
    assert(m_schema);
    assert(source.m_schema);
    assert(source.m_data);
    assert(m_data);

    const uint16_t columnCount = m_schema->columnCount();
    const bool allowInlinedObjects = m_schema->allowInlinedObjects();
    const TupleSchema *sourceSchema = source.m_schema;
    const bool oAllowInlinedObjects = sourceSchema->allowInlinedObjects();

#ifndef NDEBUG
    if(!compatibleForCopy(source)) {
        std::ostringstream message;
        message << "src  tuple: " << source.debug("") << std::endl;
        message << "src schema: " << source.m_schema->debug() << std::endl;
        message << "dest schema: " << m_schema->debug() << std::endl;
        throwFatalException("%s", message.str().c_str());
    }
#endif

    if (allowInlinedObjects == oAllowInlinedObjects) {
        // copy the data AND the isActive flag
        ::memcpy(m_data, source.m_data, m_schema->tupleLength() + TUPLE_HEADER_SIZE);
    } else {
        // Can't copy the string ptr from the other tuple if the
        // string is inlined into the tuple
        assert(!(!allowInlinedObjects && oAllowInlinedObjects));
        for (uint16_t ii = 0; ii < columnCount; ii++) {
            setNValue(ii, source.getNValue(ii));
        }
        m_data[0] = source.m_data[0];
    }
}

inline void TableTuple::deserializeFrom(voltdb::SerializeInput &tupleIn, Pool *dataPool) {
    assert(m_schema);
    assert(m_data);

    tupleIn.readInt();
    for (int j = 0; j < m_schema->columnCount(); ++j) {
        const ValueType type = m_schema->columnType(j);
        /**
         * Hack hack. deserializeFrom is only called when we serialize
         * and deserialize tables. The serialization format for
         * Strings/Objects in a serialized table happens to have the
         * same in memory representation as the Strings/Objects in a
         * tabletuple. The goal here is to wrap the serialized
         * representation of the value in an NValue and then serialize
         * that into the tuple from the NValue. This makes it possible
         * to push more value specific functionality out of
         * TableTuple. The memory allocation will be performed when
         * serializing to tuple storage.
         */
        const bool isInlined = m_schema->columnIsInlined(j);
        char *dataPtr = getDataPtr(j);
        const int32_t columnLength = m_schema->columnLength(j);
        NValue::deserializeFrom(tupleIn, type, dataPtr, isInlined, columnLength, dataPool);
    }
}

inline void TableTuple::serializeTo(voltdb::SerializeOutput &output) {
    size_t start = output.reserveBytes(4);

    for (int j = 0; j < m_schema->columnCount(); ++j) {
        //int fieldStart = output.position();
        NValue value = getNValue(j);
        value.serializeTo(output);
    }

    // write the length of the tuple
    output.writeIntAt(start, static_cast<int32_t>(output.position() - start - sizeof(int32_t)));
}

inline
void
TableTuple::serializeToExport(ExportSerializeOutput &io,
                              int colOffset, uint8_t *nullArray)
{
    int columnCount = sizeInValues();
    for (int i = 0; i < columnCount; i++) {
        // NULL doesn't produce any bytes for the NValue
        // Handle it here to consolidate manipulation of
        // the nullarray.
        if (isNull(i)) {
            // turn on i'th bit of nullArray
            int byte = (colOffset + i) >> 3;
            int bit = (colOffset + i) % 8;
            int mask = 0x80 >> bit;
            nullArray[byte] = (uint8_t)(nullArray[byte] | mask);
            continue;
        }
        getNValue(i).serializeToExport(io);
    }
}

inline bool TableTuple::equals(const TableTuple &other) const {
    if (!m_schema->equals(other.m_schema)) {
        return false;
    }
    return equalsNoSchemaCheck(other);
}

inline bool TableTuple::equalsNoSchemaCheck(const TableTuple &other) const {
    for (int ii = 0; ii < m_schema->columnCount(); ii++) {
        const NValue lhs = getNValue(ii);
        const NValue rhs = other.getNValue(ii);
        if (lhs.op_notEquals(rhs).isTrue()) {
            return false;
        }
    }
    return true;
}

inline void TableTuple::setAllNulls() {
    assert(m_schema);
    assert(m_data);

    for (int ii = 0; ii < m_schema->columnCount(); ++ii) {
        NValue value = NValue::getNullValue(m_schema->columnType(ii));
        setNValue(ii, value);
    }
}

inline int TableTuple::compare(const TableTuple &other) const {
    const int columnCount = m_schema->columnCount();
    int diff;
    for (int ii = 0; ii < columnCount; ii++) {
        const NValue lhs = getNValue(ii);
        const NValue rhs = other.getNValue(ii);
        diff = lhs.compare(rhs);
        if (diff) {
            return diff;
        }
    }
    return 0;
}

inline size_t TableTuple::hashCode(size_t seed) const {
    const int columnCount = m_schema->columnCount();
    for (int i = 0; i < columnCount; i++) {
        const NValue value = getNValue(i);
        value.hashCombine(seed);
    }
    return seed;
}

inline size_t TableTuple::hashCode() const {
    size_t seed = 0;
    return hashCode(seed);
}

/**
 * Release to the heap any memory allocated for any uninlined columns.
 */
inline void TableTuple::freeObjectColumns() {
    const uint16_t unlinlinedColumnCount = m_schema->getUninlinedObjectColumnCount();
    std::vector<char*> oldObjects;
    for (int ii = 0; ii < unlinlinedColumnCount; ii++) {
        char** dataPtr = reinterpret_cast<char**>(getDataPtr(m_schema->getUninlinedObjectColumnInfoIndex(ii)));
        oldObjects.push_back(*dataPtr);
    }
    NValue::freeObjectsFromTupleStorage(oldObjects);
}

/**
 * Hasher for use with boost::unordered_map and similar
 */
struct TableTupleHasher : std::unary_function<TableTuple, std::size_t>
{
    /** Generate a 64-bit number for the key value */
    inline size_t operator()(TableTuple tuple) const
    {
        return tuple.hashCode();
    }
};

/**
 * Equality operator for use with boost::unrodered_map and similar
 */
class TableTupleEqualityChecker {
public:
    inline bool operator()(const TableTuple lhs, const TableTuple rhs) const {
        return lhs.equalsNoSchemaCheck(rhs);
    }
};

}

#endif<|MERGE_RESOLUTION|>--- conflicted
+++ resolved
@@ -69,23 +69,17 @@
 #define PENDING_DELETE_ON_UNDO_RELEASE_MASK 8
 
 class TableColumn;
-<<<<<<< HEAD
 class TupleIterator;
 class ElasticScanner;
-=======
 class StandAloneTupleStorage;
->>>>>>> 242ca7be
 
 class TableTuple {
     // friend access is intended to allow write access to the tuple flags -- try not to abuse it...
     friend class Table;
     friend class TempTable;
     friend class PersistentTable;
-<<<<<<< HEAD
     friend class ElasticScanner;
-=======
     friend class PoolBackedTupleStorage;
->>>>>>> 242ca7be
     friend class CopyOnWriteIterator;
     friend class CopyOnWriteContext;
     friend class ::CopyOnWriteTest_TestTableTupleFlags;
