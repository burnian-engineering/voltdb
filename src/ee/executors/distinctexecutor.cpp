/* This file is part of VoltDB.
 * Copyright (C) 2008-2012 VoltDB Inc.
 *
 * This file contains original code and/or modifications of original code.
 * Any modifications made by VoltDB Inc. are licensed under the following
 * terms and conditions:
 *
 * VoltDB is free software: you can redistribute it and/or modify
 * it under the terms of the GNU General Public License as published by
 * the Free Software Foundation, either version 3 of the License, or
 * (at your option) any later version.
 *
 * VoltDB is distributed in the hope that it will be useful,
 * but WITHOUT ANY WARRANTY; without even the implied warranty of
 * MERCHANTABILITY or FITNESS FOR A PARTICULAR PURPOSE.  See the
 * GNU General Public License for more details.
 *
 * You should have received a copy of the GNU General Public License
 * along with VoltDB.  If not, see <http://www.gnu.org/licenses/>.
 */
/* Copyright (C) 2008 by H-Store Project
 * Brown University
 * Massachusetts Institute of Technology
 * Yale University
 *
 * Permission is hereby granted, free of charge, to any person obtaining
 * a copy of this software and associated documentation files (the
 * "Software"), to deal in the Software without restriction, including
 * without limitation the rights to use, copy, modify, merge, publish,
 * distribute, sublicense, and/or sell copies of the Software, and to
 * permit persons to whom the Software is furnished to do so, subject to
 * the following conditions:
 *
 * The above copyright notice and this permission notice shall be
 * included in all copies or substantial portions of the Software.
 *
 * THE SOFTWARE IS PROVIDED "AS IS", WITHOUT WARRANTY OF ANY KIND,
 * EXPRESS OR IMPLIED, INCLUDING BUT NOT LIMITED TO THE WARRANTIES OF
 * MERCHANTABILITY, FITNESS FOR A PARTICULAR PURPOSE AND NONINFRINGEMENT
 * IN NO EVENT SHALL THE AUTHORS BE LIABLE FOR ANY CLAIM, DAMAGES OR
 * OTHER LIABILITY, WHETHER IN AN ACTION OF CONTRACT, TORT OR OTHERWISE,
 * ARISING FROM, OUT OF OR IN CONNECTION WITH THE SOFTWARE OR THE USE OR
 * OTHER DEALINGS IN THE SOFTWARE.
 */

#include "distinctexecutor.h"
#include "common/debuglog.h"
#include "common/common.h"
#include "common/tabletuple.h"
#include "common/FatalException.hpp"
#include "plannodes/distinctnode.h"
#include "storage/table.h"
#include "storage/temptable.h"
#include "storage/tableiterator.h"
#include "storage/tablefactory.h"

#include <set>
#include <vector>
#include <cassert>

using namespace voltdb;

bool DistinctExecutor::p_init(AbstractPlanNode*,
                              TempTableLimits* limits)
{
    VOLT_DEBUG("init Distinct Executor");
    DistinctPlanNode* node = dynamic_cast<DistinctPlanNode*>(m_abstractNode);
    assert(node);
    //
    // Create a duplicate of input table
    //
    if (!node->isInline()) {
        assert(node->getInputTables().size() == 1);
        assert(node->getInputTables()[0]->columnCount() > 0);
        assert(node->getChildren()[0] != NULL);

        node->
            setOutputTable(TableFactory::
                           getCopiedTempTable(node->databaseId(),
                                              node->getInputTables()[0]->name(),
                                              node->getInputTables()[0],
                                              limits));
    }
    return (true);
}

namespace detail {
    struct ltTuples {
        bool operator () (const std::vector<NValue>& v1, const std::vector<NValue>& v2) const {
            assert(v1.size() == v2.size());
            std::vector<NValue>::const_iterator it1 = v1.begin();
            std::vector<NValue>::const_iterator it2 = v2.begin();
            for (; it1 != v1.end(); ++it1, ++it2) {
                int comp = it1->compare(*it2);
std::cout << "Comp " << it1->debug() << " and " << it2->debug() << " res=" << comp << '\n';
                if (comp != 0) {
                    return comp < 0;
                }
            }
std::cout << "Equal\n";
            return false;
        } 
    };
}

bool DistinctExecutor::p_execute(const NValueArray &params) {
    DistinctPlanNode* node = dynamic_cast<DistinctPlanNode*>(m_abstractNode);
    assert(node);
    Table* output_table = node->getOutputTable();
    assert(output_table);
    Table* input_table = node->getInputTables()[0];
    assert(input_table);

    TableIterator iterator = input_table->iterator();
    TableTuple tuple(input_table->schema());

<<<<<<< HEAD
//    std::set<NValue, NValue::ltNValue> found_values;
    std::set<std::vector<NValue>, detail::ltTuples> found_values;
=======
    // substitute params for distinct expression
    AbstractExpression *distinctExpression = node->getDistinctExpression();
    distinctExpression->substitute(params);

    std::set<NValue, NValue::ltNValue> found_values;
>>>>>>> 45aa6f48
    while (iterator.next(tuple)) {
        //
        // Check whether this value already exists in our list
        //
<<<<<<< HEAD
        std::vector<NValue> tuples;
        const AbstractExpression* nextExpr = node->getDistinctExpression();
std::cout << "expr=" << nextExpr->debug() << '\n';
        while (nextExpr != NULL) {
            tuples.push_back(nextExpr->eval(&tuple, NULL));
            nextExpr = nextExpr->getRight();
        }
        
        if (found_values.find(tuples) == found_values.end()) {
std::cout<< tuple.debug("A") << "new\n"; 
            found_values.insert(tuples);
=======
        NValue tuple_value = distinctExpression->eval(&tuple, NULL);
        if (found_values.find(tuple_value) == found_values.end()) {
            found_values.insert(tuple_value);
>>>>>>> 45aa6f48
            if (!output_table->insertTuple(tuple)) {
                VOLT_ERROR("Failed to insert tuple from input table '%s' into"
                           " output table '%s'",
                           input_table->name().c_str(),
                           output_table->name().c_str());
                return false;
            }
        }
    else
std::cout<< tuple.debug("A") << "old\n"; 
    
    }

    return true;
}

DistinctExecutor::~DistinctExecutor() {
}<|MERGE_RESOLUTION|>--- conflicted
+++ resolved
@@ -92,12 +92,10 @@
             std::vector<NValue>::const_iterator it2 = v2.begin();
             for (; it1 != v1.end(); ++it1, ++it2) {
                 int comp = it1->compare(*it2);
-std::cout << "Comp " << it1->debug() << " and " << it2->debug() << " res=" << comp << '\n';
                 if (comp != 0) {
                     return comp < 0;
                 }
             }
-std::cout << "Equal\n";
             return false;
         } 
     };
@@ -114,37 +112,18 @@
     TableIterator iterator = input_table->iterator();
     TableTuple tuple(input_table->schema());
 
-<<<<<<< HEAD
-//    std::set<NValue, NValue::ltNValue> found_values;
-    std::set<std::vector<NValue>, detail::ltTuples> found_values;
-=======
     // substitute params for distinct expression
     AbstractExpression *distinctExpression = node->getDistinctExpression();
     distinctExpression->substitute(params);
 
     std::set<NValue, NValue::ltNValue> found_values;
->>>>>>> 45aa6f48
     while (iterator.next(tuple)) {
         //
         // Check whether this value already exists in our list
         //
-<<<<<<< HEAD
-        std::vector<NValue> tuples;
-        const AbstractExpression* nextExpr = node->getDistinctExpression();
-std::cout << "expr=" << nextExpr->debug() << '\n';
-        while (nextExpr != NULL) {
-            tuples.push_back(nextExpr->eval(&tuple, NULL));
-            nextExpr = nextExpr->getRight();
-        }
-        
-        if (found_values.find(tuples) == found_values.end()) {
-std::cout<< tuple.debug("A") << "new\n"; 
-            found_values.insert(tuples);
-=======
         NValue tuple_value = distinctExpression->eval(&tuple, NULL);
         if (found_values.find(tuple_value) == found_values.end()) {
             found_values.insert(tuple_value);
->>>>>>> 45aa6f48
             if (!output_table->insertTuple(tuple)) {
                 VOLT_ERROR("Failed to insert tuple from input table '%s' into"
                            " output table '%s'",
@@ -154,8 +133,6 @@
             }
         }
     else
-std::cout<< tuple.debug("A") << "old\n"; 
-    
     }
 
     return true;
