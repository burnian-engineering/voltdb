/* This file is part of VoltDB.
 * Copyright (C) 2008-2014 VoltDB Inc.
 *
 * This file contains original code and/or modifications of original code.
 * Any modifications made by VoltDB Inc. are licensed under the following
 * terms and conditions:
 *
 * This program is free software: you can redistribute it and/or modify
 * it under the terms of the GNU Affero General Public License as
 * published by the Free Software Foundation, either version 3 of the
 * License, or (at your option) any later version.
 *
 * This program is distributed in the hope that it will be useful,
 * but WITHOUT ANY WARRANTY; without even the implied warranty of
 * MERCHANTABILITY or FITNESS FOR A PARTICULAR PURPOSE.  See the
 * GNU Affero General Public License for more details.
 *
 * You should have received a copy of the GNU Affero General Public License
 * along with VoltDB.  If not, see <http://www.gnu.org/licenses/>.
 */
/* Copyright (C) 2008 by H-Store Project
 * Brown University
 * Massachusetts Institute of Technology
 * Yale University
 *
 * Permission is hereby granted, free of charge, to any person obtaining
 * a copy of this software and associated documentation files (the
 * "Software"), to deal in the Software without restriction, including
 * without limitation the rights to use, copy, modify, merge, publish,
 * distribute, sublicense, and/or sell copies of the Software, and to
 * permit persons to whom the Software is furnished to do so, subject to
 * the following conditions:
 *
 * The above copyright notice and this permission notice shall be
 * included in all copies or substantial portions of the Software.
 *
 * THE SOFTWARE IS PROVIDED "AS IS", WITHOUT WARRANTY OF ANY KIND,
 * EXPRESS OR IMPLIED, INCLUDING BUT NOT LIMITED TO THE WARRANTIES OF
 * MERCHANTABILITY, FITNESS FOR A PARTICULAR PURPOSE AND NONINFRINGEMENT
 * IN NO EVENT SHALL THE AUTHORS BE LIABLE FOR ANY CLAIM, DAMAGES OR
 * OTHER LIABILITY, WHETHER IN AN ACTION OF CONTRACT, TORT OR OTHERWISE,
 * ARISING FROM, OUT OF OR IN CONNECTION WITH THE SOFTWARE OR THE USE OR
 * OTHER DEALINGS IN THE SOFTWARE.
 */

#include <vector>
#include <string>
#include <stack>
#include "nestloopindexexecutor.h"
#include "common/debuglog.h"
#include "common/tabletuple.h"
#include "common/FatalException.hpp"

#include "execution/VoltDBEngine.h"
#include "executors/aggregateexecutor.h"
#include "execution/ProgressMonitorProxy.h"
#include "expressions/abstractexpression.h"
#include "expressions/tuplevalueexpression.h"

#include "plannodes/nestloopindexnode.h"
#include "plannodes/indexscannode.h"
#include "plannodes/limitnode.h"
#include "plannodes/aggregatenode.h"

#include "storage/table.h"
#include "storage/persistenttable.h"
#include "storage/temptable.h"
#include "storage/tableiterator.h"

#include "indexes/tableindex.h"

using namespace std;
using namespace voltdb;

bool NestLoopIndexExecutor::p_init(AbstractPlanNode* abstractNode,
                                   TempTableLimits* limits)
{
    VOLT_TRACE("init NLIJ Executor");
    assert(limits);

    m_node = dynamic_cast<NestLoopIndexPlanNode*>(abstractNode);
    assert(m_node);
    m_indexNode = dynamic_cast<IndexScanPlanNode*>(m_node->getInlinePlanNode(PLAN_NODE_TYPE_INDEXSCAN));
    assert(m_indexNode);
    VOLT_TRACE("<NestLoopIndexPlanNode> %s, <IndexScanPlanNode> %s", m_node->debug().c_str(), m_indexNode->debug().c_str());

    m_joinType = m_node->getJoinType();
    m_lookupType = m_indexNode->getLookupType();
    m_sortDirection = m_indexNode->getSortDirection();

    // Inline aggregation can be serial, partial or hash
    m_aggExec = voltdb::getInlineAggregateExecutor(m_abstractNode);

    //
    // We need exactly one input table and a target table
    //
<<<<<<< HEAD
    assert(node->getInputTableCount() == 1);
=======
    assert(m_node->getInputTables().size() == 1);
>>>>>>> 7d4e97b6

    // Create output table based on output schema from the plan
    setTempOutputTable(limits);

    m_node->getOutputColumnExpressions(m_outputExpressions);

    //
    // Make sure that we actually have search keys
    //
    int num_of_searchkeys = (int)m_indexNode->getSearchKeyExpressions().size();
    //nshi commented this out in revision 4495 of the old repo in index scan executor
    VOLT_TRACE ("<Nested Loop Index exec, INIT...> Number of searchKeys: %d \n", num_of_searchkeys);

    for (int ctr = 0; ctr < num_of_searchkeys; ctr++) {
        if (m_indexNode->getSearchKeyExpressions()[ctr] == NULL) {
            VOLT_ERROR("The search key expression at position '%d' is NULL for"
                       " internal PlanNode '%s' of PlanNode '%s'",
                       ctr, m_indexNode->debug().c_str(), m_node->debug().c_str());
            return false;
        }
    }

    // output must be a temp table
    m_tmpOutputTable = dynamic_cast<TempTable*>(m_node->getOutputTable());
    assert(m_tmpOutputTable);

<<<<<<< HEAD
    assert(node->getInputTableCount() == 1);
    assert(node->getInputTable());

    PersistentTable* inner_table = dynamic_cast<PersistentTable*>(inline_node->getTargetTable());
    assert(inner_table);
=======
    assert(m_node->getInputTables().size() == 1);
    m_outerTable = m_node->getInputTables()[0];
    assert(m_outerTable);

    m_innerTable = dynamic_cast<PersistentTable*>(m_indexNode->getTargetTable());
    assert(m_innerTable);
>>>>>>> 7d4e97b6
    //
    // Grab the Index from our inner table
    // We'll throw an error if the index is missing
    //
<<<<<<< HEAD
    TableIndex* index = inner_table->index(inline_node->getTargetIndexName());
    if (index == NULL) {
=======
    m_index = m_innerTable->index(m_indexNode->getTargetIndexName());
    if (m_index == NULL) {
>>>>>>> 7d4e97b6
        VOLT_ERROR("Failed to retreive index '%s' from inner table '%s' for"
                   " internal PlanNode '%s'",
                   m_indexNode->getTargetIndexName().c_str(),
                   m_innerTable->name().c_str(), m_indexNode->debug().c_str());
        return false;
    }

    // NULL tuple for outer join
    if (m_node->getJoinType() == JOIN_TYPE_LEFT) {
        Table* inner_out_table = m_indexNode->getOutputTable();
        assert(inner_out_table);
        m_null_tuple.init(inner_out_table->schema());
    }

    m_indexValues = TableTuple(m_index->getKeySchema());
    m_index_values_backing_store = new char[m_index->getKeySchema()->tupleLength()];
    m_indexValues.move( m_index_values_backing_store - TUPLE_HEADER_SIZE);
    m_indexValues.setAllNulls();

    return true;
}

<<<<<<< HEAD
bool NestLoopIndexExecutor::p_execute(const NValueArray &params)
{
    assert (node == dynamic_cast<NestLoopIndexPlanNode*>(m_abstractNode));
    assert(node);

    PersistentTable* inner_table = dynamic_cast<PersistentTable*>(inline_node->getTargetTable());
    assert(inner_table);

    TableIndex* index = inner_table->index(inline_node->getTargetIndexName());
    assert(index);

    // NULL tuple for outer join
    if (node->getJoinType() == JOIN_TYPE_LEFT) {
        Table* inner_out_table = inline_node->getOutputTable();
        assert(inner_out_table);
        m_null_tuple.init(inner_out_table->schema());
    }

    index_values = TableTuple(index->getKeySchema());
    index_values.move( index_values_backing_store - TUPLE_HEADER_SIZE);
    index_values.setAllNulls();
=======
inline void NestLoopIndexExecutor::updateTargetTableAndIndex() {
    m_innerTable = dynamic_cast<PersistentTable*>(m_indexNode->getTargetTable());
    assert(m_innerTable);

    m_index = m_innerTable->index(m_indexNode->getTargetIndexName());
    assert(m_index);

    m_indexValues = TableTuple(m_index->getKeySchema());
    m_indexValues.move( m_index_values_backing_store - TUPLE_HEADER_SIZE);
    m_indexValues.setAllNulls();
}

bool NestLoopIndexExecutor::p_execute(const NValueArray &params)
{
    assert (m_node == dynamic_cast<NestLoopIndexPlanNode*>(m_abstractNode));
    assert(m_node);

    updateTargetTableAndIndex();
>>>>>>> 7d4e97b6

    assert (m_tmpOutputTable == dynamic_cast<TempTable*>(m_node->getOutputTable()));
    assert(m_tmpOutputTable);

<<<<<<< HEAD
    //outer_table is the input table that have tuples to be iterated
    assert(node->getInputTableCount() == 1);
    Table* outer_table = node->getInputTable();
    assert(outer_table);
=======
    // inner_table is the table that has the index to be used in this executor
    assert (m_innerTable == dynamic_cast<PersistentTable*>(m_indexNode->getTargetTable()));
    assert(m_innerTable);
    // outer_table is the input table that have tuples to be iterated
    assert(m_node->getInputTables().size() == 1);
    assert (m_outerTable == m_node->getInputTables()[0]);
    assert (m_outerTable);
>>>>>>> 7d4e97b6
    VOLT_TRACE("executing NestLoopIndex with outer table: %s, inner table: %s",
               m_outerTable->debug().c_str(), m_innerTable->debug().c_str());

    //
    // Substitute parameter to SEARCH KEY Note that the expressions
    // will include TupleValueExpression even after this substitution
    //
    int num_of_searchkeys = (int)m_indexNode->getSearchKeyExpressions().size();
    for (int ctr = 0; ctr < num_of_searchkeys; ctr++) {
        VOLT_TRACE("Search Key[%d]:\n%s",
                   ctr, m_indexNode->getSearchKeyExpressions()[ctr]->debug(true).c_str());
    }

    // end expression
    AbstractExpression* end_expression = m_indexNode->getEndExpression();
    if (end_expression) {
        VOLT_TRACE("End Expression:\n%s", end_expression->debug(true).c_str());
    }

    // post expression
    AbstractExpression* post_expression = m_indexNode->getPredicate();
    if (post_expression != NULL) {
        VOLT_TRACE("Post Expression:\n%s", post_expression->debug(true).c_str());
    }

    // initial expression
    AbstractExpression* initial_expression = m_indexNode->getInitialExpression();
    if (initial_expression != NULL) {
        VOLT_TRACE("Initial Expression:\n%s", initial_expression->debug(true).c_str());
    }

    // SKIP NULL EXPRESSION
    AbstractExpression* skipNullExpr = m_indexNode->getSkipNullPredicate();
    // For reverse scan edge case NULL values and forward scan underflow case.
    if (skipNullExpr != NULL) {
        VOLT_DEBUG("Skip NULL Expression:\n%s", skipNullExpr->debug(true).c_str());
    }

    // pre join expression
    AbstractExpression* prejoin_expression = m_node->getPreJoinPredicate();
    if (prejoin_expression != NULL) {
        VOLT_TRACE("Prejoin Expression:\n%s", prejoin_expression->debug(true).c_str());
    }

    // where expression
    AbstractExpression* where_expression = m_node->getWherePredicate();
    if (where_expression != NULL) {
        VOLT_TRACE("Where Expression:\n%s", where_expression->debug(true).c_str());
    }

    LimitPlanNode* limit_node = dynamic_cast<LimitPlanNode*>(m_node->getInlinePlanNode(PLAN_NODE_TYPE_LIMIT));
    int tuple_ctr = 0;
    int tuple_skipped = 0;
    int limit = -1;
    int offset = -1;
    if (limit_node) {
        limit_node->getLimitAndOffsetByReference(params, limit, offset);
    }

    //
    // OUTER TABLE ITERATION
    //
    TableTuple outer_tuple(m_outerTable->schema());
    TableTuple inner_tuple(m_innerTable->schema());
    TableIterator outer_iterator = m_outerTable->iteratorDeletingAsWeGo();
    int num_of_outer_cols = m_outerTable->columnCount();
    assert (outer_tuple.sizeInValues() == m_outerTable->columnCount());
    assert (inner_tuple.sizeInValues() == m_innerTable->columnCount());
    const TableTuple &null_tuple = m_null_tuple.tuple();
    int num_of_inner_cols = (m_joinType == JOIN_TYPE_LEFT)? null_tuple.sizeInValues() : 0;

    TableTuple join_tuple;
    ProgressMonitorProxy pmp(m_engine, this, m_innerTable);
    if (m_aggExec != NULL) {
        VOLT_TRACE("Init inline aggregate...");
        const TupleSchema * aggInputSchema = m_node->getTupleSchemaPreAgg();
        join_tuple = m_aggExec->p_execute_init(params, &pmp, aggInputSchema, m_tmpOutputTable);
    } else {
        join_tuple = m_tmpOutputTable->tempTuple();
    }

    bool earlyReturned = false;

    VOLT_TRACE("<num_of_outer_cols>: %d\n", num_of_outer_cols);
    while ((limit == -1 || tuple_ctr < limit) && outer_iterator.next(outer_tuple)) {
        VOLT_TRACE("outer_tuple:%s",
                   outer_tuple.debug(m_outerTable->name()).c_str());
        pmp.countdownProgress();
        // Set the outer tuple columns. Must be outside the inner loop
        // in case of the empty inner table
        join_tuple.setNValues(0, outer_tuple, 0, num_of_outer_cols);

        // did this loop body find at least one match for this tuple?
        bool match = false;
        // For outer joins if outer tuple fails pre-join predicate
        // (join expression based on the outer table only)
        // it can't match any of inner tuples
        if (prejoin_expression == NULL || prejoin_expression->eval(&outer_tuple, NULL).isTrue()) {
            int activeNumOfSearchKeys = num_of_searchkeys;
            VOLT_TRACE ("<Nested Loop Index exec, WHILE-LOOP...> Number of searchKeys: %d \n", num_of_searchkeys);
            IndexLookupType localLookupType = m_lookupType;
            SortDirectionType localSortDirection = m_sortDirection;
            VOLT_TRACE("Lookup type: %d\n", m_lookupType);
            VOLT_TRACE("SortDirectionType: %d\n", m_sortDirection);

            // did setting the search key fail (usually due to overflow)
            bool keyException = false;
            //
            // Now use the outer table tuple to construct the search key
            // against the inner table
            //
            m_indexValues.setAllNulls();
            for (int ctr = 0; ctr < activeNumOfSearchKeys; ctr++) {
                // in a normal index scan, params would be substituted here,
                // but this scan fills in params outside the loop
                NValue candidateValue = m_indexNode->getSearchKeyExpressions()[ctr]->eval(&outer_tuple, NULL);
                try {
                    m_indexValues.setNValue(ctr, candidateValue);
                }
                catch (const SQLException &e) {
                    // This next bit of logic handles underflow and overflow while
                    // setting up the search keys.
                    // e.g. TINYINT > 200 or INT <= 6000000000

                    // re-throw if not an overflow or underflow
                    // currently, it's expected to always be an overflow or underflow
                    if ((e.getInternalFlags() & (SQLException::TYPE_OVERFLOW | SQLException::TYPE_UNDERFLOW)) == 0) {
                        throw e;
                    }

                    // handle the case where this is a comparison, rather than equality match
                    // comparison is the only place where the executor might return matching tuples
                    // e.g. TINYINT < 1000 should return all values
                    if ((localLookupType != INDEX_LOOKUP_TYPE_EQ) &&
                        (ctr == (activeNumOfSearchKeys - 1))) {

                        // sanity check that there is at least one EQ column
                        // or else the join wouldn't work, right?
                        assert(activeNumOfSearchKeys > 1);

                        if (e.getInternalFlags() & SQLException::TYPE_OVERFLOW) {
                            if ((localLookupType == INDEX_LOOKUP_TYPE_GT) ||
                                (localLookupType == INDEX_LOOKUP_TYPE_GTE)) {

                                // gt or gte when key overflows breaks out
                                // and only returns for left-outer
                                keyException = true;
                                break; // the outer while loop
                            }
                            else {
                                // overflow of LT or LTE should be treated as LTE
                                // to issue an "initial" forward scan
                                localLookupType = INDEX_LOOKUP_TYPE_LTE;
                            }
                        }
                        if (e.getInternalFlags() & SQLException::TYPE_UNDERFLOW) {
                            if ((localLookupType == INDEX_LOOKUP_TYPE_LT) ||
                                (localLookupType == INDEX_LOOKUP_TYPE_LTE)) {
                                // overflow of LT or LTE should be treated as LTE
                                // to issue an "initial" forward scans
                                localLookupType = INDEX_LOOKUP_TYPE_LTE;
                            }
                            else {
                                // don't allow GTE because it breaks null handling
                                localLookupType = INDEX_LOOKUP_TYPE_GT;
                            }
                        }

                        // if here, means all tuples with the previous searchkey
                        // columns need to be scaned.
                        activeNumOfSearchKeys--;
                        if (localSortDirection == SORT_DIRECTION_TYPE_INVALID) {
                            localSortDirection = SORT_DIRECTION_TYPE_ASC;
                        }
                    }
                    // if a EQ comparison is out of range, then the tuple from
                    // the outer loop returns no matches (except left-outer)
                    else {
                        keyException = true;
                    }
                    break;
                }
            }
            VOLT_TRACE("Searching %s", m_indexValues.debug("").c_str());

            // if a search value didn't fit into the targeted index key, skip this key
            if (!keyException) {
                //
                // Our index scan on the inner table is going to have three parts:
                //  (1) Lookup tuples using the search key
                //
                //  (2) For each tuple that comes back, check whether the
                //      end_expression is false.  If it is, then we stop
                //      scanning. Otherwise...
                //
                //  (3) Check whether the tuple satisfies the post expression.
                //      If it does, then add it to the output table
                //
                // Use our search key to prime the index iterator
                // The loop through each tuple given to us by the iterator
                //
                // Essentially cut and pasted this if ladder from
                // index scan executor
                if (num_of_searchkeys > 0)
                {
                    if (localLookupType == INDEX_LOOKUP_TYPE_EQ) {
                        m_index->moveToKey(&m_indexValues);
                    }
                    else if (localLookupType == INDEX_LOOKUP_TYPE_GT) {
                        m_index->moveToGreaterThanKey(&m_indexValues);
                    }
                    else if (localLookupType == INDEX_LOOKUP_TYPE_GTE) {
                        m_index->moveToKeyOrGreater(&m_indexValues);
                    }
                    else if (localLookupType == INDEX_LOOKUP_TYPE_LT) {
                        m_index->moveToLessThanKey(&m_indexValues);
                    } else if (localLookupType == INDEX_LOOKUP_TYPE_LTE) {
                        // find the entry whose key is greater than search key,
                        // do a forward scan using initialExpr to find the correct
                        // start point to do reverse scan
                        bool isEnd = m_index->moveToGreaterThanKey(&m_indexValues);
                        if (isEnd) {
                            m_index->moveToEnd(false);
                        } else {
                            while (!(inner_tuple = m_index->nextValue()).isNullTuple()) {
                                pmp.countdownProgress();
                                if (initial_expression != NULL && !initial_expression->eval(&outer_tuple, &inner_tuple).isTrue()) {
                                    // just passed the first failed entry, so move 2 backward
                                    m_index->moveToBeforePriorEntry();
                                    break;
                                }
                            }
                            if (inner_tuple.isNullTuple()) {
                                m_index->moveToEnd(false);
                            }
                        }
                    }
                    else {
                        return false;
                    }
                } else {
                    bool toStartActually = (localSortDirection != SORT_DIRECTION_TYPE_DESC);
                    m_index->moveToEnd(toStartActually);
                }

                AbstractExpression* skipNullExprIteration = skipNullExpr;

                while ((limit == -1 || tuple_ctr < limit) &&
                       ((localLookupType == INDEX_LOOKUP_TYPE_EQ &&
                        !(inner_tuple = m_index->nextValueAtKey()).isNullTuple()) ||
                       ((localLookupType != INDEX_LOOKUP_TYPE_EQ || num_of_searchkeys == 0) &&
                        !(inner_tuple = m_index->nextValue()).isNullTuple())))
                {
                    VOLT_TRACE("inner_tuple:%s",
                               inner_tuple.debug(m_innerTable->name()).c_str());
                    pmp.countdownProgress();

                    //
                    // First check to eliminate the null index rows for UNDERFLOW case only
                    //
                    if (skipNullExprIteration != NULL) {
                        if (skipNullExprIteration->eval(&outer_tuple, &inner_tuple).isTrue()) {
                            VOLT_DEBUG("Index scan: find out null rows or columns.");
                            continue;
                        } else {
                            skipNullExprIteration = NULL;
                        }
                    }

                    //
                    // First check whether the end_expression is now false
                    //
                    if (end_expression != NULL &&
                        !end_expression->eval(&outer_tuple, &inner_tuple).isTrue())
                    {
                        VOLT_TRACE("End Expression evaluated to false, stopping scan\n");
                        break;
                    }
                    //
                    // Then apply our post-predicate to do further filtering
                    //
                    if (post_expression == NULL ||
                        post_expression->eval(&outer_tuple, &inner_tuple).isTrue())
                    {
                        match = true;
                        // Still need to pass where filtering
                        if (where_expression == NULL || where_expression->eval(&outer_tuple, &inner_tuple).isTrue()) {
                            // Check if we have to skip this tuple because of offset
                            if (tuple_skipped < offset) {
                                tuple_skipped++;
                                continue;
                            }
                            ++tuple_ctr;
                            //
                            // Try to put the tuple into our output table
                            // Append the inner values to the end of our join tuple
                            //
                            for (int col_ctr = num_of_outer_cols;
                                 col_ctr < join_tuple.sizeInValues();
                                 ++col_ctr)
                            {
                                // For the sake of consistency, we don't try to do
                                // output expressions here with columns from both tables.
                                join_tuple.setNValue(col_ctr,
                                          m_outputExpressions[col_ctr]->eval(&outer_tuple, &inner_tuple));
                            }
                            VOLT_TRACE("join_tuple tuple: %s",
                                       join_tuple.debug(m_tmpOutputTable->name()).c_str());
                            VOLT_TRACE("MATCH: %s",
                                   join_tuple.debug(m_tmpOutputTable->name()).c_str());

                            if (m_aggExec != NULL) {
                                if (m_aggExec->p_execute_tuple(join_tuple)) {
                                    // Get enough rows for LIMIT
                                    earlyReturned = true;
                                    break;
                                }
                            } else {
                                m_tmpOutputTable->insertTupleNonVirtual(join_tuple);
                                pmp.countdownProgress();
                            }

                        }
                    }
                } // END INNER WHILE LOOP

                if (earlyReturned) {
                    break;
                }
            } // END IF INDEX KEY EXCEPTION CONDITION
        } // END IF PRE JOIN CONDITION

        //
        // Left Outer Join
        //
        if (m_joinType == JOIN_TYPE_LEFT && !match
                && (limit == -1 || tuple_ctr < limit) )
        {
            if (where_expression == NULL || where_expression->eval(&outer_tuple, &null_tuple).isTrue()) {
                // Check if we have to skip this tuple because of offset
                if (tuple_skipped < offset) {
                    tuple_skipped++;
                    continue;
                }
                ++tuple_ctr;
                join_tuple.setNValues(num_of_outer_cols, m_null_tuple.tuple(), 0, num_of_inner_cols);

                if (m_aggExec != NULL) {
                    if (m_aggExec->p_execute_tuple(join_tuple)) {
                        // Get enough rows for LIMIT
                        earlyReturned = true;
                        break;
                    }
                } else {
                    m_tmpOutputTable->insertTupleNonVirtual(join_tuple);
                    pmp.countdownProgress();
                }
            }
        }
    } // END OUTER WHILE LOOP

    if (m_aggExec != NULL) {
        m_aggExec->p_execute_finish();
    }

    VOLT_TRACE ("result table:\n %s", m_tmpOutputTable->debug().c_str());
    VOLT_TRACE("Finished NestLoopIndex");

    cleanupInputTempTable(m_innerTable);
    cleanupInputTempTable(m_outerTable);

    return (true);
}

NestLoopIndexExecutor::~NestLoopIndexExecutor() {
    delete [] m_index_values_backing_store;
}<|MERGE_RESOLUTION|>--- conflicted
+++ resolved
@@ -78,13 +78,15 @@
     VOLT_TRACE("init NLIJ Executor");
     assert(limits);
 
-    m_node = dynamic_cast<NestLoopIndexPlanNode*>(abstractNode);
-    assert(m_node);
-    m_indexNode = dynamic_cast<IndexScanPlanNode*>(m_node->getInlinePlanNode(PLAN_NODE_TYPE_INDEXSCAN));
+    NestLoopIndexPlanNode* node = dynamic_cast<NestLoopIndexPlanNode*>(m_abstractNode);
+    assert(node);
+    m_indexNode =
+        dynamic_cast<IndexScanPlanNode*>(m_abstractNode->getInlinePlanNode(PLAN_NODE_TYPE_INDEXSCAN));
     assert(m_indexNode);
-    VOLT_TRACE("<NestLoopIndexPlanNode> %s, <IndexScanPlanNode> %s", m_node->debug().c_str(), m_indexNode->debug().c_str());
-
-    m_joinType = m_node->getJoinType();
+    VOLT_TRACE("<NestLoopIndexPlanNode> %s, <IndexScanPlanNode> %s",
+               m_abstractNode->debug().c_str(), m_indexNode->debug().c_str());
+
+    m_joinType = node->getJoinType();
     m_lookupType = m_indexNode->getLookupType();
     m_sortDirection = m_indexNode->getSortDirection();
 
@@ -94,11 +96,7 @@
     //
     // We need exactly one input table and a target table
     //
-<<<<<<< HEAD
     assert(node->getInputTableCount() == 1);
-=======
-    assert(m_node->getInputTables().size() == 1);
->>>>>>> 7d4e97b6
 
     // Create output table based on output schema from the plan
     setTempOutputTable(limits);
@@ -125,115 +123,60 @@
     m_tmpOutputTable = dynamic_cast<TempTable*>(m_node->getOutputTable());
     assert(m_tmpOutputTable);
 
-<<<<<<< HEAD
-    assert(node->getInputTableCount() == 1);
     assert(node->getInputTable());
 
-    PersistentTable* inner_table = dynamic_cast<PersistentTable*>(inline_node->getTargetTable());
+    PersistentTable* inner_table = dynamic_cast<PersistentTable*>(m_indexNode->getTargetTable());
     assert(inner_table);
-=======
-    assert(m_node->getInputTables().size() == 1);
-    m_outerTable = m_node->getInputTables()[0];
-    assert(m_outerTable);
-
-    m_innerTable = dynamic_cast<PersistentTable*>(m_indexNode->getTargetTable());
-    assert(m_innerTable);
->>>>>>> 7d4e97b6
-    //
+
     // Grab the Index from our inner table
     // We'll throw an error if the index is missing
-    //
-<<<<<<< HEAD
-    TableIndex* index = inner_table->index(inline_node->getTargetIndexName());
+    TableIndex* index = inner_table->index(m_indexNode->getTargetIndexName());
     if (index == NULL) {
-=======
-    m_index = m_innerTable->index(m_indexNode->getTargetIndexName());
-    if (m_index == NULL) {
->>>>>>> 7d4e97b6
         VOLT_ERROR("Failed to retreive index '%s' from inner table '%s' for"
                    " internal PlanNode '%s'",
                    m_indexNode->getTargetIndexName().c_str(),
-                   m_innerTable->name().c_str(), m_indexNode->debug().c_str());
+                   inner_table->name().c_str(), m_indexNode->debug().c_str());
         return false;
     }
 
     // NULL tuple for outer join
-    if (m_node->getJoinType() == JOIN_TYPE_LEFT) {
+    if (node->getJoinType() == JOIN_TYPE_LEFT) {
         Table* inner_out_table = m_indexNode->getOutputTable();
         assert(inner_out_table);
         m_null_tuple.init(inner_out_table->schema());
     }
 
-    m_indexValues = TableTuple(m_index->getKeySchema());
-    m_index_values_backing_store = new char[m_index->getKeySchema()->tupleLength()];
-    m_indexValues.move( m_index_values_backing_store - TUPLE_HEADER_SIZE);
-    m_indexValues.setAllNulls();
-
+    m_indexValues.init(index->getKeySchema());
     return true;
 }
 
-<<<<<<< HEAD
 bool NestLoopIndexExecutor::p_execute(const NValueArray &params)
 {
-    assert (node == dynamic_cast<NestLoopIndexPlanNode*>(m_abstractNode));
+    NestLoopIndexPlanNode* node = dynamic_cast<NestLoopIndexPlanNode*>(m_abstractNode);
     assert(node);
 
-    PersistentTable* inner_table = dynamic_cast<PersistentTable*>(inline_node->getTargetTable());
+    PersistentTable* inner_table = dynamic_cast<PersistentTable*>(m_indexNode->getTargetTable());
     assert(inner_table);
 
-    TableIndex* index = inner_table->index(inline_node->getTargetIndexName());
+    TableIndex* index = inner_table->index(m_indexNode->getTargetIndexName());
     assert(index);
 
     // NULL tuple for outer join
     if (node->getJoinType() == JOIN_TYPE_LEFT) {
-        Table* inner_out_table = inline_node->getOutputTable();
+        Table* inner_out_table = m_indexNode->getOutputTable();
         assert(inner_out_table);
         m_null_tuple.init(inner_out_table->schema());
     }
 
-    index_values = TableTuple(index->getKeySchema());
-    index_values.move( index_values_backing_store - TUPLE_HEADER_SIZE);
-    index_values.setAllNulls();
-=======
-inline void NestLoopIndexExecutor::updateTargetTableAndIndex() {
-    m_innerTable = dynamic_cast<PersistentTable*>(m_indexNode->getTargetTable());
-    assert(m_innerTable);
-
-    m_index = m_innerTable->index(m_indexNode->getTargetIndexName());
-    assert(m_index);
-
-    m_indexValues = TableTuple(m_index->getKeySchema());
-    m_indexValues.move( m_index_values_backing_store - TUPLE_HEADER_SIZE);
-    m_indexValues.setAllNulls();
-}
-
-bool NestLoopIndexExecutor::p_execute(const NValueArray &params)
-{
-    assert (m_node == dynamic_cast<NestLoopIndexPlanNode*>(m_abstractNode));
-    assert(m_node);
-
-    updateTargetTableAndIndex();
->>>>>>> 7d4e97b6
-
     assert (m_tmpOutputTable == dynamic_cast<TempTable*>(m_node->getOutputTable()));
     assert(m_tmpOutputTable);
 
-<<<<<<< HEAD
     //outer_table is the input table that have tuples to be iterated
     assert(node->getInputTableCount() == 1);
     Table* outer_table = node->getInputTable();
     assert(outer_table);
-=======
-    // inner_table is the table that has the index to be used in this executor
-    assert (m_innerTable == dynamic_cast<PersistentTable*>(m_indexNode->getTargetTable()));
-    assert(m_innerTable);
-    // outer_table is the input table that have tuples to be iterated
-    assert(m_node->getInputTables().size() == 1);
-    assert (m_outerTable == m_node->getInputTables()[0]);
-    assert (m_outerTable);
->>>>>>> 7d4e97b6
     VOLT_TRACE("executing NestLoopIndex with outer table: %s, inner table: %s",
-               m_outerTable->debug().c_str(), m_innerTable->debug().c_str());
+               outer_table->debug().c_str(), inner_table->debug().c_str());
 
     //
     // Substitute parameter to SEARCH KEY Note that the expressions
@@ -294,17 +237,17 @@
     //
     // OUTER TABLE ITERATION
     //
-    TableTuple outer_tuple(m_outerTable->schema());
-    TableTuple inner_tuple(m_innerTable->schema());
-    TableIterator outer_iterator = m_outerTable->iteratorDeletingAsWeGo();
-    int num_of_outer_cols = m_outerTable->columnCount();
-    assert (outer_tuple.sizeInValues() == m_outerTable->columnCount());
-    assert (inner_tuple.sizeInValues() == m_innerTable->columnCount());
+    TableTuple outer_tuple(outer_table->schema());
+    TableTuple inner_tuple(inner_table->schema());
+    TableIterator outer_iterator = outer_table->iteratorDeletingAsWeGo();
+    int num_of_outer_cols = outer_table->columnCount();
+    assert (outer_tuple.sizeInValues() == outer_table->columnCount());
+    assert (inner_tuple.sizeInValues() == inner_table->columnCount());
     const TableTuple &null_tuple = m_null_tuple.tuple();
     int num_of_inner_cols = (m_joinType == JOIN_TYPE_LEFT)? null_tuple.sizeInValues() : 0;
 
     TableTuple join_tuple;
-    ProgressMonitorProxy pmp(m_engine, this, m_innerTable);
+    ProgressMonitorProxy pmp(m_engine, this, inner_table);
     if (m_aggExec != NULL) {
         VOLT_TRACE("Init inline aggregate...");
         const TupleSchema * aggInputSchema = m_node->getTupleSchemaPreAgg();
@@ -318,7 +261,7 @@
     VOLT_TRACE("<num_of_outer_cols>: %d\n", num_of_outer_cols);
     while ((limit == -1 || tuple_ctr < limit) && outer_iterator.next(outer_tuple)) {
         VOLT_TRACE("outer_tuple:%s",
-                   outer_tuple.debug(m_outerTable->name()).c_str());
+                   outer_tuple.debug(outer_table->name()).c_str());
         pmp.countdownProgress();
         // Set the outer tuple columns. Must be outside the inner loop
         // in case of the empty inner table
@@ -343,13 +286,14 @@
             // Now use the outer table tuple to construct the search key
             // against the inner table
             //
-            m_indexValues.setAllNulls();
+            const TableTuple& index_values = m_indexValues.tuple();
+            index_values.setAllNulls();
             for (int ctr = 0; ctr < activeNumOfSearchKeys; ctr++) {
                 // in a normal index scan, params would be substituted here,
                 // but this scan fills in params outside the loop
                 NValue candidateValue = m_indexNode->getSearchKeyExpressions()[ctr]->eval(&outer_tuple, NULL);
                 try {
-                    m_indexValues.setNValue(ctr, candidateValue);
+                    index_values.setNValue(ctr, candidateValue);
                 }
                 catch (const SQLException &e) {
                     // This next bit of logic handles underflow and overflow while
@@ -415,7 +359,7 @@
                     break;
                 }
             }
-            VOLT_TRACE("Searching %s", m_indexValues.debug("").c_str());
+            VOLT_TRACE("Searching %s", index_values.debug("").c_str());
 
             // if a search value didn't fit into the targeted index key, skip this key
             if (!keyException) {
@@ -438,34 +382,34 @@
                 if (num_of_searchkeys > 0)
                 {
                     if (localLookupType == INDEX_LOOKUP_TYPE_EQ) {
-                        m_index->moveToKey(&m_indexValues);
+                        index->moveToKey(&index_values);
                     }
                     else if (localLookupType == INDEX_LOOKUP_TYPE_GT) {
-                        m_index->moveToGreaterThanKey(&m_indexValues);
+                        index->moveToGreaterThanKey(&index_values);
                     }
                     else if (localLookupType == INDEX_LOOKUP_TYPE_GTE) {
-                        m_index->moveToKeyOrGreater(&m_indexValues);
+                        index->moveToKeyOrGreater(&index_values);
                     }
                     else if (localLookupType == INDEX_LOOKUP_TYPE_LT) {
-                        m_index->moveToLessThanKey(&m_indexValues);
+                        index->moveToLessThanKey(&index_values);
                     } else if (localLookupType == INDEX_LOOKUP_TYPE_LTE) {
                         // find the entry whose key is greater than search key,
                         // do a forward scan using initialExpr to find the correct
                         // start point to do reverse scan
-                        bool isEnd = m_index->moveToGreaterThanKey(&m_indexValues);
+                        bool isEnd = index->moveToGreaterThanKey(&index_values);
                         if (isEnd) {
-                            m_index->moveToEnd(false);
+                            index->moveToEnd(false);
                         } else {
-                            while (!(inner_tuple = m_index->nextValue()).isNullTuple()) {
+                            while (!(inner_tuple = index->nextValue()).isNullTuple()) {
                                 pmp.countdownProgress();
                                 if (initial_expression != NULL && !initial_expression->eval(&outer_tuple, &inner_tuple).isTrue()) {
                                     // just passed the first failed entry, so move 2 backward
-                                    m_index->moveToBeforePriorEntry();
+                                    index->moveToBeforePriorEntry();
                                     break;
                                 }
                             }
                             if (inner_tuple.isNullTuple()) {
-                                m_index->moveToEnd(false);
+                                index->moveToEnd(false);
                             }
                         }
                     }
@@ -474,19 +418,19 @@
                     }
                 } else {
                     bool toStartActually = (localSortDirection != SORT_DIRECTION_TYPE_DESC);
-                    m_index->moveToEnd(toStartActually);
+                    index->moveToEnd(toStartActually);
                 }
 
                 AbstractExpression* skipNullExprIteration = skipNullExpr;
 
                 while ((limit == -1 || tuple_ctr < limit) &&
                        ((localLookupType == INDEX_LOOKUP_TYPE_EQ &&
-                        !(inner_tuple = m_index->nextValueAtKey()).isNullTuple()) ||
+                        !(inner_tuple = index->nextValueAtKey()).isNullTuple()) ||
                        ((localLookupType != INDEX_LOOKUP_TYPE_EQ || num_of_searchkeys == 0) &&
-                        !(inner_tuple = m_index->nextValue()).isNullTuple())))
+                        !(inner_tuple = index->nextValue()).isNullTuple())))
                 {
                     VOLT_TRACE("inner_tuple:%s",
-                               inner_tuple.debug(m_innerTable->name()).c_str());
+                               inner_tuple.debug(inner_table->name()).c_str());
                     pmp.countdownProgress();
 
                     //
@@ -600,12 +544,10 @@
     VOLT_TRACE ("result table:\n %s", m_tmpOutputTable->debug().c_str());
     VOLT_TRACE("Finished NestLoopIndex");
 
-    cleanupInputTempTable(m_innerTable);
-    cleanupInputTempTable(m_outerTable);
+    cleanupInputTempTable(inner_table);
+    cleanupInputTempTable(outer_table);
 
     return (true);
 }
 
-NestLoopIndexExecutor::~NestLoopIndexExecutor() {
-    delete [] m_index_values_backing_store;
-}+NestLoopIndexExecutor::~NestLoopIndexExecutor() { }