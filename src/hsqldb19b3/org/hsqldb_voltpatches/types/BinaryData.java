/* Copyright (c) 2001-2011, The HSQL Development Group
 * All rights reserved.
 *
 * Redistribution and use in source and binary forms, with or without
 * modification, are permitted provided that the following conditions are met:
 *
 * Redistributions of source code must retain the above copyright notice, this
 * list of conditions and the following disclaimer.
 *
 * Redistributions in binary form must reproduce the above copyright notice,
 * this list of conditions and the following disclaimer in the documentation
 * and/or other materials provided with the distribution.
 *
 * Neither the name of the HSQL Development Group nor the names of its
 * contributors may be used to endorse or promote products derived from this
 * software without specific prior written permission.
 *
 * THIS SOFTWARE IS PROVIDED BY THE COPYRIGHT HOLDERS AND CONTRIBUTORS "AS IS"
 * AND ANY EXPRESS OR IMPLIED WARRANTIES, INCLUDING, BUT NOT LIMITED TO, THE
 * IMPLIED WARRANTIES OF MERCHANTABILITY AND FITNESS FOR A PARTICULAR PURPOSE
 * ARE DISCLAIMED. IN NO EVENT SHALL HSQL DEVELOPMENT GROUP, HSQLDB.ORG,
 * OR CONTRIBUTORS BE LIABLE FOR ANY DIRECT, INDIRECT, INCIDENTAL, SPECIAL,
 * EXEMPLARY, OR CONSEQUENTIAL DAMAGES (INCLUDING, BUT NOT LIMITED TO,
 * PROCUREMENT OF SUBSTITUTE GOODS OR SERVICES;
 * LOSS OF USE, DATA, OR PROFITS; OR BUSINESS INTERRUPTION) HOWEVER CAUSED AND
 * ON ANY THEORY OF LIABILITY, WHETHER IN CONTRACT, STRICT LIABILITY, OR TORT
 * (INCLUDING NEGLIGENCE OR OTHERWISE) ARISING IN ANY WAY OUT OF THE USE OF THIS
 * SOFTWARE, EVEN IF ADVISED OF THE POSSIBILITY OF SUCH DAMAGE.
 */


package org.hsqldb_voltpatches.types;

import java.io.DataInput;
import java.io.IOException;
import java.io.InputStream;
<<<<<<< HEAD
=======
import java.io.OutputStream;
// A VoltDB extension to support X'..' as integer literals
import java.math.BigInteger;
// End VoltDB extension
>>>>>>> 2bc80179

import org.hsqldb_voltpatches.SessionInterface;
import org.hsqldb_voltpatches.error.Error;
import org.hsqldb_voltpatches.error.ErrorCode;
import org.hsqldb_voltpatches.lib.ArrayUtil;

/**
 * Implementation of BlobData for memory binary data.<p>
 * A Binary object instance always wraps a non-null byte[] object.
 *
 * @author Fred Toussi (fredt@users dot sourceforge.net)
 * @version 2.0.1
 * @since 1.7.2
 */
public class BinaryData implements BlobData {

    public static final BinaryData singleBitZero =
        new BinaryData(new byte[]{ 0 }, 1);
    public static final BinaryData singleBitOne =
        new BinaryData(new byte[]{ -0x80 }, 1);
    public static final byte[] zeroLengthBytes = new byte[0];
    public static final BinaryData zeroLengthBinary =
        new BinaryData(zeroLengthBytes, false);
    long             id;
    protected byte[] data;
    private boolean  isBits;
    private long     bitLength;
    private int      hashCode = 0;

    public static BinaryData getBitData(byte[] data, long bitLength) {

        if (bitLength == 1) {
            return data[0] == 0 ? singleBitZero
                                : singleBitOne;
        }

        return new BinaryData(data, bitLength);
    }

    /**
     * This constructor is used inside the engine when an already serialized
     * byte[] is read from a file (.log, .script, .data or text table source).
     * In this case clone is false.
     *
     * When a byte[] is submitted as a parameter of PreparedStatement then
     * clone is true.
     */
    public BinaryData(byte[] data, boolean clone) {

        if (clone) {
            data = (byte[]) ArrayUtil.duplicateArray(data);
        }

        this.data      = data;
        this.bitLength = data.length * 8;
    }

    public BinaryData(SessionInterface session, BlobData b1, BlobData b2) {

        long length = (b1.length(session) + b2.length(session));

        if (length > Integer.MAX_VALUE) {
            throw Error.error(ErrorCode.X_22001);
        }

        data = new byte[(int) length];

        System.arraycopy(b1.getBytes(session, 0, (int) b1.length(session)), 0,
                         data, 0, (int) b1.length(session));
        System.arraycopy(b2.getBytes(session, 0, (int) b2.length(session)), 0,
                         data, (int) b1.length(session),
                         (int) b2.length(session));

        this.bitLength = (int) length * 8;
    }

    public BinaryData(byte[] data, long bitLength) {

        this.data      = data;
        this.bitLength = bitLength;
        this.isBits    = true;
    }

    public BinaryData(long length, DataInput stream) {

        data      = new byte[(int) length];
        bitLength = data.length * 8;

        try {
            stream.readFully(data);
        } catch (IOException e) {
            throw Error.error(ErrorCode.GENERAL_IO_ERROR, e);
        }
    }

    public byte[] getBytes() {
        return data;
    }

    public long length(SessionInterface session) {
        return data.length;
    }

    public long bitLength(SessionInterface session) {
        return bitLength;
    }

    public boolean isBits() {
        return isBits;
    }

    public byte[] getBytes(SessionInterface session, long pos, int length) {

        if (!isInLimits(data.length, pos, length)) {
            throw new IndexOutOfBoundsException();
        }

        byte[] bytes = new byte[length];

        System.arraycopy(data, (int) pos, bytes, 0, length);

        return bytes;
    }

    public BlobData getBlob(SessionInterface session, long pos, long length) {
        throw Error.runtimeError(ErrorCode.U_S0500, "BinaryData");
    }

    public InputStream getBinaryStream(SessionInterface session) {
        return new BlobInputStream(session, this, 0L, length(session));
    }

    public InputStream getBinaryStream(SessionInterface session, long pos,
                                       long length) {

        if (!isInLimits(data.length, pos, length)) {
            throw new IndexOutOfBoundsException();
        }

        return new BlobInputStream(session, this, pos, length(session));
    }

    public void setBytes(SessionInterface session, long pos, byte[] bytes,
                         int offset, int length) {

        if (!isInLimits(data.length, pos, 0)) {
            throw new IndexOutOfBoundsException();
        }

        if (!isInLimits(data.length, pos, length)) {
            data = (byte[]) ArrayUtil.resizeArray(data, (int) pos + length);
        }

        System.arraycopy(bytes, offset, data, (int) pos, length);

        bitLength = data.length * 8;
    }

    public void setBytes(SessionInterface session, long pos, byte[] bytes) {
        setBytes(session, pos, bytes, 0, bytes.length);
    }

    public void setBytes(SessionInterface session, long pos, BlobData b,
                         long offset, long length) {

        if (length > Integer.MAX_VALUE) {
            throw new IndexOutOfBoundsException();
        }

        byte[] bytes = b.getBytes(session, offset, (int) length);

        setBytes(session, pos, bytes, 0, bytes.length);
    }

    public void setBinaryStream(SessionInterface session, long pos,
                                InputStream in) {

        //
    }

    public void truncate(SessionInterface session, long len) {

        if (data.length > len) {
            data      = (byte[]) ArrayUtil.resizeArray(data, (int) len);
            bitLength = data.length * 8;
        }
    }

    public BlobData duplicate(SessionInterface session) {
        return new BinaryData(data, true);
    }

    public long position(SessionInterface session, byte[] pattern,
                         long start) {

        if (pattern.length > data.length) {
            return -1;
        }

        if (start >= data.length) {
            return -1;
        }

        return ArrayUtil.find(data, (int) start, data.length, pattern);
    }

    public long position(SessionInterface session, BlobData pattern,
                         long start) {

        if (pattern.length(session) > data.length) {
            return -1;
        }

        byte[] bytes = pattern.getBytes(session, 0,
                                        (int) pattern.length(session));

        return position(session, bytes, start);
    }

    /** @todo - implement */
    public long nonZeroLength(SessionInterface session) {
        return data.length;
    }

    public long getId() {
        return id;
    }

    public void setId(long id) {
        this.id = id;
    }

    public int getStreamBlockSize() {
        return 512 * 1024;
    }

    public boolean isClosed() {
        return false;
    }

    public void free() {}

    public void setSession(SessionInterface session) {}

    //---
    static boolean isInLimits(long fullLength, long pos, long len) {
        return pos >= 0 && len >= 0 && pos + len <= fullLength;
    }

    public boolean isBinary() {
        return true;
    }
<<<<<<< HEAD

    public boolean equals(Object other) {

        if (other instanceof BinaryData) {
            return Type.SQL_VARBINARY.compare(null, this, other) == 0;
        }

        return false;
    }

    public int hashCode() {

        if (hashCode == 0) {
            int code = 0;

            for (int i = 0; i < data.length && i < 32; i++) {
                code = code * 31 + (0xff & data[i]);
            }

            hashCode = code;
        }

        return hashCode;
    }
=======
    // A VoltDB extension to allow X'..' as integer constants
    /**
     * Given a sequence of bytes that would otherwise be a
     * VARBINARY constant, return a long value, with the
     * understanding that the caller has determined that this
     * value is in a numeric context.
     *
     * Returns true for a successful conversion and false otherwise.
     *
     * We assume that the bytes are representing a
     * 64-bit two's complement integer:
     * - a constant with no digits throws a "malformed numeric constant" exception
     * - a constant with more than 16 digits throws a "malformed numeric constant" exception
     * - a constant that is shorter than 16 digits is implicitly zero-extended
     *   (i.e., constants with less than 16 digits are always positive)
     *
     * These are the VoltDB classes that handle hex literal constants:
     *   voltdb.ParameterConverter
     *   voltdb.expressions.ConstantValueExpression
     * Each of these code paths need to handle hex literals in the same way.
     *
     * Note that sqlcmd must parse parameters to execute stored procedures and calls common code
     * in SQLParser for handling hex literals.
     * (VMC support for hex literals is still TBD at this time.)
     *
     * @return a long value
     */
    public long toLong() {
        byte[] data = getBytes();
        if (data == null || data.length <= 0 || data.length > 8) {
            // Assume that we're in a numeric context and that the user
            // made a typo entering a hex string.
            throw Error.error(ErrorCode.X_42585); // malformed numeric constant
        }

        byte[] dataWithLeadingZeros = new byte[] {0, 0, 0, 0, 0, 0, 0, 0};
        int lenDiff = 8 - data.length;
        for (int j = lenDiff; j < 8; ++j) {
            dataWithLeadingZeros[j] = data[j - lenDiff];
        }

        BigInteger bi = new BigInteger(dataWithLeadingZeros);
        return bi.longValue();
    }
    // End VoltDB extension
>>>>>>> 2bc80179
}<|MERGE_RESOLUTION|>--- conflicted
+++ resolved
@@ -34,13 +34,7 @@
 import java.io.DataInput;
 import java.io.IOException;
 import java.io.InputStream;
-<<<<<<< HEAD
-=======
 import java.io.OutputStream;
-// A VoltDB extension to support X'..' as integer literals
-import java.math.BigInteger;
-// End VoltDB extension
->>>>>>> 2bc80179
 
 import org.hsqldb_voltpatches.SessionInterface;
 import org.hsqldb_voltpatches.error.Error;
@@ -293,7 +287,6 @@
     public boolean isBinary() {
         return true;
     }
-<<<<<<< HEAD
 
     public boolean equals(Object other) {
 
@@ -318,7 +311,6 @@
 
         return hashCode;
     }
-=======
     // A VoltDB extension to allow X'..' as integer constants
     /**
      * Given a sequence of bytes that would otherwise be a
@@ -360,9 +352,8 @@
             dataWithLeadingZeros[j] = data[j - lenDiff];
         }
 
-        BigInteger bi = new BigInteger(dataWithLeadingZeros);
+        java.math.BigInteger bi = new java.math.BigInteger(dataWithLeadingZeros);
         return bi.longValue();
     }
     // End VoltDB extension
->>>>>>> 2bc80179
 }