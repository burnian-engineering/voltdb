--- conflicted
+++ resolved
@@ -271,11 +271,7 @@
     }
 
     public void clearStructures(Session session) {}
-<<<<<<< HEAD
-    /************************* Volt DB Extensions *************************/
-=======
     // A VoltDB extension to export abstract parse trees
->>>>>>> e8e687ce
 
     /**
      * VoltDB added method to get an abstract parse tree
