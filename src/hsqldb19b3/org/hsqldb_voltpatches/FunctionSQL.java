/* Copyright (c) 2001-2014, The HSQL Development Group
 * All rights reserved.
 *
 * Redistribution and use in source and binary forms, with or without
 * modification, are permitted provided that the following conditions are met:
 *
 * Redistributions of source code must retain the above copyright notice, this
 * list of conditions and the following disclaimer.
 *
 * Redistributions in binary form must reproduce the above copyright notice,
 * this list of conditions and the following disclaimer in the documentation
 * and/or other materials provided with the distribution.
 *
 * Neither the name of the HSQL Development Group nor the names of its
 * contributors may be used to endorse or promote products derived from this
 * software without specific prior written permission.
 *
 * THIS SOFTWARE IS PROVIDED BY THE COPYRIGHT HOLDERS AND CONTRIBUTORS "AS IS"
 * AND ANY EXPRESS OR IMPLIED WARRANTIES, INCLUDING, BUT NOT LIMITED TO, THE
 * IMPLIED WARRANTIES OF MERCHANTABILITY AND FITNESS FOR A PARTICULAR PURPOSE
 * ARE DISCLAIMED. IN NO EVENT SHALL HSQL DEVELOPMENT GROUP, HSQLDB.ORG,
 * OR CONTRIBUTORS BE LIABLE FOR ANY DIRECT, INDIRECT, INCIDENTAL, SPECIAL,
 * EXEMPLARY, OR CONSEQUENTIAL DAMAGES (INCLUDING, BUT NOT LIMITED TO,
 * PROCUREMENT OF SUBSTITUTE GOODS OR SERVICES;
 * LOSS OF USE, DATA, OR PROFITS; OR BUSINESS INTERRUPTION) HOWEVER CAUSED AND
 * ON ANY THEORY OF LIABILITY, WHETHER IN CONTRACT, STRICT LIABILITY, OR TORT
 * (INCLUDING NEGLIGENCE OR OTHERWISE) ARISING IN ANY WAY OUT OF THE USE OF THIS
 * SOFTWARE, EVEN IF ADVISED OF THE POSSIBILITY OF SUCH DAMAGE.
 */


package org.hsqldb_voltpatches;

import org.hsqldb_voltpatches.ParserDQL.CompileContext;
import org.hsqldb_voltpatches.error.Error;
import org.hsqldb_voltpatches.error.ErrorCode;
import org.hsqldb_voltpatches.lib.IntValueHashMap;
import org.hsqldb_voltpatches.lib.OrderedIntHashSet;
import org.hsqldb_voltpatches.map.ValuePool;
import org.hsqldb_voltpatches.types.BinaryData;
import org.hsqldb_voltpatches.types.BinaryType;
import org.hsqldb_voltpatches.types.BlobData;
import org.hsqldb_voltpatches.types.CharacterType;
import org.hsqldb_voltpatches.types.DTIType;
import org.hsqldb_voltpatches.types.DateTimeType;
import org.hsqldb_voltpatches.types.IntervalType;
import org.hsqldb_voltpatches.types.NumberType;
import org.hsqldb_voltpatches.types.Type;
import org.hsqldb_voltpatches.types.Types;

<<<<<<< HEAD
// A VoltDB extension to allow use of X'..' as numeric literals
import java.math.BigInteger;
// End of VoltDB extension
=======
>>>>>>> 7d0103cd
/**
 * Implementation of SQL standard function calls
 *
 * @author Fred Toussi (fredt@users dot sourceforge.net)
 * @version 2.1.1
 * @since 1.9.0
 */
public class FunctionSQL extends Expression {

    protected static final int FUNC_POSITION_CHAR                    = 1;     // numeric
    private static final int   FUNC_POSITION_BINARY                  = 2;
    private static final int   FUNC_OCCURENCES_REGEX                 = 3;
    private static final int   FUNC_POSITION_REGEX                   = 4;
    protected static final int FUNC_EXTRACT                          = 5;
    protected static final int FUNC_BIT_LENGTH                       = 6;
    protected static final int FUNC_CHAR_LENGTH                      = 7;
    protected static final int FUNC_OCTET_LENGTH                     = 8;
    private static final int   FUNC_CARDINALITY                      = 9;
    private static final int   FUNC_MAX_CARDINALITY                  = 10;
    private static final int   FUNC_TRIM_ARRAY                       = 11;
    private static final int   FUNC_ABS                              = 12;
    private static final int   FUNC_MOD                              = 13;
    protected static final int FUNC_LN                               = 14;
    private static final int   FUNC_EXP                              = 15;
    private static final int   FUNC_POWER                            = 16;
    private static final int   FUNC_SQRT                             = 17;
    private static final int   FUNC_FLOOR                            = 20;
    private static final int   FUNC_CEILING                          = 21;
    private static final int   FUNC_WIDTH_BUCKET                     = 22;
    protected static final int FUNC_SUBSTRING_CHAR                   = 23;    // string
    private static final int   FUNC_SUBSTRING_REG_EXPR               = 24;
    private static final int   FUNC_SUBSTRING_REGEX                  = 25;
    protected static final int FUNC_FOLD_LOWER                       = 26;
    protected static final int FUNC_FOLD_UPPER                       = 27;
    private static final int   FUNC_TRANSCODING                      = 28;
    private static final int   FUNC_TRANSLITERATION                  = 29;
    private static final int   FUNC_REGEX_TRANSLITERATION            = 30;
    protected static final int FUNC_TRIM_CHAR                        = 31;
    static final int           FUNC_OVERLAY_CHAR                     = 32;
    private static final int   FUNC_CHAR_NORMALIZE                   = 33;
    private static final int   FUNC_SUBSTRING_BINARY                 = 40;
    private static final int   FUNC_TRIM_BINARY                      = 41;
    private static final int   FUNC_OVERLAY_BINARY                   = 42;
    protected static final int FUNC_CURRENT_DATE                     = 43;    // datetime
    protected static final int FUNC_CURRENT_TIME                     = 44;
    protected static final int FUNC_CURRENT_TIMESTAMP                = 50;
    protected static final int FUNC_LOCALTIME                        = 51;
    protected static final int FUNC_LOCALTIMESTAMP                   = 52;
    private static final int   FUNC_CURRENT_CATALOG                  = 53;    // general
    private static final int   FUNC_CURRENT_DEFAULT_TRANSFORM_GROUP  = 54;
    private static final int   FUNC_CURRENT_PATH                     = 55;
    private static final int   FUNC_CURRENT_ROLE                     = 56;
    private static final int   FUNC_CURRENT_SCHEMA                   = 57;
    private static final int   FUNC_CURRENT_TRANSFORM_GROUP_FOR_TYPE = 58;
    private static final int   FUNC_CURRENT_USER                     = 59;
    private static final int   FUNC_SESSION_USER                     = 60;
    private static final int   FUNC_SYSTEM_USER                      = 61;
    protected static final int FUNC_USER                             = 62;
    private static final int   FUNC_VALUE                            = 63;

    //
    static final short[] noParamList             = new short[]{};
    static final short[] emptyParamList          = new short[] {
        Tokens.OPENBRACKET, Tokens.CLOSEBRACKET
    };
    static final short[] optionalNoParamList     = new short[] {
        Tokens.X_OPTION, 2, Tokens.OPENBRACKET, Tokens.CLOSEBRACKET
    };
    static final short[] optionalSingleParamList = new short[] {
        Tokens.OPENBRACKET, Tokens.X_OPTION, 1, Tokens.QUESTION,
        Tokens.CLOSEBRACKET
    };
    static final short[] singleParamList          = new short[] {
        Tokens.OPENBRACKET, Tokens.QUESTION, Tokens.CLOSEBRACKET
    };
    static final short[] optionalIntegerParamList = new short[] {
        Tokens.X_OPTION, 3, Tokens.OPENBRACKET, Tokens.X_POS_INTEGER,
        Tokens.CLOSEBRACKET
    };
    static final short[] optionalDoubleParamList = new short[] {
        Tokens.OPENBRACKET, Tokens.QUESTION, Tokens.X_OPTION, 2, Tokens.COMMA,
        Tokens.QUESTION, Tokens.CLOSEBRACKET
    };
    static final short[] doubleParamList = new short[] {
        Tokens.OPENBRACKET, Tokens.QUESTION, Tokens.COMMA, Tokens.QUESTION,
        Tokens.CLOSEBRACKET
    };
    static final short[] tripleParamList = new short[] {
        Tokens.OPENBRACKET, Tokens.QUESTION, Tokens.COMMA, Tokens.QUESTION,
        Tokens.COMMA, Tokens.QUESTION, Tokens.CLOSEBRACKET
    };
    static final short[] quadParamList = new short[] {
        Tokens.OPENBRACKET, Tokens.QUESTION, Tokens.COMMA, Tokens.QUESTION,
        Tokens.COMMA, Tokens.QUESTION, Tokens.COMMA, Tokens.QUESTION,
        Tokens.CLOSEBRACKET
    };

    //
    static IntValueHashMap   valueFuncMap            = new IntValueHashMap();
    static IntValueHashMap   regularFuncMap          = new IntValueHashMap();
    static OrderedIntHashSet nonDeterministicFuncSet = new OrderedIntHashSet();

    static {
        regularFuncMap.put(Tokens.T_POSITION, FUNC_POSITION_CHAR);
        /*
        regularFuncMap.put(Token.T_OCCURENCES_REGEX, FUNC_OCCURENCES_REGEX);
        */
        regularFuncMap.put(Tokens.T_POSITION_REGEX, FUNC_POSITION_REGEX);
        regularFuncMap.put(Tokens.T_EXTRACT, FUNC_EXTRACT);
        regularFuncMap.put(Tokens.T_BIT_LENGTH, FUNC_BIT_LENGTH);
        regularFuncMap.put(Tokens.T_CHAR_LENGTH, FUNC_CHAR_LENGTH);
        regularFuncMap.put(Tokens.T_CHARACTER_LENGTH, FUNC_CHAR_LENGTH);
        regularFuncMap.put(Tokens.T_OCTET_LENGTH, FUNC_OCTET_LENGTH);
        regularFuncMap.put(Tokens.T_CARDINALITY, FUNC_CARDINALITY);
        regularFuncMap.put(Tokens.T_MAX_CARDINALITY, FUNC_MAX_CARDINALITY);
        regularFuncMap.put(Tokens.T_TRIM_ARRAY, FUNC_TRIM_ARRAY);
        regularFuncMap.put(Tokens.T_ABS, FUNC_ABS);
        regularFuncMap.put(Tokens.T_MOD, FUNC_MOD);
        regularFuncMap.put(Tokens.T_LN, FUNC_LN);
        regularFuncMap.put(Tokens.T_EXP, FUNC_EXP);
        regularFuncMap.put(Tokens.T_POWER, FUNC_POWER);
        regularFuncMap.put(Tokens.T_SQRT, FUNC_SQRT);
        regularFuncMap.put(Tokens.T_FLOOR, FUNC_FLOOR);
        regularFuncMap.put(Tokens.T_CEILING, FUNC_CEILING);
        regularFuncMap.put(Tokens.T_CEIL, FUNC_CEILING);
        regularFuncMap.put(Tokens.T_WIDTH_BUCKET, FUNC_WIDTH_BUCKET);
        regularFuncMap.put(Tokens.T_SUBSTRING, FUNC_SUBSTRING_CHAR);
        /*
        regularFuncMap.put(Token.T_SUBSTRING_REG_EXPR,
                           FUNC_SUBSTRING_REG_EXPR);
        */
        regularFuncMap.put(Tokens.T_SUBSTRING_REGEX, FUNC_SUBSTRING_REGEX);
        regularFuncMap.put(Tokens.T_LOWER, FUNC_FOLD_LOWER);
        regularFuncMap.put(Tokens.T_UPPER, FUNC_FOLD_UPPER);
        /*
        regularFuncMap.put(Token.T_TRANSCODING, FUNC_TRANSCODING);
        regularFuncMap.put(Token.T_TRANSLITERATION, FUNC_TRANSLITERATION);
        regularFuncMap.put(Token.T_TRASLATION,
                           FUNC_REGEX_TRANSLITERATION);
        */
        regularFuncMap.put(Tokens.T_TRIM, FUNC_TRIM_CHAR);
        regularFuncMap.put(Tokens.T_OVERLAY, FUNC_OVERLAY_CHAR);
        /*
        regularFuncMap.put(Token.T_NORMALIZE, FUNC_CHAR_NORMALIZE);
        */
        regularFuncMap.put(Tokens.T_TRIM, FUNC_TRIM_BINARY);
    }

    static {
        valueFuncMap.put(Tokens.T_CURRENT_DATE, FUNC_CURRENT_DATE);
        valueFuncMap.put(Tokens.T_CURRENT_TIME, FUNC_CURRENT_TIME);
        valueFuncMap.put(Tokens.T_CURRENT_TIMESTAMP, FUNC_CURRENT_TIMESTAMP);
        valueFuncMap.put(Tokens.T_LOCALTIME, FUNC_LOCALTIME);
        valueFuncMap.put(Tokens.T_LOCALTIMESTAMP, FUNC_LOCALTIMESTAMP);
        valueFuncMap.put(Tokens.T_CURRENT_CATALOG, FUNC_CURRENT_CATALOG);
        /*
        valueFuncMap.put(Token.T_CURRENT_DEFAULT_TRANSFORM_GROUP,
                FUNC_CURRENT_DEFAULT_TRANSFORM_GROUP);
        */
        valueFuncMap.put(Tokens.T_CURRENT_PATH, FUNC_CURRENT_PATH);
        valueFuncMap.put(Tokens.T_CURRENT_ROLE, FUNC_CURRENT_ROLE);
        valueFuncMap.put(Tokens.T_CURRENT_SCHEMA, FUNC_CURRENT_SCHEMA);
        /*
        valueFuncMap.put(Token.T_CURRENT_TRANSFORM_GROUP_FOR_TYPE,
                FUNC_CURRENT_TRANSFORM_GROUP_FOR_TYPE);
        */
        valueFuncMap.put(Tokens.T_CURRENT_USER, FUNC_CURRENT_USER);
        valueFuncMap.put(Tokens.T_SESSION_USER, FUNC_SESSION_USER);
        valueFuncMap.put(Tokens.T_SYSTEM_USER, FUNC_SYSTEM_USER);
        valueFuncMap.put(Tokens.T_USER, FUNC_USER);
        valueFuncMap.put(Tokens.T_VALUE, FUNC_VALUE);

        //
        nonDeterministicFuncSet.addAll(valueFuncMap.values());
    }

    //
    int     funcType;
    boolean isDeterministic;
    String  name;
    short[] parseList;
    short[] parseListAlt;
    boolean isSQLValueFunction;
    // A VoltDB extension to control SQL functions,
    // their types and whether they are implemented in VoltDB.
    protected int parameterArg = -1;
    protected String voltDisabled;
    private static String DISABLED_IN_FUNCTIONSQL_CONSTRUCTOR = "SQL Function";
    // End of VoltDB extension

    public static FunctionSQL newSQLFunction(String token,
            CompileContext context) {

        int     id              = regularFuncMap.get(token, -1);
        boolean isValueFunction = false;

        if (id == -1) {
            id              = valueFuncMap.get(token, -1);
            isValueFunction = true;
        }

        if (id == -1) {
            return null;
        }

        FunctionSQL function = new FunctionSQL(id);

        if (id == FUNC_VALUE) {
            if (context.currentDomain == null) {
                return null;
            }

            function.dataType = context.currentDomain;
        } else {
            function.isSQLValueFunction = isValueFunction;
        }

        return function;
    }

    protected FunctionSQL() {

        super(OpTypes.SQL_FUNCTION);

        nodes = Expression.emptyArray;
    }

    protected FunctionSQL(int id) {

        this();

        this.funcType   = id;
        isDeterministic = !nonDeterministicFuncSet.contains(id);

        switch (id) {

            case FUNC_POSITION_CHAR :
            case FUNC_POSITION_BINARY :
                name      = Tokens.T_POSITION;
                parseList = new short[] {
                    Tokens.OPENBRACKET, Tokens.QUESTION, Tokens.IN,
                    Tokens.QUESTION, Tokens.X_OPTION, 5, Tokens.USING,
                    Tokens.X_KEYSET, 2, Tokens.CHARACTERS, Tokens.OCTETS,
                    Tokens.CLOSEBRACKET
                };
                // A VoltDB extension to support more flexible call syntax
                // Allowing commas in the place of the traditional separator
                // keywords "IN" and "USING", because that is more
                // convenient to canonically re-generate.
                parseListAlt = new short[] {
                        Tokens.OPENBRACKET, Tokens.QUESTION, Tokens.COMMA,
                        Tokens.QUESTION, Tokens.X_OPTION, 5, Tokens.COMMA,
                        Tokens.X_KEYSET, 2, Tokens.CHARACTERS, Tokens.OCTETS,
                        Tokens.CLOSEBRACKET
                    };
                // End of VoltDB extension
                break;

            case FUNC_OCCURENCES_REGEX :
            case FUNC_POSITION_REGEX :
                // A VoltDB extension to customize the SQL function set support
                voltDisabled = DISABLED_IN_FUNCTIONSQL_CONSTRUCTOR;
                // End of VoltDB extension
                break;

            case FUNC_EXTRACT :
                name      = Tokens.T_EXTRACT;
                parseList = new short[] {
                    // A VoltDB extension to support more selectors
                    Tokens.OPENBRACKET, Tokens.X_KEYSET, 19, Tokens.YEAR,
                    /* disable 1 line ...
                    Tokens.OPENBRACKET, Tokens.X_KEYSET, 17, Tokens.YEAR,
                    ... disabled 1 line */
                    // End of VoltDB extension
                    Tokens.MONTH, Tokens.DAY, Tokens.HOUR, Tokens.MINUTE,
                    Tokens.SECOND, Tokens.DAY_OF_WEEK, Tokens.WEEK_OF_YEAR,
                    Tokens.QUARTER, Tokens.DAY_OF_YEAR, Tokens.DAY_OF_MONTH,
                    Tokens.WEEK_OF_YEAR, Tokens.DAY_NAME, Tokens.MONTH_NAME,
                    Tokens.SECONDS_MIDNIGHT, Tokens.TIMEZONE_HOUR,
                    // A VoltDB extension to support WEEK, WEEKDAY
                    Tokens.WEEKDAY, Tokens.WEEK,
                    // End of VoltDB extension
                    Tokens.TIMEZONE_MINUTE, Tokens.FROM, Tokens.QUESTION,
                    Tokens.CLOSEBRACKET
                };
                // A VoltDB extension to support more flexible call syntax
                // Allowing commas in the place of the traditional separator
                // keyword "FROM", because that is more
                // convenient to canonically re-generate.
                parseListAlt = new short[] {
                        Tokens.OPENBRACKET, Tokens.X_KEYSET, 18, Tokens.YEAR,
                        Tokens.MONTH, Tokens.DAY, Tokens.HOUR, Tokens.MINUTE,
                        Tokens.SECOND, Tokens.DAY_OF_WEEK, Tokens.WEEK_OF_YEAR,
                        Tokens.QUARTER, Tokens.DAY_OF_YEAR, Tokens.DAY_OF_MONTH,
                        Tokens.DAY_NAME, Tokens.MONTH_NAME,
                        Tokens.SECONDS_MIDNIGHT, Tokens.TIMEZONE_HOUR,
                        Tokens.WEEKDAY, Tokens.WEEK, Tokens.TIMEZONE_MINUTE,
                        Tokens.COMMA, Tokens.QUESTION, Tokens.CLOSEBRACKET
                    };
                // End of VoltDB extension
                break;

            case FUNC_CHAR_LENGTH :
                name      = Tokens.T_CHAR_LENGTH;
                parseList = new short[] {
                    Tokens.OPENBRACKET, Tokens.QUESTION, Tokens.X_OPTION, 5,
                    Tokens.USING, Tokens.X_KEYSET, 2, Tokens.CHARACTERS,
                    Tokens.OCTETS, Tokens.CLOSEBRACKET
                };
                break;

            case FUNC_BIT_LENGTH :
                name      = Tokens.T_BIT_LENGTH;
                parseList = singleParamList;
                // A VoltDB extension to customize the SQL function set support
                voltDisabled = DISABLED_IN_FUNCTIONSQL_CONSTRUCTOR;
                // End of VoltDB extension
                break;

            case FUNC_OCTET_LENGTH :
                name      = Tokens.T_OCTET_LENGTH;
                parseList = singleParamList;
                break;

            case FUNC_CARDINALITY :
                name      = Tokens.T_CARDINALITY;
                parseList = singleParamList;
                break;

            case FUNC_MAX_CARDINALITY :
                name      = Tokens.T_MAX_CARDINALITY;
                parseList = singleParamList;
                // A VoltDB extension to customize the SQL function set support
                voltDisabled = DISABLED_IN_FUNCTIONSQL_CONSTRUCTOR;
                // End of VoltDB extension
                break;

            case FUNC_TRIM_ARRAY :
                name      = Tokens.T_TRIM_ARRAY;
                parseList = doubleParamList;
                break;

            case FUNC_ABS :
                name      = Tokens.T_ABS;
                parseList = singleParamList;
                break;

            case FUNC_MOD :
                name      = Tokens.T_MOD;
                parseList = doubleParamList;
                // A VoltDB extension to customize the SQL function set support
                voltDisabled = DISABLED_IN_FUNCTIONSQL_CONSTRUCTOR;
                // End of VoltDB extension
                break;

            case FUNC_LN :
                name      = Tokens.T_LN;
                parseList = singleParamList;
                // A VoltDB extension to customize the SQL function set support
                voltDisabled = DISABLED_IN_FUNCTIONSQL_CONSTRUCTOR;
                // End of VoltDB extension
                break;

            case FUNC_EXP :
                name      = Tokens.T_EXP;
                parseList = singleParamList;
                break;

            case FUNC_POWER :
                name      = Tokens.T_POWER;
                parseList = doubleParamList;
                break;

            case FUNC_SQRT :
                name      = Tokens.T_SQRT;
                parseList = singleParamList;
                break;

            case FUNC_FLOOR :
                name      = Tokens.T_FLOOR;
                parseList = singleParamList;
                break;

            case FUNC_CEILING :
                name      = Tokens.T_CEILING;
                parseList = singleParamList;
                break;

            case FUNC_WIDTH_BUCKET :
                name      = Tokens.T_WIDTH_BUCKET;
                parseList = quadParamList;
                // A VoltDB extension to customize the SQL function set support
                voltDisabled = DISABLED_IN_FUNCTIONSQL_CONSTRUCTOR;
                // End of VoltDB extension
                break;

            // A VoltDB extension to customize the SQL function set support
            case FUNC_SUBSTRING_BINARY :
                voltDisabled = DISABLED_IN_FUNCTIONSQL_CONSTRUCTOR;
                // fall through
            case FUNC_SUBSTRING_CHAR :
            /* disable 2 lines ...
            case FUNC_SUBSTRING_CHAR :
            case FUNC_SUBSTRING_BINARY :
            ... disabled 2 lines */
            // End of VoltDB extension
                name      = Tokens.T_SUBSTRING;
                parseList = new short[] {
                    Tokens.OPENBRACKET, Tokens.QUESTION, Tokens.FROM,
                    Tokens.QUESTION, Tokens.X_OPTION, 2, Tokens.FOR,
                    Tokens.QUESTION, Tokens.X_OPTION, 5, Tokens.USING,
                    Tokens.X_KEYSET, 2, Tokens.CHARACTERS, Tokens.OCTETS,
                    Tokens.CLOSEBRACKET
                };
                parseListAlt = new short[] {
                    Tokens.OPENBRACKET, Tokens.QUESTION, Tokens.COMMA,
                    Tokens.QUESTION, Tokens.X_OPTION, 2, Tokens.COMMA,
                    Tokens.QUESTION, Tokens.CLOSEBRACKET
                };
                break;

            /*
            case FUNCTION_SUBSTRING_REG_EXPR :
                break;
            case FUNCTION_SUBSTRING_REGEX :
                break;
            */
            case FUNC_FOLD_LOWER :
                name      = Tokens.T_LOWER;
                parseList = singleParamList;
                break;

            case FUNC_FOLD_UPPER :
                name      = Tokens.T_UPPER;
                parseList = singleParamList;
                break;

            /*
            case FUNCTION_TRANSCODING :
                break;
            case FUNCTION_TRANSLITERATION :
                break;
            case FUNCTION_REGEX_TRANSLITERATION :
                break;
             */
            case FUNC_TRIM_CHAR :
            case FUNC_TRIM_BINARY :
                name      = Tokens.T_TRIM;
                parseList = new short[] {
                    Tokens.OPENBRACKET, Tokens.X_OPTION, 11,    //
                    Tokens.X_OPTION, 5,                         //
                    Tokens.X_KEYSET, 3, Tokens.LEADING, Tokens.TRAILING,
                    Tokens.BOTH,                                //
                    Tokens.X_OPTION, 1, Tokens.QUESTION,        //
                    Tokens.FROM, Tokens.QUESTION, Tokens.CLOSEBRACKET
                };
                // A VoltDB extension to support more flexible call syntax
                // TRIM ( [ LEADING|TRAILING|BOTH ,] value [, value] )
                // This syntax is not standard, but it's "intuitive"
                // and convenient to canonically re-generate.
                parseListAlt = new short[] {
                        Tokens.OPENBRACKET, Tokens.X_OPTION, 6,
                        Tokens.X_KEYSET, 3,
                        Tokens.LEADING, Tokens.TRAILING, Tokens.BOTH,
                        Tokens.COMMA,
                        Tokens.QUESTION,
                        Tokens.X_OPTION, 2, Tokens.COMMA, Tokens.QUESTION,
                        Tokens.CLOSEBRACKET
                    };
                // End of VoltDB extension
                break;

            /*
            case FUNCTION_CHAR_NORMALIZE :
                break;
            */
            // A VoltDB extension to customize the SQL function set support
            case FUNC_OVERLAY_BINARY :
                voltDisabled = DISABLED_IN_FUNCTIONSQL_CONSTRUCTOR;
                // fall through
            case FUNC_OVERLAY_CHAR :
            /* disable 2 lines ...
            case FUNC_OVERLAY_CHAR :
            case FUNC_OVERLAY_BINARY :
            ... disabled 2 lines */
            // End of VoltDB extension
                name      = Tokens.T_OVERLAY;
                parseList = new short[] {
                    Tokens.OPENBRACKET, Tokens.QUESTION, Tokens.PLACING,
                    Tokens.QUESTION, Tokens.FROM, Tokens.QUESTION,
                    Tokens.X_OPTION, 2, Tokens.FOR, Tokens.QUESTION,
                    Tokens.X_OPTION, 2, Tokens.USING, Tokens.CHARACTERS,
                    Tokens.CLOSEBRACKET
                };
                // A VoltDB extension to support more flexible call syntax
                // Allowing commas in the place of the traditional separator
                // keywords "FROM", "FOR" and "USING", because that is more
                // convenient to canonically re-generate.
                parseListAlt = new short[] {
                    Tokens.OPENBRACKET, Tokens.QUESTION, Tokens.COMMA,
                    Tokens.QUESTION, Tokens.COMMA, Tokens.QUESTION,
                    Tokens.X_OPTION, 2, Tokens.COMMA, Tokens.QUESTION,
                    Tokens.X_OPTION, 2, Tokens.COMMA, Tokens.CHARACTERS,
                    Tokens.CLOSEBRACKET
                    };
                // End of VoltDB extension
                break;

            case FUNC_CURRENT_CATALOG :
                name      = Tokens.T_CURRENT_CATALOG;
                parseList = noParamList;
                // A VoltDB extension to customize the SQL function set support
                voltDisabled = DISABLED_IN_FUNCTIONSQL_CONSTRUCTOR;
                // End of VoltDB extension
                break;

            /*
            case FUNC_CURRENT_DEFAULT_TRANSFORM_GROUP :
                break;
            case FUNC_CURRENT_PATH :
                break;
            */
            case FUNC_CURRENT_ROLE :
                name      = Tokens.T_CURRENT_ROLE;
                parseList = noParamList;
                // A VoltDB extension to customize the SQL function set support
                voltDisabled = DISABLED_IN_FUNCTIONSQL_CONSTRUCTOR;
                // End of VoltDB extension
                break;

            case FUNC_CURRENT_SCHEMA :
                name      = Tokens.T_CURRENT_SCHEMA;
                parseList = noParamList;
                // A VoltDB extension to customize the SQL function set support
                voltDisabled = DISABLED_IN_FUNCTIONSQL_CONSTRUCTOR;
                // End of VoltDB extension
                break;

            /*
            case FUNC_CURRENT_TRANSFORM_GROUP_FOR_TYPE :
                break;
            */
            case FUNC_CURRENT_USER :
                name      = Tokens.T_CURRENT_USER;
                parseList = noParamList;
                // A VoltDB extension to customize the SQL function set support
                voltDisabled = DISABLED_IN_FUNCTIONSQL_CONSTRUCTOR;
                // End of VoltDB extension
                break;

            case FUNC_SESSION_USER :
                name      = Tokens.T_SESSION_USER;
                parseList = noParamList;
                // A VoltDB extension to customize the SQL function set support
                voltDisabled = DISABLED_IN_FUNCTIONSQL_CONSTRUCTOR;
                // End of VoltDB extension
                break;

            case FUNC_SYSTEM_USER :
                name      = Tokens.T_SYSTEM_USER;
                parseList = noParamList;
                // A VoltDB extension to customize the SQL function set support
                voltDisabled = DISABLED_IN_FUNCTIONSQL_CONSTRUCTOR;
                // End of VoltDB extension
                break;

            case FUNC_USER :
                name      = Tokens.T_USER;
                parseList = optionalNoParamList;
                // A VoltDB extension to customize the SQL function set support
                voltDisabled = DISABLED_IN_FUNCTIONSQL_CONSTRUCTOR;
                // End of VoltDB extension
                break;

            case FUNC_VALUE :
                name      = Tokens.T_VALUE;
                parseList = noParamList;
                // A VoltDB extension to customize the SQL function set support
                voltDisabled = DISABLED_IN_FUNCTIONSQL_CONSTRUCTOR;
                // End of VoltDB extension
                break;

            case FUNC_CURRENT_DATE :
                name      = Tokens.T_CURRENT_DATE;
                parseList = noParamList;
                // A VoltDB extension to customize the SQL function set support
                voltDisabled = DISABLED_IN_FUNCTIONSQL_CONSTRUCTOR;
                // End of VoltDB extension
                break;

            case FUNC_CURRENT_TIME :
                name      = Tokens.T_CURRENT_TIME;
                parseList = optionalIntegerParamList;
                // A VoltDB extension to customize the SQL function set support
                voltDisabled = DISABLED_IN_FUNCTIONSQL_CONSTRUCTOR;
                // End of VoltDB extension
                break;

            case FUNC_CURRENT_TIMESTAMP :
                name      = Tokens.T_CURRENT_TIMESTAMP;
                parseList = optionalIntegerParamList;
                break;

            case FUNC_LOCALTIME :
                name      = Tokens.T_LOCALTIME;
                parseList = optionalIntegerParamList;
                // A VoltDB extension to customize the SQL function set support
                voltDisabled = DISABLED_IN_FUNCTIONSQL_CONSTRUCTOR;
                // End of VoltDB extension
                break;

            case FUNC_LOCALTIMESTAMP :
                name      = Tokens.T_LOCALTIMESTAMP;
                parseList = optionalIntegerParamList;
                // A VoltDB extension to customize the SQL function set support
                voltDisabled = DISABLED_IN_FUNCTIONSQL_CONSTRUCTOR;
                // End of VoltDB extension
                break;

            default :
                throw Error.runtimeError(ErrorCode.U_S0500, "FunctionSQL");
        }
    }

    public void setArguments(Expression[] newNodes) {
        this.nodes = newNodes;
    }

    public Expression getFunctionExpression() {
        return this;
    }

    /**
     * Evaluates and returns this Function in the context of the session.<p>
     */
    public Object getValue(Session session) {

        Object[] data = new Object[nodes.length];

        for (int i = 0; i < nodes.length; i++) {
            Expression e = nodes[i];

            if (e != null) {
                data[i] = e.getValue(session, e.dataType);
            }
        }

        return getValue(session, data);
    }

    Object getValue(Session session, Object[] data) {

        switch (funcType) {

            case FUNC_POSITION_CHAR : {
                if (data[0] == null || data[1] == null) {
                    return null;
                }

                long offset = 0;

                if (nodes.length > 3 && nodes[3] != null) {
                    Object value = nodes[3].getValue(session);

                    offset = ((Number) value).longValue() - 1;

                    if (offset < 0) {
                        offset = 0;
                    }
                }

                long result =
                    ((CharacterType) nodes[1].dataType).position(
                        session, data[1], data[0], nodes[0].dataType,
                        offset) + 1;

                if (nodes[2] != null
                        && ((Number) nodes[2].valueData).intValue()
                           == Tokens.OCTETS) {
                    result *= 2;
                }

                return ValuePool.getLong(result);
            }
            case FUNC_POSITION_BINARY : {
                if (data[0] == null || data[1] == null) {
                    return null;
                }

                long result =
                    ((BinaryType) nodes[1].dataType).position(
                        session, (BlobData) data[1], (BlobData) data[0],
                        nodes[0].dataType, 0) + 1;

                if (nodes[2] != null
                        && ((Number) nodes[2].valueData).intValue()
                           == Tokens.OCTETS) {
                    result *= 2;
                }

                return ValuePool.getLong(result);
            }
            /*
            case FUNC_OCCURENCES_REGEX :
            case FUNC_POSITION_REGEX :
            */
            case FUNC_EXTRACT : {
                if (data[1] == null) {
                    return null;
                }

                int part = ((Number) nodes[0].valueData).intValue();

                part = DTIType.getFieldNameTypeForToken(part);

                switch (part) {

                    case Types.SQL_INTERVAL_SECOND : {
                        return ((DTIType) nodes[1].dataType).getSecondPart(
                            data[1]);
                    }
                    case DTIType.MONTH_NAME :
                    case DTIType.DAY_NAME : {
                        return ((DateTimeType) nodes[1].dataType)
                            .getPartString(session, data[1], part);
                    }
                    default : {
                        int value =
                            ((DTIType) nodes[1].dataType).getPart(session,
                                data[1], part);

                        return ValuePool.getInt(value);
                    }
                }
            }
            case FUNC_CHAR_LENGTH : {
                if (data[0] == null) {
                    return null;
                }

                long result = ((CharacterType) nodes[0].dataType).size(session,
                    data[0]);

                return ValuePool.getLong(result);
            }
            case FUNC_BIT_LENGTH : {
                if (data[0] == null) {
                    return null;
                }

                long result;

                if (nodes[0].dataType.isBinaryType()) {
                    result = ((BlobData) data[0]).bitLength(session);
                } else {
                    result =
                        16 * ((CharacterType) nodes[0].dataType).size(session,
                            data[0]);
                }

                return ValuePool.getLong(result);
            }
            case FUNC_OCTET_LENGTH : {
                if (data[0] == null) {
                    return null;
                }

                long result;

                if (nodes[0].dataType.isBinaryType()) {
                    result = ((BlobData) data[0]).length(session);
                } else {
                    result =
                        2 * ((CharacterType) nodes[0].dataType).size(session,
                            data[0]);
                }

                return ValuePool.getLong(result);
            }
            case FUNC_CARDINALITY : {
                if (data[0] == null) {
                    return null;
                }

                int result = nodes[0].dataType.cardinality(session, data[0]);

                return ValuePool.getInt(result);
            }
            case FUNC_MAX_CARDINALITY : {
                if (data[0] == null) {
                    return null;
                }

                int result = nodes[0].dataType.arrayLimitCardinality();

                return ValuePool.getInt(result);
            }
            case FUNC_TRIM_ARRAY : {
                if (data[0] == null) {
                    return null;
                }

                if (data[1] == null) {
                    return null;
                }

                Object[] array  = (Object[]) data[0];
                int      length = ((Number) data[1]).intValue();

                if (length < 0 || length > array.length) {
                    throw Error.error(ErrorCode.X_2202E);
                }

                Object[] newArray = new Object[array.length - length];

                System.arraycopy(array, 0, newArray, 0, newArray.length);

                return newArray;
            }
            case FUNC_ABS : {
                if (data[0] == null) {
                    return null;
                }

                return dataType.absolute(data[0]);
            }
            case FUNC_MOD : {
                if (data[0] == null || data[1] == null) {
                    return null;
                }

                // result type is the same as nodes[1]
                Object value = ((NumberType) nodes[0].dataType).modulo(session,
                    data[0], data[1], nodes[0].dataType);

                return dataType.convertToType(session, value,
                                              nodes[0].dataType);
            }
            case FUNC_LN : {
                if (data[0] == null) {
                    return null;
                }

                double d = ((Number) data[0]).doubleValue();

                if (d <= 0) {
                    throw Error.error(ErrorCode.X_2201E);
                }

                d = Math.log(d);

                return ValuePool.getDouble(Double.doubleToLongBits(d));
            }
            case FUNC_EXP : {
                if (data[0] == null) {
                    return null;
                }

                double val = Math.exp(((Number) data[0]).doubleValue());
                // A VoltDB extension to tweak compliance with standard sql error handling
                if (Double.isNaN(val) || Double.isInfinite(val)) {
                    throw Error.error(ErrorCode.X_2201F);
                }
                // End of VoltDB extension

                return ValuePool.getDouble(Double.doubleToLongBits(val));
            }
            case FUNC_POWER : {
                if (data[0] == null || data[1] == null) {
                    return null;
                }

                double base     = ((Number) data[0]).doubleValue();
                double exponent = ((Number) data[1]).doubleValue();
                double val;

                if (base == 0) {
                    if (exponent < 0) {
                        throw Error.error(ErrorCode.X_2201F);
                    } else if (exponent == 0) {
                        val = 1;
                    } else {
                        val = 0;
                    }
                } else {
                    val = Math.pow(base, exponent);
                    // A VoltDB extension to tweak compliance with standard sql error handling
                    if (Double.isNaN(val) || Double.isInfinite(val)) {
                        throw Error.error(ErrorCode.X_2201F);
                    }
                    // End of VoltDB extension
                }

                return ValuePool.getDouble(Double.doubleToLongBits(val));
            }
            case FUNC_SQRT : {
                if (data[0] == null) {
                    return null;
                }

                double val = Math.sqrt(((Number) data[0]).doubleValue());
                // A VoltDB extension to tweak compliance with standard sql error handling
                if (Double.isNaN(val) || Double.isInfinite(val)) {
                    throw Error.error(ErrorCode.X_2201F);
                }
                // End of VoltDB extension

                return ValuePool.getDouble(Double.doubleToLongBits(val));
            }
            case FUNC_FLOOR : {
                if (data[0] == null) {
                    return null;
                }

                return ((NumberType) dataType).floor(data[0]);
            }
            case FUNC_CEILING : {
                if (data[0] == null) {
                    return null;
                }

                return ((NumberType) dataType).ceiling(data[0]);
            }
            case FUNC_WIDTH_BUCKET : {
                for (int i = 0; i < data.length; i++) {
                    if (data[i] == null) {
                        return null;
                    }
                }

                if (((NumberType) nodes[3].dataType).isNegative(data[3])) {
                    throw Error.error(ErrorCode.X_2201G);
                }

                int compare = nodes[1].dataType.compare(session, data[1],
                    data[2]);
                Type   subType;
                Object temp;
                Object temp2;

                if (nodes[0].dataType.isNumberType()) {
                    subType = nodes[0].dataType;
                } else {
                    subType = nodes[0].dataType.getCombinedType(session,
                            nodes[0].dataType, OpTypes.SUBTRACT);
                }

                switch (compare) {

                    case 0 :
                        throw Error.error(ErrorCode.X_2201G);
                    case -1 : {
                        if (nodes[0].dataType.compare(
                                session, data[0], data[1]) < 0) {
                            return ValuePool.INTEGER_0;
                        }

                        if (nodes[0].dataType.compare(
                                session, data[0], data[2]) >= 0) {
                            return dataType.add(session, data[3],
                                                ValuePool.INTEGER_1,
                                                Type.SQL_INTEGER);
                        }

                        temp = subType.subtract(session, data[0], data[1],
                                                nodes[0].dataType);
                        temp2 = subType.subtract(session, data[2], data[1],
                                                 nodes[0].dataType);

                        break;
                    }
                    case 1 : {
                        if (nodes[0].dataType.compare(
                                session, data[0], data[1]) > 0) {
                            return ValuePool.INTEGER_0;
                        }

                        if (nodes[0].dataType.compare(
                                session, data[0], data[2]) <= 0) {
                            return dataType.add(session, data[3],
                                                ValuePool.INTEGER_1,
                                                Type.SQL_INTEGER);
                        }

                        temp = subType.subtract(session, data[1], data[0],
                                                nodes[0].dataType);
                        temp2 = subType.subtract(session, data[1], data[2],
                                                 nodes[0].dataType);

                        break;
                    }
                    default :
                        throw Error.runtimeError(ErrorCode.U_S0500, "");
                }

                Type opType;

                if (subType.typeCode == Types.SQL_DOUBLE) {
                    opType = subType;
                } else {
                    opType = IntervalType.factorType;
                    temp   = opType.convertToType(session, temp, subType);
                    temp2  = opType.convertToType(session, temp2, subType);
                }

                temp = opType.multiply(temp, data[3]);
                temp = opType.divide(session, temp, temp2);
                temp = dataType.convertToDefaultType(session, temp);

                return dataType.add(session, temp, ValuePool.INTEGER_1,
                                    Type.SQL_INTEGER);
            }
            case FUNC_SUBSTRING_CHAR : {
                if (data[0] == null || data[1] == null) {
                    return null;
                }

                Object value;

                value = Type.SQL_BIGINT.convertToType(session, data[1],
                                                      nodes[1].dataType);

                long offset = ((Number) value).longValue() - 1;
                long length = 0;

                // A VoltDB extension to make the third parameter optional and ignored vs. broken and disabled
                /* disable 1 line ...
                if (nodes[2] != null) {
                ... disabled 1 line */
                if (nodes.length > 2 && nodes[2] != null) {
                // End of VoltDB extension
                    if (data[2] == null) {
                        return null;
                    }

                    value = Type.SQL_BIGINT.convertToType(session, data[2],
                                                          nodes[2].dataType);
                    length = ((Number) value).longValue();
                }

                // A VoltDB extension to make the fourth parameter optional and ignored vs. broken and disabled
                /* disable 9 lines ...
                if (nodes.length > 3 && nodes[3] != null
                        && ((Number) nodes[2].valueData).intValue()
                           == Tokens.OCTETS) {

                    // not clear what the rules on USING OCTECTS are with UTF
                }

                return ((CharacterType) dataType).substring(session, data[0],
                        offset, length, nodes[2] != null, false);
                ... disabled 9 lines */

                return ((CharacterType) dataType).substring(session, data[0],
                        offset, length, (nodes.length > 2 && nodes[2] != null), false);
                // End of VoltDB extension
            }
            /*
            case FUNCTION_SUBSTRING_REG_EXPR :
                break;
            case FUNCTION_SUBSTRING_REGEX :
                break;
            */
            case FUNC_FOLD_LOWER :
                if (data[0] == null) {
                    return null;
                }

                return ((CharacterType) dataType).lower(session, data[0]);

            case FUNC_FOLD_UPPER :
                if (data[0] == null) {
                    return null;
                }

                return ((CharacterType) dataType).upper(session, data[0]);

            /*
            case FUNCTION_TRANSCODING :
                break;
            case FUNCTION_TRANSLITERATION :
                break;
            case FUNCTION_REGEX_TRANSLITERATION :
                break;
             */
            case FUNC_TRIM_CHAR : {
                if (data[1] == null || data[2] == null) {
                    return null;
                }

                boolean leading  = false;
                boolean trailing = false;

                switch (((Number) nodes[0].valueData).intValue()) {

                    case Tokens.BOTH :
                        leading = trailing = true;
                        break;

                    case Tokens.LEADING :
                        leading = true;
                        break;

                    case Tokens.TRAILING :
                        trailing = true;
                        break;

                    default :
                        throw Error.runtimeError(ErrorCode.U_S0500,
                                                 "FunctionSQL");
                }

                String string = (String) data[1];

                if (string.length() != 1) {
                    throw Error.error(ErrorCode.X_22027);
                }

                char character = string.charAt(0);

                return ((CharacterType) dataType).trim(session, data[2],
                                                       character, leading,
                                                       trailing);
            }
            case FUNC_OVERLAY_CHAR : {
                if (data[0] == null || data[1] == null || data[2] == null) {
                    return null;
                }

                Object value;

                value = Type.SQL_BIGINT.convertToType(session, data[2],
                                                      nodes[2].dataType);

                long offset = ((Number) value).longValue() - 1;
                long length = 0;

                if (nodes[3] != null) {
                    if (data[3] == null) {
                        return null;
                    }

                    value = Type.SQL_BIGINT.convertToType(session, data[3],
                                                          nodes[3].dataType);
                    length = ((Number) value).longValue();
                }

                return ((CharacterType) dataType).overlay(null, data[0],
                        data[1], offset, length, nodes[3] != null);
            }
            /*
            case FUNCTION_CHAR_NORMALIZE :
                break;
            */
            case FUNC_SUBSTRING_BINARY : {
                if (data[0] == null || data[1] == null) {
                    return null;
                }

                Object value;

                value = Type.SQL_BIGINT.convertToType(session, data[1],
                                                      nodes[1].dataType);

                long offset = ((Number) value).longValue() - 1;
                long length = 0;

                if (nodes[2] != null) {
                    if (data[2] == null) {
                        return null;
                    }

                    value = Type.SQL_BIGINT.convertToType(session, data[2],
                                                          nodes[2].dataType);
                    length = ((Number) value).intValue();
                }

                return ((BinaryType) dataType).substring(session,
                        (BlobData) data[0], offset, length, nodes[2] != null);
            }
            case FUNC_TRIM_BINARY : {
                if (data[1] == null || data[2] == null) {
                    return null;
                }

                boolean leading  = false;
                boolean trailing = false;
                int     spec     = ((Number) nodes[0].valueData).intValue();

                switch (spec) {

                    case Tokens.BOTH :
                        leading = trailing = true;
                        break;

                    case Tokens.LEADING :
                        leading = true;
                        break;

                    case Tokens.TRAILING :
                        trailing = true;
                        break;

                    default :
                        throw Error.runtimeError(ErrorCode.U_S0500,
                                                 "FunctionSQL");
                }

                BlobData string = (BlobData) data[1];

                if (string.length(session) != 1) {
                    throw Error.error(ErrorCode.X_22027);
                }

                byte[] bytes = string.getBytes();

                return ((BinaryType) dataType).trim(session,
                                                    (BlobData) data[2],
                                                    bytes[0], leading,
                                                    trailing);
            }
            case FUNC_OVERLAY_BINARY : {
                if (data[0] == null || data[1] == null || data[2] == null) {
                    return null;
                }

                Object value;

                value = Type.SQL_BIGINT.convertToType(session, data[2],
                                                      nodes[2].dataType);

                long offset = ((Number) value).longValue() - 1;
                long length = 0;

                if (nodes[3] != null) {
                    if (data[3] == null) {
                        return null;
                    }

                    value = Type.SQL_BIGINT.convertToType(session, data[3],
                                                          nodes[3].dataType);
                    length = ((Number) value).longValue();
                }

                return ((BinaryType) dataType).overlay(session,
                                                       (BlobData) data[0],
                                                       (BlobData) data[1],
                                                       offset, length,
                                                       nodes[3] != null);
            }
            case FUNC_CURRENT_CATALOG :
                return session.database.getCatalogName().name;

            /*
            case FUNC_CURRENT_DEFAULT_TRANSFORM_GROUP :
            case FUNC_CURRENT_PATH :
            */
            case FUNC_CURRENT_ROLE :
                return session.getRole() == null ? null
                                                 : session.getRole().getName()
                                                     .getNameString();

            case FUNC_CURRENT_SCHEMA :
                return session.getCurrentSchemaHsqlName().name;

            /*
            case FUNC_CURRENT_TRANSFORM_GROUP_FOR_TYPE :
            */
            case FUNC_CURRENT_USER :
                return session.getUser().getName().getNameString();

            case FUNC_SESSION_USER :
                return session.getUser().getName().getNameString();

            case FUNC_SYSTEM_USER :
                return session.getUser().getName().getNameString();

            case FUNC_USER :
                return session.getUser().getName().getNameString();

            case FUNC_VALUE :
                return session.sessionData.currentValue;

            case FUNC_CURRENT_DATE :
                if (session.database.sqlSyntaxOra) {
                    return dataType.convertToTypeLimits(
                        session, session.getCurrentTimestamp(false));
                }

                return session.getCurrentDate();

            case FUNC_CURRENT_TIME :
                return dataType.convertToTypeLimits(
                    session, session.getCurrentTime(true));

            case FUNC_CURRENT_TIMESTAMP :
                return dataType.convertToTypeLimits(
                    session, session.getCurrentTimestamp(true));

            case FUNC_LOCALTIME :
                return dataType.convertToTypeLimits(
                    session, session.getCurrentTime(false));

            case FUNC_LOCALTIMESTAMP :
                return dataType.convertToTypeLimits(
                    session, session.getCurrentTimestamp(false));

            default :
                throw Error.runtimeError(ErrorCode.U_S0500, "FunctionSQL");
        }
    }

    public void resolveTypes(Session session, Expression parent) {

        for (int i = 0; i < nodes.length; i++) {
            if (nodes[i] != null) {
                nodes[i].resolveTypes(session, this);
            }
        }

        switch (funcType) {

            case FUNC_POSITION_CHAR :
            case FUNC_POSITION_BINARY : {
                if (nodes[0].dataType == null) {
                    if (nodes[1].dataType == null) {
                        throw Error.error(ErrorCode.X_42567);
                    }

                    if (nodes[1].dataType.typeCode == Types.SQL_CLOB
                            || nodes[1].dataType.isBinaryType()) {
                        nodes[0].dataType = nodes[1].dataType;
                    } else {
                        nodes[0].dataType = Type.SQL_VARCHAR;
                    }
                }

                if (nodes[1].dataType == null) {
                    if (nodes[0].dataType.typeCode == Types.SQL_CLOB
                            || nodes[0].dataType.isBinaryType()) {
                        nodes[1].dataType = nodes[0].dataType;
                    } else {
                        nodes[1].dataType = Type.SQL_VARCHAR;
                    }
                }

                if (nodes[0].dataType.isCharacterType()
                        && nodes[1].dataType.isCharacterType()) {
                    funcType = FUNC_POSITION_CHAR;
                } else if (nodes[0].dataType.isBinaryType()
                           && nodes[1].dataType.isBinaryType()) {
                    if (nodes[0].dataType.isBitType()
                            || nodes[1].dataType.isBitType()) {
                        throw Error.error(ErrorCode.X_42563);
                    }

                    funcType = FUNC_POSITION_BINARY;
                } else {
                    throw Error.error(ErrorCode.X_42563);
                }

                if (nodes.length > 3 && nodes[3] != null) {
                    if (nodes[3].isDynamicParam()) {
                        nodes[3].dataType = Type.SQL_BIGINT;
                    }

                    if (!nodes[3].dataType.isNumberType()) {
                        throw Error.error(ErrorCode.X_42563);
                    }
                }

                dataType = Type.SQL_BIGINT;

                break;
            }
            /*
            case FUNC_OCCURENCES_REGEX :
            case FUNC_POSITION_REGEX :
            */
            case FUNC_EXTRACT : {
                if (nodes[1].dataType == null) {
                    throw Error.error(ErrorCode.X_42567);
                }

                if (!nodes[1].dataType.isDateTimeType()
                        && !nodes[1].dataType.isIntervalType()) {
                    throw Error.error(ErrorCode.X_42563);
                }

                int     part = ((Number) nodes[0].valueData).intValue();
                DTIType type = (DTIType) nodes[1].dataType;

                part     = DTIType.getFieldNameTypeForToken(part);
                dataType = type.getExtractType(part);

                break;
            }
            case FUNC_BIT_LENGTH : {
                if (nodes[0].dataType == null) {
                    nodes[0].dataType = Type.SQL_BIT_VARYING_MAX_LENGTH;
                }

                if (!nodes[0].dataType.isCharacterType()
                        && !nodes[0].dataType.isBinaryType()) {
                    throw Error.error(ErrorCode.X_42563);
                }

                dataType = Type.SQL_BIGINT;

                break;
            }
            case FUNC_CHAR_LENGTH :
                if (nodes[0].dataType == null) {
                    nodes[0].dataType = Type.SQL_VARCHAR;
                }

                if (!nodes[0].dataType.isCharacterType()) {
                    throw Error.error(ErrorCode.X_42563);
                }

            // fall through
            case FUNC_OCTET_LENGTH : {
                if (nodes[0].dataType == null) {
                    nodes[0].dataType = Type.SQL_VARCHAR;
                }

                if (!nodes[0].dataType.isCharacterType()
                        && !nodes[0].dataType.isBinaryType()) {
                    throw Error.error(ErrorCode.X_42563);
                }

                dataType = Type.SQL_BIGINT;

                break;
            }
            case FUNC_CARDINALITY : {
                if (nodes[0].dataType == null) {
                    throw Error.error(ErrorCode.X_42567);
                }

                if (!nodes[0].dataType.isArrayType()) {
                    throw Error.error(ErrorCode.X_42563);
                }

                dataType = Type.SQL_INTEGER;

                break;
            }
            case FUNC_MAX_CARDINALITY : {
                if (nodes[0].dataType == null) {
                    throw Error.error(ErrorCode.X_42567);
                }

                if (!nodes[0].dataType.isArrayType()) {
                    throw Error.error(ErrorCode.X_42563);
                }

                dataType = Type.SQL_INTEGER;

                break;
            }
            case FUNC_TRIM_ARRAY : {
                if (nodes[0].dataType == null) {
                    throw Error.error(ErrorCode.X_42567);
                }

                if (!nodes[0].dataType.isArrayType()) {
                    throw Error.error(ErrorCode.X_42563);
                }

                if (nodes[1].dataType == null) {
                    nodes[1].dataType = Type.SQL_INTEGER;
                }

                if (!nodes[1].dataType.isIntegralType()) {
                    throw Error.error(ErrorCode.X_42563);
                }

                dataType = nodes[0].dataType;

                break;
            }
            case FUNC_MOD : {
                if (nodes[0].dataType == null) {
                    nodes[0].dataType = nodes[1].dataType;
                }

                if (nodes[1].dataType == null) {
                    nodes[1].dataType = nodes[0].dataType;
                }

                if (nodes[0].dataType == null) {
                    throw Error.error(ErrorCode.X_42567);
                }

                if (!nodes[0].dataType.isNumberType()
                        || !nodes[1].dataType.isNumberType()) {
                    throw Error.error(ErrorCode.X_42563);
                }

                nodes[0].dataType =
                    ((NumberType) nodes[0].dataType).getIntegralType();
                nodes[1].dataType =
                    ((NumberType) nodes[1].dataType).getIntegralType();
                dataType = nodes[1].dataType;
                // A VoltDB extension to customize the SQL function set support
                parameterArg = 1;
                // End of VoltDB extension

                break;
            }
            case FUNC_POWER : {
                if (nodes[0].dataType == null) {
                    // A VoltDB extension to swap out this odd propagation of unrelated types.
                    // VoltDB simply gives missing types the benefit of the doubt.
                    nodes[0].dataType = Type.SQL_DOUBLE;
                    // For VoltDB, the retest for null below is now redundant.
                    /* disable 1 line ...
                    nodes[0].dataType = nodes[1].dataType;
                    ... disabled 1 line */
                    // End of VoltDB extension
                }

                if (nodes[1].dataType == null) {
                    // A VoltDB extension swapped out this odd propagation of unrelated types.
                    // VoltDB simply gives missing types the benefit of the doubt.
                    nodes[1].dataType = Type.SQL_DOUBLE;
                    /* disable 1 line ...
                    nodes[1].dataType = nodes[0].dataType;
                    ... disabled 1 line */
                    // End of VoltDB extension
                }

                if (nodes[0].dataType == null) {
                    throw Error.error(ErrorCode.X_42567);
                }

                if (!nodes[0].dataType.isNumberType()
                        || !nodes[1].dataType.isNumberType()) {
                    throw Error.error(ErrorCode.X_42563);
                }

                nodes[0].dataType = Type.SQL_DOUBLE;
                nodes[1].dataType = Type.SQL_DOUBLE;
                dataType          = Type.SQL_DOUBLE;

                break;
            }
            case FUNC_LN :
            case FUNC_EXP :
            case FUNC_SQRT : {
                if (nodes[0].dataType == null) {
                    nodes[0].dataType = Type.SQL_DOUBLE;
                }

                if (!nodes[0].dataType.isNumberType()) {
                    throw Error.error(ErrorCode.X_42563);
                }

                nodes[0].dataType = Type.SQL_DOUBLE;
                dataType          = Type.SQL_DOUBLE;

                break;
            }
            case FUNC_ABS :
                if (nodes[0].dataType != null
                        && nodes[0].dataType.isIntervalType()) {
                    dataType = nodes[0].dataType;
                    // A VoltDB extension to customize the SQL function set support
                    parameterArg = 0;
                    // End of VoltDB extension

                    break;
                }

            // fall through
            case FUNC_FLOOR :
            case FUNC_CEILING : {
                if (nodes[0].dataType == null) {
                    nodes[0].dataType = Type.SQL_DOUBLE;
                }

                if (!nodes[0].dataType.isNumberType()) {
                    throw Error.error(ErrorCode.X_42563);
                }

                dataType = nodes[0].dataType;
                // A VoltDB extension to customize the SQL function set support
                parameterArg = 0;
                // End of VoltDB extension

                if (dataType.typeCode == Types.SQL_DECIMAL
                        || dataType.typeCode == Types.SQL_NUMERIC) {
                    if (dataType.scale > 0) {
                        dataType = NumberType.getNumberType(dataType.typeCode,
                                                            dataType.precision
                                                            + 1, 0);
                    }
                }

                break;
            }
            case FUNC_WIDTH_BUCKET : {
                nodes[0].dataType = Type.getAggregateType(nodes[0].dataType,
                        nodes[1].dataType);
                nodes[0].dataType = Type.getAggregateType(nodes[0].dataType,
                        nodes[2].dataType);

                if (nodes[0].dataType == null) {
                    throw Error.error(ErrorCode.X_42567);
                }

                if (!nodes[0].dataType.isNumberType()
                        && !nodes[0].dataType.isDateTimeType()) {
                    throw Error.error(ErrorCode.X_42563);
                }

                nodes[1].dataType = nodes[0].dataType;
                nodes[2].dataType = nodes[0].dataType;

                if (nodes[3].dataType == null) {
                    nodes[3].dataType = Type.SQL_INTEGER;
                }

                if (!nodes[3].dataType.isIntegralType()) {
                    throw Error.error(ErrorCode.X_42563);
                }

                dataType = nodes[3].dataType;
                // A VoltDB extension to customize the SQL function set support
                parameterArg = 3;
                // End of VoltDB extension

                break;
            }
            case FUNC_SUBSTRING_CHAR :
            case FUNC_SUBSTRING_BINARY : {
                if (nodes[0].dataType == null) {

                    // in 20.6 parameter not allowed as type cannot be determined as binary or char
                    // throw Error.error(ErrorCode.X_42567);
                    nodes[0].dataType = Type.SQL_VARCHAR_DEFAULT;
                }

                if (nodes[1].dataType == null) {
                    // A VoltDB extension to provide better typing for position parameters
                    /* disable 1 line ...
                    nodes[1].dataType = Type.SQL_NUMERIC;
                    ... disabled 1 line */
                    nodes[1].dataType = NumberType.SQL_NUMERIC_DEFAULT_INT;
                    // End of VoltDB extension
                }

                if (!nodes[1].dataType.isNumberType()) {
                    throw Error.error(ErrorCode.X_42563);
                }

                // A VoltDB extension to make the third parameter optional and integer-typed
                /* disable 1 line ...
                if (nodes[2] != null) {
                    if (nodes[2].dataType == null) {
                        nodes[2].dataType = Type.SQL_NUMERIC;
                    }
                ... disabled 1 line */
                if (nodes.length > 2 && nodes[2] != null) {
                    if (nodes[2].dataType == null) {
                        nodes[2].dataType = NumberType.SQL_NUMERIC_DEFAULT_INT;
                    }
                // End of VoltDB extension

                    if (!nodes[2].dataType.isNumberType()) {
                        throw Error.error(ErrorCode.X_42563);
                    }

                    nodes[2].dataType =
                        ((NumberType) nodes[2].dataType).getIntegralType();
                }

                dataType = nodes[0].dataType;
                // A VoltDB extension to customize the SQL function set support
                parameterArg = 0;
                // End of VoltDB extension

                if (dataType.isCharacterType()) {
                    funcType = FUNC_SUBSTRING_CHAR;

                    if (dataType.typeCode == Types.SQL_CHAR) {
                        dataType = CharacterType.getCharacterType(
                            Types.SQL_VARCHAR, dataType.precision,
                            dataType.getCollation());
                    }
                } else if (dataType.isBinaryType()) {
                    funcType = FUNC_SUBSTRING_BINARY;
                } else {
                    throw Error.error(ErrorCode.X_42563);
                }

                if (nodes.length > 3 && nodes[3] != null) {

                    // always boolean constant if defined
                }

                break;
            }
            /*
            case FUNCTION_SUBSTRING_REG_EXPR :
                break;
            case FUNCTION_SUBSTRING_REGEX :
                break;
            */
            case FUNC_FOLD_LOWER :
            case FUNC_FOLD_UPPER :
                if (nodes[0].dataType == null) {
                    nodes[0].dataType = Type.SQL_VARCHAR_DEFAULT;
                }

                dataType = nodes[0].dataType;
                // A VoltDB extension to customize the SQL function set support
                parameterArg = 0;
                // End of VoltDB extension

                if (!dataType.isCharacterType()) {
                    throw Error.error(ErrorCode.X_42563);
                }
                break;

            /*
            case FUNCTION_TRANSCODING :
                break;
            case FUNCTION_TRANSLITERATION :
                break;
            case FUNCTION_REGEX_TRANSLITERATION :
                break;
             */
            case FUNC_TRIM_CHAR :
            case FUNC_TRIM_BINARY :
                if (nodes[0] == null) {
                    nodes[0] =
                        new ExpressionValue(ValuePool.getInt(Tokens.BOTH),
                                            Type.SQL_INTEGER);
                }

                // A VoltDB extension to support more flexible call syntax.
                // When using comma separators, one string argument may
                // have been provided. It is syntactically the first string
                // argument so the second defaults to null.
                // However, the intent is for the FIRST argument to be the
                // optional one, NOT the SECOND. So, swap the two.
                // This leaves the first string argument null to be replaced
                // with the default value ' '.
                if (nodes[2] == null) {
                	nodes[2] = nodes[1];
                	nodes[1] = null;
                }

                // End of VoltDB extension
                if (nodes[2].dataType == null) {
                    nodes[2].dataType = Type.SQL_VARCHAR_DEFAULT;
                }

                dataType = nodes[2].dataType;

                if (dataType.isCharacterType()) {
                    funcType = FUNC_TRIM_CHAR;

                    if (dataType.typeCode == Types.SQL_CHAR) {
                        dataType = CharacterType.getCharacterType(
                            Types.SQL_VARCHAR, dataType.precision,
                            dataType.getCollation());
                    }

                    if (nodes[1] == null) {
                        nodes[1] = new ExpressionValue(" ", Type.SQL_CHAR);
                    }
                    // A VoltDB extension to customize the SQL function set support
                    else if (nodes[1].dataType != Type.SQL_CHAR) {
                        nodes[1].dataType = Type.SQL_CHAR;
                    }
                    // End of VoltDB extension
                } else if (dataType.isBinaryType()) {
                    funcType = FUNC_TRIM_BINARY;

                    if (nodes[1] == null) {
                        nodes[1] = new ExpressionValue(
                            new BinaryData(new byte[]{ 0 }, false),
                            Type.SQL_BINARY);
                    }
                } else {
                    throw Error.error(ErrorCode.X_42563);
                }
                break;

            case FUNC_OVERLAY_CHAR :
            case FUNC_OVERLAY_BINARY : {
                if (nodes[0].dataType == null) {
                    if (nodes[1].dataType == null) {
                        nodes[0].dataType = Type.SQL_VARCHAR_DEFAULT;
                        nodes[1].dataType = Type.SQL_VARCHAR_DEFAULT;

                        // throw Error.error(ErrorCode.X_42567);
                    }

                    if (nodes[1].dataType.typeCode == Types.SQL_CLOB
                            || nodes[1].dataType.isBinaryType()) {
                        nodes[0].dataType = nodes[1].dataType;
                    } else {
                        nodes[0].dataType = Type.SQL_VARCHAR_DEFAULT;
                    }
                }

                if (nodes[1].dataType == null) {
                    if (nodes[0].dataType.typeCode == Types.SQL_CLOB
                            || nodes[0].dataType.isBinaryType()) {
                        nodes[1].dataType = nodes[0].dataType;
                    } else {
                        nodes[1].dataType = Type.SQL_VARCHAR_DEFAULT;
                    }
                }

                if (nodes[0].dataType.isCharacterType()
                        && nodes[1].dataType.isCharacterType()) {
                    funcType = FUNC_OVERLAY_CHAR;

                    if (nodes[0].dataType.typeCode == Types.SQL_CLOB
                            || nodes[1].dataType.typeCode == Types.SQL_CLOB) {
                        dataType =
                            CharacterType
                                .getCharacterType(Types.SQL_CLOB,
                                                  nodes[0].dataType.precision
                                                  + nodes[1].dataType
                                                      .precision, nodes[0]
                                                      .dataType
                                                      .getCollation());
                    } else {
                        dataType =
                            CharacterType
                                .getCharacterType(Types.SQL_VARCHAR,
                                                  nodes[0].dataType.precision
                                                  + nodes[1].dataType
                                                      .precision, nodes[0]
                                                      .dataType
                                                      .getCollation());
                    }
                } else if (nodes[0].dataType.isBinaryType()
                           && nodes[1].dataType.isBinaryType()) {
                    funcType = FUNC_OVERLAY_BINARY;

                    if (nodes[0].dataType.typeCode == Types.SQL_BLOB
                            || nodes[1].dataType.typeCode == Types.SQL_BLOB) {
                        dataType = BinaryType.getBinaryType(
                            Types.SQL_BLOB,
                            nodes[0].dataType.precision
                            + nodes[1].dataType.precision);
                    } else {
                        dataType = BinaryType.getBinaryType(
                            Types.SQL_VARBINARY,
                            nodes[0].dataType.precision
                            + nodes[1].dataType.precision);
                    }
                } else {
                    throw Error.error(ErrorCode.X_42563);
                }
                // A VoltDB extension to customize the SQL function set support
                parameterArg = 0;
                // End of VoltDB extension

                if (nodes[2].dataType == null) {
                    // A VoltDB extension to provide better typing for position parameters
                    /* disable 1 line ...
                    nodes[2].dataType = Type.SQL_NUMERIC;
                    ... disabled 1 line */
                    nodes[2].dataType = NumberType.SQL_NUMERIC_DEFAULT_INT;
                    // End of VoltDB extension
                }

                if (!nodes[2].dataType.isNumberType()) {
                    throw Error.error(ErrorCode.X_42563);
                }

                nodes[2].dataType =
                    ((NumberType) nodes[2].dataType).getIntegralType();

                if (nodes[3] != null) {
                    if (nodes[3].dataType == null) {
                        // A VoltDB extension to provide better typing for position parameters
                        /* disable 1 line ...
                        nodes[3].dataType = Type.SQL_NUMERIC;
                        ... disabled 1 line */
                        nodes[3].dataType = NumberType.SQL_NUMERIC_DEFAULT_INT;
                        // End of VoltDB extension
                    }

                    if (!nodes[3].dataType.isNumberType()) {
                        throw Error.error(ErrorCode.X_42563);
                    }

                    nodes[3].dataType =
                        ((NumberType) nodes[3].dataType).getIntegralType();
                }

                break;
            }
            /*
            case FUNCTION_CHAR_NORMALIZE :
                break;
            */
            case FUNC_CURRENT_CATALOG :
            case FUNC_CURRENT_DEFAULT_TRANSFORM_GROUP :
            case FUNC_CURRENT_PATH :
            case FUNC_CURRENT_ROLE :
            case FUNC_CURRENT_SCHEMA :
            case FUNC_CURRENT_TRANSFORM_GROUP_FOR_TYPE :
            case FUNC_CURRENT_USER :
            case FUNC_SESSION_USER :
            case FUNC_SYSTEM_USER :
            case FUNC_USER :
                dataType = TypeInvariants.SQL_IDENTIFIER;
                break;

            case FUNC_VALUE :
                break;

            case FUNC_CURRENT_DATE :
                if (session.database.sqlSyntaxOra) {
                    dataType = Type.SQL_TIMESTAMP_NO_FRACTION;

                    break;
                }

                dataType = Type.SQL_DATE;
                break;

            case FUNC_CURRENT_TIME : {
                int precision = DateTimeType.defaultTimeFractionPrecision;

                if (nodes.length > 0 && nodes[0] != null) {
                    precision = ((Integer) nodes[0].valueData).intValue();
                }

                dataType =
                    DateTimeType.getDateTimeType(Types.SQL_TIME_WITH_TIME_ZONE,
                                                 precision);

                break;
            }
            case FUNC_CURRENT_TIMESTAMP : {
                // A VoltDB extension to disable TIME ZONE support
                dataType = Type.SQL_TIMESTAMP;
                /* disable 8 lines ...
                int precision = DateTimeType.defaultTimestampFractionPrecision;

                if (nodes.length > 0 && nodes[0] != null) {
                    precision = ((Integer) nodes[0].valueData).intValue();
                }

                dataType = DateTimeType.getDateTimeType(
                    Types.SQL_TIMESTAMP_WITH_TIME_ZONE, precision);
                ... disabled 8 lines */
                // End of VoltDB extension

                break;
            }
            case FUNC_LOCALTIME : {
                int precision = DateTimeType.defaultTimeFractionPrecision;

                if (nodes.length > 0 && nodes[0] != null) {
                    precision = ((Integer) nodes[0].valueData).intValue();
                }

                dataType = DateTimeType.getDateTimeType(Types.SQL_TIME,
                        precision);

                break;
            }
            case FUNC_LOCALTIMESTAMP : {
                int precision = DateTimeType.defaultTimestampFractionPrecision;

                if (nodes.length > 0 && nodes[0] != null) {
                    precision = ((Integer) nodes[0].valueData).intValue();
                }

                dataType = DateTimeType.getDateTimeType(Types.SQL_TIMESTAMP,
                        precision);

                break;
            }
            default :
                throw Error.runtimeError(ErrorCode.U_S0500, "FunctionSQL");
        }
    }

    public String getSQL() {

        StringBuffer sb = new StringBuffer();

        switch (funcType) {

            case FUNC_POSITION_CHAR :
            case FUNC_POSITION_BINARY : {
                sb.append(Tokens.T_POSITION).append('(')                 //
                    .append(nodes[0].getSQL()).append(' ')               //
                    .append(Tokens.T_IN).append(' ')                     //
                    .append(nodes[1].getSQL());

                if (nodes[2] != null
                        && Boolean.TRUE.equals(nodes[2].valueData)) {
                    sb.append(' ').append(Tokens.T_USING).append(' ').append(
                        Tokens.T_OCTETS);
                }

                sb.append(')');

                break;
            }
            case FUNC_OCCURENCES_REGEX :
                break;

            case FUNC_POSITION_REGEX :
                break;

            case FUNC_EXTRACT : {
                int type = ((Integer) nodes[0].valueData).intValue();

                type = DTIType.getFieldNameTypeForToken(type);

                String token = DTIType.getFieldNameTokenForType(type);

                sb.append(Tokens.T_EXTRACT).append('(').append(token)    //
                    .append(' ').append(Tokens.T_FROM).append(' ')       //
                    .append(nodes[1].getSQL()).append(')');

                break;
            }
            case FUNC_CHAR_LENGTH : {
                sb.append(Tokens.T_CHAR_LENGTH).append('(')              //
                    .append(nodes[0].getSQL()).append(')');

                break;
            }
            case FUNC_BIT_LENGTH : {
                sb.append(Tokens.T_BIT_LENGTH).append('(')               //
                    .append(nodes[0].getSQL()).append(')');

                break;
            }
            case FUNC_OCTET_LENGTH : {
                sb.append(Tokens.T_OCTET_LENGTH).append('(')             //
                    .append(nodes[0].getSQL()).append(')');

                break;
            }
            case FUNC_CARDINALITY : {
                sb.append(Tokens.T_CARDINALITY).append('(')              //
                    .append(nodes[0].getSQL()).append(')');

                break;
            }
            case FUNC_MAX_CARDINALITY : {
                sb.append(Tokens.T_MAX_CARDINALITY).append('(')          //
                    .append(nodes[0].getSQL()).append(')');

                break;
            }
            case FUNC_TRIM_ARRAY : {
                sb.append(Tokens.T_TRIM_ARRAY).append('(')               //
                    .append(nodes[0].getSQL()).append(',')               //
                    .append(nodes[1].getSQL()).append(')');              //

                break;
            }
            case FUNC_ABS : {
                sb.append(Tokens.T_ABS).append('(')                      //
                    .append(nodes[0].getSQL()).append(')');

                break;
            }
            case FUNC_MOD : {
                sb.append(Tokens.T_MOD).append('(')                      //
                    .append(nodes[0].getSQL()).append(',')               //
                    .append(nodes[1].getSQL()).append(')');

                break;
            }
            case FUNC_LN : {
                sb.append(Tokens.T_LN).append('(')                       //
                    .append(nodes[0].getSQL()).append(')');

                break;
            }
            case FUNC_EXP : {
                sb.append(Tokens.T_EXP).append('(')                      //
                    .append(nodes[0].getSQL()).append(')');

                break;
            }
            case FUNC_POWER : {
                sb.append(Tokens.T_POWER).append('(')                    //
                    .append(nodes[0].getSQL()).append(',')               //
                    .append(nodes[1].getSQL()).append(')');

                break;
            }
            case FUNC_SQRT : {
                sb.append(Tokens.T_SQRT).append('(')                     //
                    .append(nodes[0].getSQL()).append(')');

                break;
            }
            case FUNC_FLOOR : {
                sb.append(Tokens.T_FLOOR).append('(')                    //
                    .append(nodes[0].getSQL()).append(')');

                break;
            }
            case FUNC_CEILING : {
                sb.append(Tokens.T_CEILING).append('(')                  //
                    .append(nodes[0].getSQL()).append(')');

                break;
            }
            case FUNC_WIDTH_BUCKET : {
                sb.append(Tokens.T_WIDTH_BUCKET).append('(')             //
                    .append(nodes[0].getSQL()).append(',')               //
                    .append(nodes[1].getSQL()).append(',')               //
                    .append(nodes[2].getSQL()).append(',')               //
                    .append(nodes[3].getSQL()).append(')');

                break;
            }
            case FUNC_SUBSTRING_CHAR :
            case FUNC_SUBSTRING_BINARY :
                sb.append(Tokens.T_SUBSTRING).append('(')                //
                    .append(nodes[0].getSQL()).append(' ')               //
                    .append(Tokens.T_FROM).append(' ')                   //
                    .append(nodes[1].getSQL());

                if (nodes[2] != null) {
                    sb.append(' ').append(Tokens.T_FOR).append(' ')      //
                        .append(nodes[2].getSQL());
                }

                if (nodes.length > 3 && nodes[3] != null) {
                    if (Boolean.TRUE.equals(nodes[3].valueData)) {
                        sb.append(' ').append(Tokens.T_USING).append(
                            ' ').append(Tokens.T_OCTETS);
                    }
                }

                sb.append(')');
                break;

            /*
            case FUNCTION_SUBSTRING_REGEX :
                break;
            */
            case FUNC_FOLD_LOWER :
                sb.append(Tokens.T_LOWER).append('(').append(
                    nodes[0].getSQL()).append(')');
                break;

            case FUNC_FOLD_UPPER :
                sb.append(Tokens.T_UPPER).append('(').append(
                    nodes[0].getSQL()).append(')');
                break;

            /*
            case FUNCTION_TRANSCODING :
                break;
            case FUNCTION_TRANSLITERATION :
                break;
            case FUNCTION_REGEX_TRANSLITERATION :
                break;
             */
            case FUNC_OVERLAY_CHAR :
            case FUNC_OVERLAY_BINARY :
                sb.append(Tokens.T_OVERLAY).append('(')                  //
                    .append(nodes[0].getSQL()).append(' ')               //
                    .append(Tokens.T_PLACING).append(' ')                //
                    .append(nodes[1].getSQL()).append(' ')               //
                    .append(Tokens.T_FROM).append(' ')                   //
                    .append(nodes[2].getSQL());

    // A VoltDB extension to control SQL functions,
    // their types and whether they are implemented in VoltDB.
                if (nodes.length > 3)
    // End VoltDB extension
                if (nodes[3] != null) {
                    sb.append(' ').append(Tokens.T_FOR).append(' ').append(
                        nodes[3].getSQL());
                }

    // A VoltDB extension to control SQL functions,
    // their types and whether they are implemented in VoltDB.
                if (nodes.length > 4)
    // End VoltDB extension
                if (nodes[4] != null) {
                    if (Boolean.TRUE.equals(nodes[4].valueData)) {
                        sb.append(' ').append(Tokens.T_USING).append(
                            ' ').append(Tokens.T_OCTETS);
                    }
                }

                sb.append(')');
                break;

            /*
            case FUNCTION_NORMALIZE :
                break;
            */
            case FUNC_TRIM_CHAR :
            case FUNC_TRIM_BINARY :
                String spec = null;

                switch (((Number) nodes[0].valueData).intValue()) {

                    case Tokens.BOTH :
                        spec = Tokens.T_BOTH;
                        break;

                    case Tokens.LEADING :
                        spec = Tokens.T_LEADING;
                        break;

                    case Tokens.TRAILING :
                        spec = Tokens.T_TRAILING;
                        break;
                }

                sb.append(Tokens.T_TRIM).append('(')                     //
                    .append(spec).append(' ')                            //
                    .append(nodes[1].getSQL()).append(' ')               //
                    .append(Tokens.T_FROM).append(' ')                   //
                    .append(nodes[2].getSQL()).append(')');
                break;

            case FUNC_CURRENT_CATALOG :
            case FUNC_CURRENT_DEFAULT_TRANSFORM_GROUP :
            case FUNC_CURRENT_PATH :
            case FUNC_CURRENT_ROLE :
            case FUNC_CURRENT_SCHEMA :
            case FUNC_CURRENT_TRANSFORM_GROUP_FOR_TYPE :
            case FUNC_CURRENT_USER :
            case FUNC_SESSION_USER :
            case FUNC_SYSTEM_USER :
            case FUNC_USER :
            case FUNC_CURRENT_DATE :
            case FUNC_VALUE :
                return name;

            case FUNC_LOCALTIME :
            case FUNC_CURRENT_TIME : {
                int precision = DateTimeType.defaultTimeFractionPrecision;

                if (nodes.length > 0 && nodes[0] != null) {
                    precision = ((Number) nodes[0].valueData).intValue();
                }

                if (precision == DateTimeType.defaultTimeFractionPrecision) {
                    return name;
                }

                sb.append(name).append(Tokens.T_OPENBRACKET).append(precision);
                sb.append(Tokens.T_CLOSEBRACKET);

                return sb.toString();
            }
            case FUNC_LOCALTIMESTAMP :
            case FUNC_CURRENT_TIMESTAMP : {
                int precision = DateTimeType.defaultTimestampFractionPrecision;

                if (nodes.length > 0 && nodes[0] != null) {
                    precision = ((Number) nodes[0].valueData).intValue();
                }

                if (precision
                        == DateTimeType.defaultTimestampFractionPrecision) {
                    return name;
                }

                sb.append(name).append(Tokens.T_OPENBRACKET).append(precision);
                sb.append(Tokens.T_CLOSEBRACKET);

                return sb.toString();
            }
            default :
                throw Error.runtimeError(ErrorCode.U_S0500, "FunctionSQL");
        }

        return sb.toString();
    }

    public boolean equals(Expression other) {

        if (other instanceof FunctionSQL) {
            if (funcType == ((FunctionSQL) other).funcType) {
                return super.equals(other);
            }
        }

        return false;
    }

    public int hashCode() {
        return opType + funcType;
    }

    /**
     * Returns a String representation of this object. <p>
     */
    public String describe(Session session, int blanks) {

        StringBuffer sb = new StringBuffer();

        sb.append('\n');

        for (int i = 0; i < blanks; i++) {
            sb.append(' ');
        }

        sb.append("FUNCTION ").append("=[\n");
        sb.append(name).append("(");

        for (int i = 0; i < nodes.length; i++) {
            if (nodes[i] == null) {
                continue;
            }

            sb.append("[").append(nodes[i].describe(session,
                    blanks)).append("]");
        }

        sb.append(") returns ").append(dataType.getNameString());
        sb.append("]\n");

        return sb.toString();
    }

    public boolean isDeterministic() {
        return isDeterministic;
    }

    public boolean isValueFunction() {
        return isSQLValueFunction;
    }
    // A VoltDB extension to customize the SQL function set support

    // FunctionCustom adds a few values to the range of FUNC_ constants above that should probably be
    // kept unique. types.DTIType and Types add a few values to the range used by VoltDB for
    // implementing EXTRACT variants. These are based on other ranges of constants that
    // DO overlap with these FUNC_ constant, so they are dynamically adjusted with the
    // following fixed offset when used as function ids. The Tokens.java constants that are used
    // to parameterize the TRIM functions have a similar overlap issue and need their own offset.
    private final static int SQL_EXTRACT_VOLT_FUNC_OFFSET = 1000;
    private final static int SQL_TRIM_VOLT_FUNC_OFFSET = 2000;

    // Assume that 10000-19999 are available for VoltDB-specific use
    // in specialized implementations of existing HSQL functions.
    private final static int   FUNC_VOLT_SUBSTRING_CHAR_FROM = 10000;

    /**
     * VoltDB added method to get a non-catalog-dependent
     * representation of this HSQLDB object.
     * @param session The current Session object may be needed to resolve
     * some names.
     * @return XML, correctly indented, representing this object.
     * @throws HSQLParseException
     */
    VoltXMLElement voltAnnotateFunctionXML(VoltXMLElement exp)
    {
        // XXX Should this throw HSQLParseException instead?
        assert(getType() == OpTypes.SQL_FUNCTION);

        exp.attributes.put("name", name);
        exp.attributes.put("valuetype", dataType.getNameString());
        if (parameterArg != -1) {
            exp.attributes.put("result_type_parameter_index", String.valueOf(parameterArg));
        }
        int volt_funcType = funcType;

        String implied_argument = null;
        int keywordConstant = 0;

        switch (funcType) {
        case FUNC_SUBSTRING_CHAR :
            // A little tweaking is needed here because VoltDB wants to define separate functions for 2-argument and 3-argument SUBSTRING
            if (nodes.length == 2 || nodes[2] == null) {
                volt_funcType = FUNC_VOLT_SUBSTRING_CHAR_FROM;
            }
            exp.attributes.put("function_id", String.valueOf(volt_funcType));
            return exp;

            // A little tweaking is needed in some other cases because VoltDB
        	// wants to define separate functions for each leading keyword
        	// argument, eliminating the hard-coded node[0] value.

        case FUNC_TRIM_CHAR :
            implied_argument = null;
            keywordConstant = ((Integer) nodes[0].valueData).intValue();
            switch (keywordConstant) {

                case Tokens.BOTH :
                    implied_argument = "BOTH";
                    break;

                case Tokens.LEADING :
                    implied_argument = "LEADING";
                    break;

                case Tokens.TRAILING :
                    implied_argument = "TRAILING";
                    break;

                default :
                    throw Error.runtimeError(ErrorCode.U_S0500,
                                             "FunctionSQL");
            }
            assert(implied_argument != null);
            exp.attributes.put("function_id", String.valueOf(keywordConstant + SQL_TRIM_VOLT_FUNC_OFFSET));
            exp.attributes.put("implied_argument", implied_argument);
            // Having accounted for the first argument, remove it from the child expression list.
            exp.children.remove(0);
            return exp;

        case FUNC_EXTRACT :
            implied_argument = null;
            keywordConstant = ((Integer) nodes[0].valueData).intValue();
            switch (keywordConstant) {
            case Tokens.DAY_NAME :
            // case DTIType.DAY_NAME :
                implied_argument = "DAY_NAME";
                break;
            case Tokens.MONTH_NAME :
            // case DTIType.MONTH_NAME :
                implied_argument = "MONTH_NAME";
                break;
            case Tokens.QUARTER :
            // case DTIType.QUARTER :
                implied_argument = "QUARTER";
                break;
            case Tokens.DAY_OF_YEAR :
            // case DTIType.DAY_OF_YEAR :
                implied_argument = "DAY_OF_YEAR";
                break;
            case Tokens.WEEKDAY :
                implied_argument = "WEEKDAY";
                break;
            case Tokens.DAY_OF_WEEK :
            // case DTIType.DAY_OF_WEEK :
                implied_argument = "DAY_OF_WEEK";
                break;
            case Tokens.WEEK:
                keywordConstant = Tokens.WEEK_OF_YEAR;
            case Tokens.WEEK_OF_YEAR :
            // case DTIType.WEEK_OF_YEAR :
                implied_argument = "WEEK_OF_YEAR";
                break;
            case Types.SQL_INTERVAL_YEAR :
                implied_argument = "INTERVAL_YEAR";
                break;
            case Types.SQL_INTERVAL_MONTH :
                implied_argument = "SQL_INTERVAL_MONTH";
                break;
            case Types.SQL_INTERVAL_DAY :
                implied_argument = "SQL_INTERVAL_DAY";
                break;
            case Types.SQL_INTERVAL_HOUR :
                implied_argument = "SQL_INTERVAL_HOUR";
                break;
            case Types.SQL_INTERVAL_MINUTE :
                implied_argument = "SQL_INTERVAL_MINUTE";
                break;
            case Types.SQL_INTERVAL_SECOND :
                implied_argument = "SQL_INTERVAL_SECOND";
                break;
            case Tokens.YEAR :
                implied_argument = "YEAR";
                break;
            case Tokens.MONTH :
                implied_argument = "MONTH";
                break;
            case Tokens.DAY_OF_MONTH :
            // case DTIType.DAY_OF_MONTH :
                keywordConstant = Tokens.DAY;
            case Tokens.DAY :
                implied_argument = "DAY";
                break;
            case Tokens.HOUR :
                implied_argument = "HOUR";
                break;
            case Tokens.MINUTE :
                implied_argument = "MINUTE";
                break;
            case Tokens.SECOND :
                implied_argument = "SECOND";
                break;
            case Tokens.SECONDS_MIDNIGHT :
            // case DTIType.SECONDS_MIDNIGHT :
                implied_argument = "SECONDS_MIDNIGHT";
                break;
            case Tokens.TIMEZONE_HOUR :
            // case DTIType.TIMEZONE_HOUR :
                implied_argument = "TIMEZONE_HOUR";
                break;
            case Tokens.TIMEZONE_MINUTE :
            // case DTIType.TIMEZONE_MINUTE :
                implied_argument = "TIMEZONE_MINUTE";
                break;
            default :
                throw Error.runtimeError(ErrorCode.U_S0500, "DateTimeTypeForVoltDB: " + String.valueOf(keywordConstant));
            }

            assert(implied_argument != null);
            exp.attributes.put("function_id", String.valueOf(keywordConstant + SQL_EXTRACT_VOLT_FUNC_OFFSET));
            exp.attributes.put("implied_argument", implied_argument);
            // Having accounted for the first argument, remove it from the child expression list.
            exp.children.remove(0);
            return exp;

        case FunctionForVoltDB.FunctionId.FUNC_VOLT_SINCE_EPOCH :
            implied_argument = null;
            keywordConstant = ((Integer) nodes[0].valueData).intValue();
            int since_epoch_func = -1;
            switch (keywordConstant) {
            case Tokens.SECOND :
                implied_argument = "SECOND";
                since_epoch_func = FunctionForVoltDB.FunctionId.FUNC_VOLT_SINCE_EPOCH_SECOND;
                break;
            case Tokens.MILLIS :
            case Tokens.MILLISECOND:
                implied_argument = "MILLISECOND";
                since_epoch_func = FunctionForVoltDB.FunctionId.FUNC_VOLT_SINCE_EPOCH_MILLISECOND;
                break;
            case Tokens.MICROS :
            case Tokens.MICROSECOND :
                implied_argument = "MICROSECOND";
                since_epoch_func = FunctionForVoltDB.FunctionId.FUNC_VOLT_SINCE_EPOCH_MICROSECOND;
                break;
            default:
                throw Error.runtimeError(ErrorCode.U_S0500, "DateTimeTypeForVoltDB: " + String.valueOf(keywordConstant));
            }

            assert(implied_argument != null);
            assert(-1 != since_epoch_func);
            exp.attributes.put("function_id", String.valueOf(since_epoch_func));
            exp.attributes.put("implied_argument", implied_argument);

            // Having accounted for the first argument, remove it from the child expression list.
            exp.children.remove(0);
            return exp;

        case FunctionForVoltDB.FunctionId.FUNC_VOLT_TO_TIMESTAMP :
            implied_argument = null;
            keywordConstant = ((Integer) nodes[0].valueData).intValue();
            int to_timestamp_func = -1;
            switch (keywordConstant) {
            case Tokens.SECOND :
                implied_argument = "SECOND";
                to_timestamp_func = FunctionForVoltDB.FunctionId.FUNC_VOLT_TO_TIMESTAMP_SECOND;
                break;
            case Tokens.MILLIS :
            case Tokens.MILLISECOND :
                implied_argument = "MILLISECOND";
                to_timestamp_func = FunctionForVoltDB.FunctionId.FUNC_VOLT_TO_TIMESTAMP_MILLISECOND;
                break;
            case Tokens.MICROS :
            case Tokens.MICROSECOND :
                implied_argument = "MICROSECOND";
                to_timestamp_func = FunctionForVoltDB.FunctionId.FUNC_VOLT_TO_TIMESTAMP_MICROSECOND;
                break;
            default:
                throw Error.runtimeError(ErrorCode.U_S0500, "DateTimeTypeForVoltDB: " + String.valueOf(keywordConstant));
            }

            assert(-1 != to_timestamp_func);
            exp.attributes.put("function_id", String.valueOf(to_timestamp_func));
            exp.attributes.put("implied_argument", implied_argument);

            // Having accounted for the first argument, remove it from the child expression list.
            exp.children.remove(0);
            return exp;

        case FunctionForVoltDB.FunctionId.FUNC_VOLT_TRUNCATE_TIMESTAMP :
            implied_argument = null;
            keywordConstant = ((Integer) nodes[0].valueData).intValue();
            int truncate_func = -1;
            switch (keywordConstant) {
            case Tokens.YEAR :
                implied_argument = "YEAR";
                truncate_func = FunctionForVoltDB.FunctionId.FUNC_VOLT_TRUNCATE_YEAR;
                break;
            case Tokens.QUARTER :
                implied_argument = "QUARTER";
                truncate_func = FunctionForVoltDB.FunctionId.FUNC_VOLT_TRUNCATE_QUARTER;
                break;
            case Tokens.MONTH :
                implied_argument = "MONTH";
                truncate_func = FunctionForVoltDB.FunctionId.FUNC_VOLT_TRUNCATE_MONTH;
                break;
            case Tokens.DAY :
                implied_argument = "DAY";
                truncate_func = FunctionForVoltDB.FunctionId.FUNC_VOLT_TRUNCATE_DAY;
                break;
            case Tokens.HOUR :
                implied_argument = "HOUR";
                truncate_func = FunctionForVoltDB.FunctionId.FUNC_VOLT_TRUNCATE_HOUR;
                break;
            case Tokens.MINUTE :
                implied_argument = "MINUTE";
                truncate_func = FunctionForVoltDB.FunctionId.FUNC_VOLT_TRUNCATE_MINUTE;
                break;
            case Tokens.SECOND :
                implied_argument = "SECOND";
                truncate_func = FunctionForVoltDB.FunctionId.FUNC_VOLT_TRUNCATE_SECOND;
                break;
            case Tokens.MILLIS:
            case Tokens.MILLISECOND :
                implied_argument = "MILLISECOND";
                truncate_func = FunctionForVoltDB.FunctionId.FUNC_VOLT_TRUNCATE_MILLISECOND;
                break;
            case Tokens.MICROS:
            case Tokens.MICROSECOND :
                implied_argument = "MICROSECOND";
                truncate_func = FunctionForVoltDB.FunctionId.FUNC_VOLT_TRUNCATE_MICROSECOND;
                break;
            default:
                throw Error.runtimeError(ErrorCode.U_S0500, "DateTimeTypeForVoltDB: " + String.valueOf(keywordConstant));
            }

            assert(implied_argument != null);
            assert(-1 != truncate_func);
            exp.attributes.put("function_id", String.valueOf(truncate_func));
            exp.attributes.put("implied_argument", implied_argument);

            // Having accounted for the first argument, remove it from the child expression list.
            exp.children.remove(0);
            return exp;

        default :
            if (voltDisabled != null) {
                exp.attributes.put("disabled", voltDisabled);
            }
            exp.attributes.put("function_id", String.valueOf(volt_funcType));
            return exp;
        }
    }

    public static int voltGetCurrentTimestampId() {
        return FUNC_CURRENT_TIMESTAMP;
    }

    protected void voltResolveToBigintTypesForBitwise(SessionInterface session) {
        for (int i = 0; i < nodes.length; i++) {
            voltResolveToBigintType(session, i);
        }
        dataType = Type.SQL_BIGINT;
    }

    protected void voltResolveToBigintType(SessionInterface session, int nodeIdx) {
        Expression node = nodes[nodeIdx];

        if (node.dataType == null) {
            node.dataType = Type.SQL_BIGINT;
            return;
        }

        if (node.dataType.typeCode == Types.SQL_BIGINT) {
            return;
        }

        if (node.valueData == null) {
            throw Error.error(ErrorCode.X_42561);
        }

        if (node.dataType.isIntegralType()) {
            // Convert the constant, validating that it is in range
            node.valueData = NumberType.convertToLong(session, node.valueData);
            node.dataType = Type.SQL_BIGINT;
        }
        else if (node.dataType.isBinaryType() && node.opType == OpTypes.VALUE) {
            boolean success = ExpressionValue.voltMutateToBigintType(node, this, nodeIdx);
            if (! success) {
                throw Error.error(ErrorCode.X_42561);
            }
        }
        else {
            throw Error.error(ErrorCode.X_42561);
        }
    }

    protected void voltResolveToBigintCompatibleType(SessionInterface session, int i) {
        if (nodes[i].dataType != null &&
            nodes[i].dataType.typeCode != Types.SQL_BIGINT) {
            if (! nodes[i].dataType.isIntegralType()) {
                throw Error.error(ErrorCode.X_42561);
            }
            if (nodes[i].valueData != null) { // is a constant
                // Convert the constant, validating that it is in range
                nodes[i].valueData = NumberType.convertToLong(session, nodes[i].valueData);
            }
        }
        nodes[i].dataType = Type.SQL_BIGINT;
    }

    // End of VoltDB extension
}<|MERGE_RESOLUTION|>--- conflicted
+++ resolved
@@ -48,12 +48,6 @@
 import org.hsqldb_voltpatches.types.Type;
 import org.hsqldb_voltpatches.types.Types;
 
-<<<<<<< HEAD
-// A VoltDB extension to allow use of X'..' as numeric literals
-import java.math.BigInteger;
-// End of VoltDB extension
-=======
->>>>>>> 7d0103cd
 /**
  * Implementation of SQL standard function calls
  *
