--- conflicted
+++ resolved
@@ -3456,11 +3456,13 @@
 
         // A VoltDB extension to support indexed expressions and the assume unique attribute
         java.util.List<Boolean> ascDesc = new java.util.ArrayList<Boolean>();
-        // A VoltDB extension to "readColumnList(table, true)" to support indexed expressions.
         java.util.List<Expression> indexExprs = XreadExpressions(ascDesc);
+        Expression predicate = null;
+        if (readIfThis(Tokens.WHERE)) {
+            predicate = XreadBooleanValueExpression();
+        }
         OrderedHashSet set = voltGetSimpleColumnNames(indexExprs);
         if (set == null) {
-            // A VoltDB extension to support indexed expressions.
             // Not just indexing columns.
             // The meaning of set and indexColumns shifts here to be
             // the set of unique base columns for the indexed expressions.
@@ -3470,35 +3472,21 @@
             indexExprs = null;
         }
 
-<<<<<<< HEAD
         int[]    indexColumns = voltGetColumnList(set, table);
         String   sql          = getLastPart();
         Object[] args         = new Object[] {
             table, indexColumns, indexHsqlName, Boolean.valueOf(unique),
-            indexExprs, Boolean.valueOf(assumeUnique),
-=======
-        // A VoltDB extension to support partial index
-        Expression predicate = null;
-        if (readIfThis(Tokens.WHERE)) {
-            predicate = XreadBooleanValueExpression();
-        }
-
-        indexColumns = getColumnList(set, table);
-        String   sql          = getLastPart();
-        Object[] args         = new Object[] {
-            table, indexColumns, indexHsqlName, Boolean.valueOf(unique), indexExprs,
-            Boolean.valueOf(assumeUnique),
-            predicate
->>>>>>> 6851109c
-        /* disable 4 lines ...
+            indexExprs, Boolean.valueOf(assumeUnique), predicate, qualifiers
+        };
+        /* disable 6 lines ...
         int[]    indexColumns = readColumnList(table, true);
         String   sql          = getLastPart();
         Object[] args         = new Object[] {
             table, indexColumns, indexHsqlName, Boolean.valueOf(unique),
-        ... disabled 4 lines */
-        // End of VoltDB extension
             qualifiers
         };
+        ... disabled 6 lines */
+        // End of VoltDB extension
 
         return new StatementSchema(sql, StatementTypes.CREATE_INDEX, args,
                                    null, new HsqlName[] {
